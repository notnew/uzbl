--- conflicted
+++ resolved
@@ -57,13 +57,8 @@
     Moritz Lenz - small doc fix
     Nicolas Pouillard - refactored scroll command
     Olivier Schwander - auto file:// prepend
-<<<<<<< HEAD
     Paul Tomak - formfiller.sh script, uzbl vim syntax
-    Paweł Zuzelski (pawelz) - http auth handler, misc patches
-=======
-    Paul Tomak - eFormFiller
     Paweł Zuzelski (pawelz) <pawelz@pld-linux.org> - http auth handler, misc patches
->>>>>>> 47c12001
     Peter Suschlik - backwards searching
     Přemysl Hrubý (anydot) <email is dfenze AT gmail.com> - several C contributions and cleanups
     Robert Manea (robm) <email is rob DOT manea AT gmail DOT com> - C code all over the place
