#include "variables.h"

#include "commands.h"
#include "events.h"
#include "gui.h"
#include "io.h"
#include "js.h"
#include "sync.h"
#include "type.h"
#include "util.h"
#include "uzbl-core.h"

#include <JavaScriptCore/JavaScript.h>

#include <assert.h>
#include <ctype.h>
#include <stdlib.h>
#include <string.h>

/* TODO: (WebKit2)
 *
 *   - Add variables for cookies.
 *   - Add variables for back/forward lists (also WK1).
 *   - Add variables for favicons (also WK1).
 *   - Expose WebView's is-loading property.
 *   - Expose information from webkit_web_view_get_tls_info.
 *
 * (WebKit1)
 *
 *   - Expose WebKitViewportAttributes values.
 *   - Expose list of frames (ro).
 *   - Add CWORD variable (range of word under cursor).
 *   - Replace selection (frame).
 */

/* ======================== VARIABLES TABLE ========================= */

#ifdef USE_WEBKIT2
#if WEBKIT_CHECK_VERSION (1, 11, 4)
#define HAVE_PLUGIN_API
#endif
#else
#if WEBKIT_CHECK_VERSION (1, 3, 8)
#define HAVE_PLUGIN_API
#endif
#endif

#ifdef USE_WEBKIT2
#if WEBKIT_CHECK_VERSION (1, 7, 91)
#define HAVE_ZOOM_TEXT_API
#endif
#else
#define HAVE_ZOOM_TEXT_API
#endif

/* A really generic function pointer. */
typedef void (*UzblFunction) ();

typedef union {
    int                *i;
    float              *f;
    gchar             **s;
    unsigned long long *ull;
} UzblValue;

typedef struct {
    UzblType type;
    UzblValue value;
    gboolean writeable;
    gboolean builtin;

    UzblFunction get;
    UzblFunction set;
} UzblVariable;

/* Abbreviations to help keep the table's width humane. */
#define UZBL_SETTING(typ, val, w, getter, setter) \
    { .type = TYPE_##typ, .value = val, .writeable = w, .builtin = TRUE, .get = (UzblFunction)getter, .set = (UzblFunction)setter }

#define UZBL_VARIABLE(typ, val, getter, setter) \
    UZBL_SETTING (typ, val, TRUE, getter, setter)
#define UZBL_CONSTANT(typ, val, getter) \
    UZBL_SETTING (typ, val, FALSE, getter, NULL)

/* Variables */
#define UZBL_V_STRING(val, set) UZBL_VARIABLE (STR,   { .s = &(val) },         NULL,      set)
#define UZBL_V_INT(val, set)    UZBL_VARIABLE (INT,   { .i = (int*)&(val) },   NULL,      set)
#define UZBL_V_LONG(val, set)   UZBL_VARIABLE (ULL,   { .ull = &(val) },       NULL,      set)
#define UZBL_V_FLOAT(val, set)  UZBL_VARIABLE (FLOAT, { .f = &(val) },         NULL,      set)
#define UZBL_V_FUNC(val, typ)   UZBL_VARIABLE (typ,   { .s = NULL },           get_##val, set_##val)

/* Constants */
#define UZBL_C_STRING(val)    UZBL_CONSTANT (STR,   { .s = &(val) },       NULL)
#define UZBL_C_INT(val)       UZBL_CONSTANT (INT,   { .i = (int*)&(val) }, NULL)
#define UZBL_C_LONG(val)      UZBL_CONSTANT (ULL,   { .ull = &(val) },     NULL)
#define UZBL_C_FLOAT(val)     UZBL_CONSTANT (FLOAT, { .f = &(val) },       NULL)
#define UZBL_C_FUNC(val, typ) UZBL_CONSTANT (typ,   { .s = NULL },         get_##val)

typedef struct {
    const char *name;
    UzblVariable var;
} UzblVariableEntry;

#define DECLARE_GETTER(type, name) \
    static type                    \
    get_##name ()
#define DECLARE_SETTER(type, name) \
    static gboolean                \
    set_##name (const type name)

#define DECLARE_GETSET(type, name) \
    DECLARE_GETTER (type, name);   \
    DECLARE_SETTER (type, name)

/* Communication variables */
DECLARE_SETTER (gchar *, fifo_dir);
DECLARE_SETTER (gchar *, socket_dir);

/* Handler variables */
#ifndef USE_WEBKIT2
DECLARE_GETSET (int, enable_builtin_auth);
#endif

/* Window variables */
DECLARE_GETSET (gchar *, geometry);
DECLARE_SETTER (gchar *, icon);
DECLARE_SETTER (gchar *, icon_name);
DECLARE_GETSET (gchar *, window_role);
#ifndef USE_WEBKIT2
DECLARE_GETSET (int, auto_resize_window);
#endif

/* UI variables */
DECLARE_GETSET (int, show_status);
DECLARE_SETTER (int, status_top);
DECLARE_SETTER (gchar *, status_background);
#ifdef USE_WEBKIT2
DECLARE_GETSET (int, enable_compositing_debugging);
#endif

/* Customization */
#if !WEBKIT_CHECK_VERSION (1, 9, 0)
DECLARE_GETSET (int, default_context_menu);
#endif

/* Printing variables */
DECLARE_GETSET (int, print_backgrounds);

/* Network variables */
#ifndef USE_WEBKIT2
DECLARE_SETTER (gchar *, proxy_url);
DECLARE_SETTER (int, max_conns);
DECLARE_SETTER (int, max_conns_host);
DECLARE_SETTER (gchar *, http_debug);
DECLARE_GETSET (gchar *, ssl_ca_file);
#endif
DECLARE_GETSET (gchar *, ssl_policy);
DECLARE_GETSET (gchar *, cache_model);

/* Security variables */
DECLARE_GETSET (int, enable_private);
#ifndef USE_WEBKIT2
DECLARE_GETSET (int, enable_universal_file_access);
DECLARE_GETSET (int, enable_cross_file_access);
#endif
DECLARE_GETSET (int, enable_hyperlink_auditing);
#ifdef USE_WEBKIT2
DECLARE_GETSET (int, enable_xss_auditing);
/*DECLARE_GETSET (gchar *, cookie_location);*/
/*DECLARE_GETSET (gchar *, cookie_store);*/
#endif
DECLARE_GETSET (gchar *, cookie_policy);
#if WEBKIT_CHECK_VERSION (1, 3, 13)
DECLARE_GETSET (int, enable_dns_prefetch);
#endif
#ifndef USE_WEBKIT2
#if WEBKIT_CHECK_VERSION (1, 11, 2)
DECLARE_GETSET (int, display_insecure_content);
DECLARE_GETSET (int, run_insecure_content);
#endif
/* TODO: For WebKit2, we'll have to manage the BackForwardList manually. */
DECLARE_SETTER (int, maintain_history);
#endif

/* Inspector variables */
#ifndef USE_WEBKIT2
DECLARE_GETSET (int, profile_js);
DECLARE_GETSET (int, profile_timeline);
#endif
#if WEBKIT_CHECK_VERSION (1, 3, 17)
DECLARE_GETTER (gchar *, inspected_uri);
#endif

/* Page variables */
DECLARE_SETTER (gchar *, uri);
DECLARE_SETTER (gchar *, useragent);
DECLARE_SETTER (gchar *, accept_languages);
DECLARE_GETSET (float, zoom_level);
#ifdef HAVE_ZOOM_TEXT_API
DECLARE_GETSET (int, zoom_text_only);
#endif
DECLARE_GETSET (int, caret_browsing);
#if WEBKIT_CHECK_VERSION (1, 3, 5)
DECLARE_GETSET (int, enable_frame_flattening);
#endif
#if WEBKIT_CHECK_VERSION (1, 9, 0)
DECLARE_GETSET (int, enable_smooth_scrolling);
#endif
DECLARE_GETSET (gchar *, page_view_mode);
#ifndef USE_WEBKIT2
DECLARE_GETSET (int, transparent);
#if WEBKIT_CHECK_VERSION (1, 3, 4)
DECLARE_GETSET (gchar *, window_view_mode);
#endif
#endif
#if WEBKIT_CHECK_VERSION (1, 3, 8)
DECLARE_GETSET (int, enable_fullscreen);
#endif
#ifndef USE_WEBKIT2
DECLARE_GETSET (int, editable);
#endif

/* Javascript variables */
#ifndef USE_WEBKIT2
DECLARE_GETSET (int, enable_scripts);
#endif
DECLARE_GETSET (int, javascript_windows);
#ifdef USE_WEBKIT2
DECLARE_GETSET (int, javascript_modal_dialogs);
#endif
#ifndef USE_WEBKIT2
DECLARE_GETSET (int, javascript_dom_paste);
#endif
#if WEBKIT_CHECK_VERSION (1, 3, 0)
DECLARE_GETSET (int, javascript_clipboard);
#endif
#ifdef USE_WEBKIT2
#if WEBKIT_CHECK_VERSION (2, 1, 1)
DECLARE_GETSET (int, javascript_console_to_stdout);
#endif
#endif

/* Image variables */
DECLARE_GETSET (int, autoload_images);
#ifdef USE_WEBKIT2
DECLARE_GETSET (int, always_load_icons);
#endif
#ifndef USE_WEBKIT2
DECLARE_GETSET (int, autoshrink_images);
DECLARE_GETSET (int, use_image_orientation);
#endif

/* Spell checking variables */
DECLARE_GETSET (int, enable_spellcheck);
DECLARE_GETSET (gchar *, spellcheck_languages);

/* Form variables */
DECLARE_GETSET (int, resizable_text_areas);
#ifndef USE_WEBKIT2
DECLARE_GETSET (int, enable_spatial_navigation);
DECLARE_GETSET (gchar *, editing_behavior);
#endif
DECLARE_GETSET (int, enable_tab_cycle);

/* Text variables */
DECLARE_GETSET (gchar *, default_encoding);
DECLARE_GETSET (gchar *, custom_encoding);
#ifndef USE_WEBKIT2
DECLARE_GETTER (gchar *, current_encoding);
DECLARE_GETSET (int, enforce_96_dpi);
#endif

/* Font variables */
DECLARE_GETSET (gchar *, default_font_family);
DECLARE_GETSET (gchar *, monospace_font_family);
DECLARE_GETSET (gchar *, sans_serif_font_family);
DECLARE_GETSET (gchar *, serif_font_family);
DECLARE_GETSET (gchar *, cursive_font_family);
DECLARE_GETSET (gchar *, fantasy_font_family);
#ifdef USE_WEBKIT2
DECLARE_GETSET (gchar *, pictograph_font_family);
#endif

/* Font size variables */
#ifndef USE_WEBKIT2
DECLARE_GETSET (int, minimum_font_size);
DECLARE_GETSET (int, minimum_logical_font_size);
#endif
DECLARE_GETSET (int, font_size);
DECLARE_GETSET (int, monospace_size);

/* Feature variables */
DECLARE_GETSET (int, enable_plugins);
DECLARE_GETSET (int, enable_java_applet);
#ifdef HAVE_PLUGIN_API
DECLARE_GETTER (gchar *, plugin_list);
#endif
#if WEBKIT_CHECK_VERSION (1, 3, 14)
DECLARE_GETSET (int, enable_webgl);
#endif
#if WEBKIT_CHECK_VERSION (1, 7, 5)
DECLARE_GETSET (int, enable_webaudio);
#endif
#ifndef USE_WEBKIT2
#if WEBKIT_CHECK_VERSION (1, 7, 90) /* Documentation says 1.7.5, but it's not there. */
DECLARE_GETSET (int, enable_3d_acceleration);
#endif
#endif
#ifdef USE_WEBKIT2
#if WEBKIT_CHECK_VERSION (2, 1, 1)
DECLARE_GETSET (int, enable_2d_acceleration);
#endif
#endif
#if WEBKIT_CHECK_VERSION (1, 9, 3)
DECLARE_GETSET (int, enable_inline_media);
DECLARE_GETSET (int, require_click_to_play);
#endif
#ifndef USE_WEBKIT2
#if WEBKIT_CHECK_VERSION (1, 11, 1)
DECLARE_GETSET (int, enable_css_shaders);
DECLARE_GETSET (int, enable_media_stream);
#endif
#endif

/* HTML5 Database variables */
DECLARE_GETSET (int, enable_database);
DECLARE_GETSET (int, enable_local_storage);
DECLARE_GETSET (int, enable_pagecache);
DECLARE_GETSET (int, enable_offline_app_cache);
#ifndef USE_WEBKIT2
#if WEBKIT_CHECK_VERSION (1, 3, 13)
DECLARE_GETSET (unsigned long long, app_cache_size);
/* DECLARE_GETTER (gchar *, app_cache_directory); */
#endif
DECLARE_GETSET (gchar *, web_database_directory);
DECLARE_GETSET (unsigned long long, web_database_quota);
#if WEBKIT_CHECK_VERSION (1, 5, 2)
DECLARE_GETSET (gchar *, local_storage_path);
#endif
#endif
#ifdef USE_WEBKIT2
#if WEBKIT_CHECK_VERSION (1, 11, 92)
DECLARE_SETTER (gchar *, disk_cache_directory);
#endif
DECLARE_SETTER (gchar *, web_extensions_directory);
#endif

/* Hacks */
DECLARE_GETSET (int, enable_site_workarounds);

static const UzblVariableEntry
builtin_variable_table[] = {
    /* name                           entry                                                type/callback */
    /* Uzbl variables */
    { "verbose",                      UZBL_V_INT (uzbl.state.verbose,                      NULL)},
    { "frozen",                       UZBL_V_INT (uzbl.state.frozen,                       NULL)},
    { "print_events",                 UZBL_V_INT (uzbl.state.events_stdout,                NULL)},
    { "handle_multi_button",          UZBL_V_INT (uzbl.state.handle_multi_button,          NULL)},

    /* Communication variables */
    { "fifo_dir",                     UZBL_V_STRING (uzbl.behave.fifo_dir,                 set_fifo_dir)},
    { "socket_dir",                   UZBL_V_STRING (uzbl.behave.socket_dir,               set_socket_dir)},

    /* Handler variables */
    { "scheme_handler",               UZBL_V_STRING (uzbl.behave.scheme_handler,           NULL)},
    { "request_handler",              UZBL_V_STRING (uzbl.behave.request_handler,          NULL)},
    { "download_handler",             UZBL_V_STRING (uzbl.behave.download_handler,         NULL)},
    { "shell_cmd",                    UZBL_V_STRING (uzbl.behave.shell_cmd,                NULL)},
#ifndef USE_WEBKIT2
    { "enable_builtin_auth",          UZBL_V_FUNC (enable_builtin_auth,                    INT)},
#endif

    /* Window variables */
    { "geometry",                     UZBL_V_FUNC (geometry,                               STR)},
    { "icon",                         UZBL_V_STRING (uzbl.gui.icon,                        set_icon)},
    { "icon_name",                    UZBL_V_STRING (uzbl.gui.icon_name,                   set_icon_name)},
    { "window_role",                  UZBL_V_FUNC (window_role,                            STR)},
#ifndef USE_WEBKIT2
    { "auto_resize_window",           UZBL_V_FUNC (auto_resize_window,                     INT)},
#endif

    /* UI variables */
    { "show_status",                  UZBL_V_FUNC (show_status,                            INT)},
    { "status_top",                   UZBL_V_INT (uzbl.behave.status_top,                  set_status_top)},
    { "status_format",                UZBL_V_STRING (uzbl.behave.status_format,            NULL)},
    { "status_format_right",          UZBL_V_STRING (uzbl.behave.status_format_right,      NULL)},
    { "status_background",            UZBL_V_STRING (uzbl.behave.status_background,        set_status_background)},
    { "title_format_long",            UZBL_V_STRING (uzbl.behave.title_format_long,        NULL)},
    { "title_format_short",           UZBL_V_STRING (uzbl.behave.title_format_short,       NULL)},
#ifdef USE_WEBKIT2
    { "enable_compositing_debugging", UZBL_V_FUNC (enable_compositing_debugging,           INT)},
#endif

    /* Customization */
    { "default_context_menu",
#if WEBKIT_CHECK_VERSION (1, 9, 0)
                                      UZBL_V_INT (uzbl.gui.custom_context_menu,            NULL)
#else
                                      UZBL_V_FUNC (default_context_menu,                   INT)
#endif
                                      },

    /* Printing variables */
    { "print_backgrounds",            UZBL_V_FUNC (print_backgrounds,                      INT)},

    /* Network variables */
#ifndef USE_WEBKIT2
    { "proxy_url",                    UZBL_V_STRING (uzbl.net.proxy_url,                   set_proxy_url)},
    { "max_conns",                    UZBL_V_INT (uzbl.net.max_conns,                      set_max_conns)},
    { "max_conns_host",               UZBL_V_INT (uzbl.net.max_conns_host,                 set_max_conns_host)},
    { "http_debug",                   UZBL_V_STRING (uzbl.behave.http_debug,               set_http_debug)},
    { "ssl_ca_file",                  UZBL_V_FUNC (ssl_ca_file,                            STR)},
#endif
    { "ssl_policy",                   UZBL_V_FUNC (ssl_policy,                             STR)
                                                                                               },
    { "cache_model",                  UZBL_V_FUNC (cache_model,                            STR)},

    /* Security variables */
    { "enable_private",               UZBL_V_FUNC (enable_private,                         INT)},
#ifndef USE_WEBKIT2
    { "enable_universal_file_access", UZBL_V_FUNC (enable_universal_file_access,           INT)},
    { "enable_cross_file_access",     UZBL_V_FUNC (enable_cross_file_access,               INT)},
#endif
    { "enable_hyperlink_auditing",    UZBL_V_FUNC (enable_hyperlink_auditing,              INT)},
#ifdef USE_WEBKIT2
    { "enable_xss_auditing",          UZBL_V_FUNC (enable_xss_auditing,                    INT)},
#endif
    { "cookie_policy",                UZBL_V_FUNC (cookie_policy,                          STR)},
#if WEBKIT_CHECK_VERSION (1, 3, 13)
    { "enable_dns_prefetch",          UZBL_V_FUNC (enable_dns_prefetch,                    INT)},
#endif
#ifndef USE_WEBKIT2
#if WEBKIT_CHECK_VERSION (1, 11, 2)
    { "display_insecure_content",     UZBL_V_FUNC (display_insecure_content,               INT)},
    { "run_insecure_content",         UZBL_V_FUNC (run_insecure_content,                   INT)},
#endif
    { "maintain_history",             UZBL_V_INT (uzbl.behave.maintain_history,            set_maintain_history)},
#endif

    /* Inspector variables */
#ifndef USE_WEBKIT2
    { "profile_js",                   UZBL_V_FUNC (profile_js,                             INT)},
    { "profile_timeline",             UZBL_V_FUNC (profile_timeline,                       INT)},
#endif
#if WEBKIT_CHECK_VERSION (1, 3, 17)
    { "inspected_uri",                UZBL_C_FUNC (inspected_uri,                          STR)},
#endif

    /* Page variables */
    { "uri",                          UZBL_V_STRING (uzbl.state.uri,                       set_uri)},
    { "forward_keys",                 UZBL_V_INT (uzbl.behave.forward_keys,                NULL)},
    { "useragent",                    UZBL_V_STRING (uzbl.net.useragent,                   set_useragent)},
    { "accept_languages",             UZBL_V_STRING (uzbl.net.accept_languages,            set_accept_languages)},
    { "zoom_level",                   UZBL_V_FUNC (zoom_level,                             FLOAT)},
    { "zoom_step",                    UZBL_V_FLOAT (uzbl.behave.zoom_step,                 NULL)},
#ifdef HAVE_ZOOM_TEXT_API
    { "zoom_text_only",               UZBL_V_FUNC (zoom_text_only,                         INT)},
#endif
    { "caret_browsing",               UZBL_V_FUNC (caret_browsing,                         INT)},
#if WEBKIT_CHECK_VERSION (1, 3, 5)
    { "enable_frame_flattening",      UZBL_V_FUNC (enable_frame_flattening,                INT)},
#endif
#if WEBKIT_CHECK_VERSION (1, 9, 0)
    { "enable_smooth_scrolling",      UZBL_V_FUNC (enable_smooth_scrolling,                INT)},
#endif
    { "page_view_mode",               UZBL_V_FUNC (page_view_mode,                         STR)},
#ifndef USE_WEBKIT2
    { "transparent",                  UZBL_V_FUNC (transparent,                            INT)},
#if WEBKIT_CHECK_VERSION (1, 3, 4)
    { "window_view_mode",             UZBL_V_FUNC (window_view_mode,                       STR)},
#endif
#endif
#if WEBKIT_CHECK_VERSION (1, 3, 8)
    { "enable_fullscreen",            UZBL_V_FUNC (enable_fullscreen,                      INT)},
#endif
#ifndef USE_WEBKIT2
    { "editable",                     UZBL_V_FUNC (editable,                               INT)},
#endif

    /* Javascript variables */
#ifndef USE_WEBKIT2
    { "enable_scripts",               UZBL_V_FUNC (enable_scripts,                         INT)},
#endif
    { "javascript_windows",           UZBL_V_FUNC (javascript_windows,                     INT)},
#ifdef USE_WEBKIT2
    { "javascript_modal_dialogs",     UZBL_V_FUNC (javascript_modal_dialogs,               INT)},
#endif
#ifndef USE_WEBKIT2
    { "javascript_dom_paste",         UZBL_V_FUNC (javascript_dom_paste,                   INT)},
#endif
#if WEBKIT_CHECK_VERSION (1, 3, 0)
    { "javascript_clipboard",         UZBL_V_FUNC (javascript_clipboard,                   INT)},
#endif
#ifdef USE_WEBKIT2
#if WEBKIT_CHECK_VERSION (2, 1, 1)
    { "javascript_console_to_stdout", UZBL_V_FUNC (javascript_console_to_stdout,           INT)},
#endif
#endif

    /* Image variables */
    { "autoload_images",              UZBL_V_FUNC (autoload_images,                        INT)},
#ifdef USE_WEBKIT2
    { "always_load_icons",            UZBL_V_FUNC (always_load_icons,                      INT)},
#endif
#ifndef USE_WEBKIT2
    { "autoshrink_images",            UZBL_V_FUNC (autoshrink_images,                      INT)},
    { "use_image_orientation",        UZBL_V_FUNC (use_image_orientation,                  INT)},
#endif

    /* Spell checking variables */
    { "enable_spellcheck",            UZBL_V_FUNC (enable_spellcheck,                      INT)},
    { "spellcheck_languages",         UZBL_V_FUNC (spellcheck_languages,                   STR)},

    /* Form variables */
    { "resizable_text_areas",         UZBL_V_FUNC (resizable_text_areas,                   INT)},
#ifndef USE_WEBKIT2
    { "enable_spatial_navigation",    UZBL_V_FUNC (enable_spatial_navigation,              INT)},
    { "editing_behavior",             UZBL_V_FUNC (editing_behavior,                       STR)},
#endif
    { "enable_tab_cycle",             UZBL_V_FUNC (enable_tab_cycle,                       INT)},

    /* Text variables */
    { "default_encoding",             UZBL_V_FUNC (default_encoding,                       STR)},
    { "custom_encoding",              UZBL_V_FUNC (custom_encoding,                        STR)},
#ifndef USE_WEBKIT2
    { "current_encoding",             UZBL_C_FUNC (current_encoding,                       STR)},
    { "enforce_96_dpi",               UZBL_V_FUNC (enforce_96_dpi,                         INT)},
#endif

    /* Font variables */
    { "default_font_family",          UZBL_V_FUNC (default_font_family,                    STR)},
    { "monospace_font_family",        UZBL_V_FUNC (monospace_font_family,                  STR)},
    { "sans_serif_font_family",       UZBL_V_FUNC (sans_serif_font_family,                 STR)},
    { "serif_font_family",            UZBL_V_FUNC (serif_font_family,                      STR)},
    { "cursive_font_family",          UZBL_V_FUNC (cursive_font_family,                    STR)},
    { "fantasy_font_family",          UZBL_V_FUNC (fantasy_font_family,                    STR)},
#ifdef USE_WEBKIT2
    { "pictograph_font_family",       UZBL_V_FUNC (pictograph_font_family,                 STR)},
#endif

    /* Font size variables */
#ifndef USE_WEBKIT2
    { "minimum_font_size",            UZBL_V_FUNC (minimum_font_size,                      INT)},
    { "minimum_logical_font_size",    UZBL_V_FUNC (minimum_logical_font_size,              INT)},
#endif
    { "font_size",                    UZBL_V_FUNC (font_size,                              INT)},
    { "monospace_size",               UZBL_V_FUNC (monospace_size,                         INT)},

    /* Feature variables */
    { "enable_plugins",               UZBL_V_FUNC (enable_plugins,                         INT)},
    { "enable_java_applet",           UZBL_V_FUNC (enable_java_applet,                     INT)},
#ifdef HAVE_PLUGIN_API
    { "plugin_list",                  UZBL_C_FUNC (plugin_list,                            STR)},
#endif
#if WEBKIT_CHECK_VERSION (1, 3, 14)
    { "enable_webgl",                 UZBL_V_FUNC (enable_webgl,                           INT)},
#endif
#if WEBKIT_CHECK_VERSION (1, 7, 5)
    { "enable_webaudio",              UZBL_V_FUNC (enable_webaudio,                        INT)},
#endif
#ifndef USE_WEBKIT2
#if WEBKIT_CHECK_VERSION (1, 7, 90) /* Documentation says 1.7.5, but it's not there. */
    { "enable_3d_acceleration",       UZBL_V_FUNC (enable_3d_acceleration,                 INT)},
#endif
#endif
#ifdef USE_WEBKIT2
#if WEBKIT_CHECK_VERSION (2, 1, 1)
    { "enable_2d_acceleration",       UZBL_V_FUNC (enable_2d_acceleration,                 INT)},
#endif
#endif
#if WEBKIT_CHECK_VERSION (1, 9, 3)
    { "enable_inline_media",          UZBL_V_FUNC (enable_inline_media,                    INT)},
    { "require_click_to_play",        UZBL_V_FUNC (require_click_to_play,                  INT)},
#endif
#ifndef USE_WEBKIT2
#if WEBKIT_CHECK_VERSION (1, 11, 1)
    { "enable_css_shaders",           UZBL_V_FUNC (enable_css_shaders,                     INT)},
    { "enable_media_stream",          UZBL_V_FUNC (enable_media_stream,                    INT)},
#endif
#endif

    /* HTML5 Database variables */
    { "enable_database",              UZBL_V_FUNC (enable_database,                        INT)},
    { "enable_local_storage",         UZBL_V_FUNC (enable_local_storage,                   INT)},
    { "enable_pagecache",             UZBL_V_FUNC (enable_pagecache,                       INT)},
    { "enable_offline_app_cache",     UZBL_V_FUNC (enable_offline_app_cache,               INT)},
#ifndef USE_WEBKIT2
#if WEBKIT_CHECK_VERSION (1, 3, 13)
    { "app_cache_size",               UZBL_V_FUNC (app_cache_size,                         ULL)},
    /* { "app_cache_directory",          UZBL_C_FUNC (app_cache_directory,                    STR)}, */
#endif
    { "web_database_directory",       UZBL_V_FUNC (web_database_directory,                 STR)},
    { "web_database_quota",           UZBL_V_FUNC (web_database_quota,                     ULL)},
#if WEBKIT_CHECK_VERSION (1, 5, 2)
    { "local_storage_path",           UZBL_V_FUNC (local_storage_path,                     STR)},
#endif
#endif
#ifdef USE_WEBKIT2
#if WEBKIT_CHECK_VERSION (1, 11, 92)
    { "disk_cache_directory",         UZBL_V_STRING (uzbl.state.disk_cache_directory,      set_disk_cache_directory)},
#endif
    { "web_extensions_directory",     UZBL_V_STRING (uzbl.state.web_extensions_directory,  set_web_extensions_directory)},
#endif

    /* Hacks */
    { "enable_site_workarounds",      UZBL_V_FUNC (enable_site_workarounds,                INT)},

    /* Constants */
    { "WEBKIT_MAJOR",                 UZBL_C_INT (uzbl.info.webkit_major)},
    { "WEBKIT_MINOR",                 UZBL_C_INT (uzbl.info.webkit_minor)},
    { "WEBKIT_MICRO",                 UZBL_C_INT (uzbl.info.webkit_micro)},
    { "HAS_WEBKIT2",                  UZBL_C_INT (uzbl.info.webkit2)},
    { "ARCH_UZBL",                    UZBL_C_STRING (uzbl.info.arch)},
    { "COMMIT",                       UZBL_C_STRING (uzbl.info.commit)},
    { "TITLE",                        UZBL_C_STRING (uzbl.gui.main_title)},
    { "SELECTED_URI",                 UZBL_C_STRING (uzbl.state.selected_url)},
    { "NAME",                         UZBL_C_STRING (uzbl.state.instance_name)},
    { "PID",                          UZBL_C_STRING (uzbl.info.pid_str)},
    { "_",                            UZBL_C_STRING (uzbl.state.last_result)},

    /* Add a terminator entry. */
    { NULL,                           UZBL_SETTING (INT, { .i = NULL }, 0, NULL, NULL)}
};

/* =========================== PUBLIC API =========================== */

static void
init_js_variables_api ();

/* Construct a hash table from the var_name_to_ptr array for quick access. */
void
uzbl_variables_init ()
{
    const UzblVariableEntry *entry = builtin_variable_table;
    uzbl.behave.proto_var = g_hash_table_new (g_str_hash, g_str_equal);
    while (entry->name) {
        g_hash_table_insert (uzbl.behave.proto_var,
            (gpointer)entry->name,
            (gpointer)&entry->var);
        ++entry;
    }

    init_js_variables_api ();
}

static void
variable_free (gpointer key, gpointer value, gpointer data);

void
uzbl_variables_free ()
{
    g_hash_table_foreach (uzbl.behave.proto_var, variable_free, NULL);

    g_hash_table_destroy (uzbl.behave.proto_var);
    uzbl.behave.proto_var = NULL;
}

static const char *valid_chars = "abcdefghijklmnopqrstuvwxyzABCDEFGHIJKLMNOPQRSTUVWXYZ0123456789_.";

gboolean
uzbl_variables_is_valid (const gchar *name)
{
    if (!name || !*name) {
        return FALSE;
    }

    if (isdigit (*name)) {
        return FALSE;
    }

    size_t loc = strspn (name, valid_chars);

    return (name[loc] == '\0');
}

static UzblVariable *
get_variable (const gchar *name);
static gboolean
set_variable_string (UzblVariable *var, const gchar *val);
static gboolean
set_variable_int (UzblVariable *var, int i);
static gboolean
set_variable_ull (UzblVariable *var, unsigned long long ull);
static gboolean
set_variable_float (UzblVariable *var, float f);
static void
send_variable_event (const gchar *name, const UzblVariable *var);

gboolean
uzbl_variables_set (const gchar *name, gchar *val)
{
    if (!val) {
        return FALSE;
    }

    UzblVariable *var = get_variable (name);
    gboolean sendev = TRUE;

    if (var) {
        if (!var->writeable) {
            return FALSE;
        }

        switch (var->type) {
            case TYPE_STR:
                sendev = set_variable_string (var, val);
                break;
            case TYPE_INT:
            {
                int i = (int)strtol (val, NULL, 10);
                sendev = set_variable_int (var, i);
                break;
            }
            case TYPE_ULL:
            {
                unsigned long long ull = strtoull (val, NULL, 10);
                sendev = set_variable_ull (var, ull);
                break;
            }
            case TYPE_FLOAT:
            {
                float f = strtod (val, NULL);
                sendev = set_variable_float (var, f);
                break;
            }
            default:
                g_assert_not_reached ();
        }
    } else {
        /* A custom var that has not been set. Check whether name violates our
         * naming scheme. */
        if (!uzbl_variables_is_valid (name)) {
            uzbl_debug ("Invalid variable name: %s\n", name);
            return FALSE;
        }

        /* Create the variable. */
        var = g_malloc (sizeof (UzblVariable));
        var->type      = TYPE_STR;
        var->get       = NULL;
        var->set       = NULL;
        var->writeable = TRUE;
        var->builtin   = FALSE;

        var->value.s = g_malloc (sizeof (gchar *));

        g_hash_table_insert (uzbl.behave.proto_var,
            g_strdup (name), (gpointer)var);

        /* Set the value. */
        *(var->value.s) = g_strdup (val);
    }

    if (sendev) {
        send_variable_event (name, var);
    }

    return TRUE;
}

static gchar *
get_variable_string (const UzblVariable *var);
static int
get_variable_int (const UzblVariable *var);
static unsigned long long
get_variable_ull (const UzblVariable *var);
static float
get_variable_float (const UzblVariable *var);

gboolean
uzbl_variables_toggle (const gchar *name, GArray *values)
{
    UzblVariable *var = get_variable (name);

    if (!var) {
        if (values && values->len) {
            return uzbl_variables_set (name, argv_idx (values, 0));
        } else {
            return uzbl_variables_set (name, "1");
        }

        return FALSE;
    }

    gboolean sendev = TRUE;

    switch (var->type) {
        case TYPE_STR:
        {
            const gchar *next;

            if (values && values->len) {
                gchar *current = get_variable_string (var);

                guint i = 0;
                const gchar *first   = argv_idx (values, 0);
                const gchar *this    = first;
                             next    = argv_idx (values, 1);

                while (next && strcmp (current, this)) {
                    this = next;
                    next = argv_idx (values, ++i);
                }

                if (!next) {
                    next = first;
                }

                g_free (current);
            } else {
                next = "";
            }

            sendev = set_variable_string (var, next);
            break;
        }
        case TYPE_INT:
        {
            int current = get_variable_int (var);
            int next;

            if (values && values->len) {
                guint i = 0;

                int first = strtol (argv_idx (values, 0), NULL, 0);
                int  this = first;

                const gchar *next_s = argv_idx (values, 1);

                while (next_s && (this != current)) {
                    this   = strtol (next_s, NULL, 0);
                    next_s = argv_idx (values, ++i);
                }

                if (next_s) {
                    next = strtol (next_s, NULL, 0);
                } else {
                    next = first;
                }
            } else {
                next = !current;
            }

            sendev = set_variable_int (var, next);
            break;
        }
        case TYPE_ULL:
        {
            unsigned long long current = get_variable_ull (var);
            unsigned long long next;

            if (values && values->len) {
                guint i = 0;

                unsigned long long first = strtoull (argv_idx (values, 0), NULL, 0);
                unsigned long long  this = first;

                const gchar *next_s = argv_idx (values, 1);

                while (next_s && this != current) {
                    this   = strtoull (next_s, NULL, 0);
                    next_s = argv_idx (values, ++i);
                }

                if (next_s) {
                    next = strtoull (next_s, NULL, 0);
                } else {
                    next = first;
                }
            } else {
                next = !current;
            }

            sendev = set_variable_ull (var, next);
            break;
        }
        case TYPE_FLOAT:
        {
            float current = get_variable_float (var);
            float next;

            if (values && values->len) {
                guint i = 0;

                float first = strtod (argv_idx (values, 0), NULL);
                float  this = first;

                const gchar *next_s = argv_idx (values, 1);

                while (next_s && (this != current)) {
                    this   = strtod (next_s, NULL);
                    next_s = argv_idx (values, ++i);
                }

                if (next_s) {
                    next = strtod (next_s, NULL);
                } else {
                    next = first;
                }
            } else {
                next = !current;
            }

            sendev = set_variable_float (var, next);
            break;
        }
        default:
            g_assert_not_reached ();
    }

    if (sendev) {
        send_variable_event (name, var);
    }

    return sendev;
}

typedef enum {
    EXPAND_INITIAL,
    EXPAND_IGNORE_SHELL,
    EXPAND_IGNORE_JS,
    EXPAND_IGNORE_UZBL_JS,
    EXPAND_IGNORE_UZBL
} UzblExpandStage;

static gchar *
expand_impl (const gchar *str, UzblExpandStage stage);

gchar *
uzbl_variables_expand (const gchar *str)
{
    return expand_impl (str, EXPAND_INITIAL);
}

#define VAR_GETTER(type, name)                     \
    type                                           \
    uzbl_variables_get_##name (const gchar *name_) \
    {                                              \
        UzblVariable *var = get_variable (name_);  \
                                                   \
        return get_variable_##name (var);          \
    }

VAR_GETTER (gchar *, string)
VAR_GETTER (int, int)
VAR_GETTER (unsigned long long, ull)
VAR_GETTER (float, float)

static void
dump_variable (gpointer key, gpointer value, gpointer data);

void
uzbl_variables_dump ()
{
    g_hash_table_foreach (uzbl.behave.proto_var, dump_variable, NULL);
}

static void
dump_variable_event (gpointer key, gpointer value, gpointer data);

void
uzbl_variables_dump_events ()
{
    g_hash_table_foreach (uzbl.behave.proto_var, dump_variable_event, NULL);
}

/* ===================== HELPER IMPLEMENTATIONS ===================== */

static bool
js_has_variable (JSContextRef ctx, JSObjectRef object, JSStringRef propertyName);
static JSValueRef
js_get_variable (JSContextRef ctx, JSObjectRef object, JSStringRef propertyName, JSValueRef* exception);
static bool
js_set_variable (JSContextRef ctx, JSObjectRef object, JSStringRef propertyName, JSValueRef value, JSValueRef* exception);
static bool
js_delete_variable (JSContextRef ctx, JSObjectRef object, JSStringRef propertyName, JSValueRef* exception);

void
init_js_variables_api ()
{
    JSObjectRef uzbl_obj = uzbl_js_object (uzbl.state.jscontext, "uzbl");

    static JSClassDefinition
    variables_class_def = {
        0,                     // version
        kJSClassAttributeNone, // attributes
        "UzblVariables",       // class name
        NULL,                  // parent class
        NULL,                  // static values
        NULL,                  // static functions
        NULL,                  // initialize
        NULL,                  // finalize
        js_has_variable,       // has property
        js_get_variable,       // get property
        js_set_variable,       // set property
        js_delete_variable,    // delete property
        NULL,                  // get property names
        NULL,                  // call as function
        NULL,                  // call as contructor
        NULL,                  // has instance
        NULL                   // convert to type
    };

    JSClassRef variables_class = JSClassCreate (&variables_class_def);

    JSObjectRef variables_obj = JSObjectMake (uzbl.state.jscontext, variables_class, NULL);

    uzbl_js_set (uzbl.state.jscontext,
        uzbl_obj, "variables", variables_obj,
        kJSPropertyAttributeReadOnly | kJSPropertyAttributeDontDelete);

    JSClassRelease (variables_class);
}

void
variable_free (gpointer key, gpointer value, gpointer data)
{
    UZBL_UNUSED (data);

    UzblVariable *var = (UzblVariable *)value;

    if (var->builtin) {
        return;
    }

    if (var->type == TYPE_STR) {
        g_free (*var->value.s);
        g_free (var->value.s);
    }

    gchar *name = (gchar *)key;

    g_free (name);
    g_free (var);
}

UzblVariable *
get_variable (const gchar *name)
{
    return g_hash_table_lookup (uzbl.behave.proto_var, name);
}

gboolean
set_variable_string (UzblVariable *var, const gchar *val)
{
    typedef gboolean (*setter_t) (const gchar *);

    if (var->set) {
        return ((setter_t)var->set) (val);
    } else {
        g_free (*(var->value.s));
        *(var->value.s) = g_strdup (val);
    }

    return TRUE;
}

#define TYPE_SETTER(type, name, member)               \
    gboolean                                          \
    set_variable_##name (UzblVariable *var, type val) \
    {                                                 \
        typedef gboolean (*setter_t) (type);          \
                                                      \
        if (var->set) {                               \
            return ((setter_t)var->set) (val);        \
        } else {                                      \
            *var->value.member = val;                 \
        }                                             \
                                                      \
        return TRUE;                                  \
    }

TYPE_SETTER (int, int, i)
TYPE_SETTER (unsigned long long, ull, ull)
TYPE_SETTER (float, float, f)

static void
variable_expand (const UzblVariable *var, GString *buf);

void
send_variable_event (const gchar *name, const UzblVariable *var)
{
    GString *str = g_string_new ("");

    variable_expand (var, str);

    const gchar *type = NULL;

    /* Check for the variable type. */
    switch (var->type) {
        case TYPE_STR:
            type = "str";
            break;
        case TYPE_INT:
            type = "int";
            break;
        case TYPE_ULL:
            type = "ull";
            break;
        case TYPE_FLOAT:
            type = "float";
            break;
        default:
            g_assert_not_reached ();
    }

    uzbl_events_send (VARIABLE_SET, NULL,
        TYPE_NAME, name,
        TYPE_NAME, type,
        TYPE_STR, str->str,
        NULL);

    g_string_free (str, TRUE);

    uzbl_gui_update_title ();
}

gchar *
get_variable_string (const UzblVariable *var)
{
    if (!var) {
        return g_strdup ("");
    }

    gchar *result = NULL;

    typedef gchar *(*getter_t) ();

    if (var->get) {
        result = ((getter_t)var->get) ();
    } else if (var->value.s) {
        result = g_strdup (*(var->value.s));
    }

    return result ? result : g_strdup ("");
}

#define TYPE_GETTER(type, name, member)           \
    type                                          \
    get_variable_##name (const UzblVariable *var) \
    {                                             \
        if (!var) {                               \
            return (type)0;                       \
        }                                         \
                                                  \
        typedef type (*getter_t) ();              \
                                                  \
        if (var->get) {                           \
            return ((getter_t)var->get) ();       \
        } else {                                  \
            return *var->value.member;            \
        }                                         \
    }

TYPE_GETTER (int, int, i)
TYPE_GETTER (unsigned long long, ull, ull)
TYPE_GETTER (float, float, f)

typedef enum {
    EXPAND_SHELL,
    EXPAND_JS,
    EXPAND_ESCAPE,
    EXPAND_UZBL,
    EXPAND_UZBL_JS,
    EXPAND_VAR,
    EXPAND_VAR_BRACE
} UzblExpandType;

static UzblExpandType
expand_type (const gchar *str);

gchar *
expand_impl (const gchar *str, UzblExpandStage stage)
{
    GString *buf = g_string_new ("");

    if (!str) {
        return g_string_free (buf, FALSE);
    }

    const gchar *p = str;

    while (*p) {
        switch (*p) {
            case '@':
            {
                UzblExpandType etype = expand_type (p);
                const gchar *vend = NULL;
                gchar *ret = NULL;
                ++p;

                switch (etype) {
                    case EXPAND_VAR:
                    {
                        size_t sz = strspn (p, valid_chars);
                        vend = p + sz;
                        break;
                    }
                    case EXPAND_VAR_BRACE:
                        ++p;
                        vend = strchr (p, '}');
                        if (!vend) {
                            vend = strchr (p, '\0');
                        }
                        break;
                    case EXPAND_SHELL:
                        ++p;
                        vend = strstr (p, ")@");
                        if (!vend) {
                            vend = strchr (p, '\0');
                        }
                        break;
                    case EXPAND_UZBL:
                        ++p;
                        vend = strstr (p, "/@");
                        if (!vend) {
                            vend = strchr (p, '\0');
                        }
                        break;
                    case EXPAND_UZBL_JS:
                        ++p;
                        vend = strstr (p, "*@");
                        if (!vend) {
                            vend = strchr (p, '\0');
                        }
                        break;
                    case EXPAND_JS:
                        ++p;
                        vend = strstr (p, ">@");
                        if (!vend) {
                            vend = strchr (p, '\0');
                        }
                        break;
                    case EXPAND_ESCAPE:
                        ++p;
                        vend = strstr (p, "]@");
                        if (!vend) {
                            vend = strchr (p, '\0');
                        }
                        break;
                }
                assert (vend);

                ret = g_strndup (p, vend - p);

                switch (etype) {
                    case EXPAND_VAR_BRACE:
                        /* Skip the end brace. */
                        ++vend;
                        /* FALLTHROUGH */
                    case EXPAND_VAR:
                        variable_expand (get_variable (ret), buf);

                        p = vend;
                        break;
                    case EXPAND_SHELL:
                    {
                        GError *err = NULL;
                        gchar *cmd_stdout = NULL;

                        if (stage == EXPAND_IGNORE_SHELL) {
                            break;
                        }

                        if (*ret == '+') {
                            /* Execute program directly. */
                            gchar *mycmd = expand_impl (ret + 1, EXPAND_IGNORE_SHELL);
                            g_spawn_command_line_sync (mycmd, &cmd_stdout, NULL, NULL, &err);
                            g_free (mycmd);
                        } else {
                            /* Execute program through shell, quote it first. */
                            gchar *mycmd = expand_impl (ret, EXPAND_IGNORE_SHELL);
                            gchar *quoted = g_shell_quote (mycmd);
                            gchar *tmp = g_strdup_printf ("%s %s",
                                uzbl.behave.shell_cmd ? uzbl.behave.shell_cmd : "/bin/sh -c",
                                quoted);
                            g_spawn_command_line_sync (tmp, &cmd_stdout, NULL, NULL, &err);
                            g_free (mycmd);
                            g_free (quoted);
                            g_free (tmp);
                        }

                        if (err) {
                            g_printerr ("error on running command: %s\n", err->message);
                            g_error_free (err);
                        } else if (*cmd_stdout) {
                            remove_trailing_newline (cmd_stdout);

                            g_string_append (buf, cmd_stdout);
                            g_free (cmd_stdout);
                        }
                        p = vend + 2;

                        break;
                    }
                    case EXPAND_UZBL:
                    {
                        if (stage == EXPAND_IGNORE_UZBL) {
                            break;
                        }

                        GString *uzbl_ret = g_string_new ("");

                        GArray *tmp = uzbl_commands_args_new ();

                        if (*ret == '+') {
                            /* Read JS from file. */
                            gchar *mycmd = expand_impl (ret + 1, EXPAND_IGNORE_UZBL);
                            g_array_append_val (tmp, mycmd);

                            uzbl_commands_run_argv ("include", tmp, uzbl_ret);
                        } else {
                            /* JS from string. */
                            gchar *mycmd = expand_impl (ret, EXPAND_IGNORE_UZBL);

                            uzbl_commands_run (mycmd, uzbl_ret);
                        }

                        uzbl_commands_args_free (tmp);

                        if (uzbl_ret->str) {
                            g_string_append (buf, uzbl_ret->str);
                            g_string_free (uzbl_ret, TRUE);
                        }
                        p = vend + 2;

                        break;
                    }
                    case EXPAND_UZBL_JS:
                    {
                        if (stage == EXPAND_IGNORE_UZBL_JS) {
                            break;
                        }

                        GString *uzbl_js_ret = g_string_new ("");

                        GArray *tmp = uzbl_commands_args_new ();
                        uzbl_commands_args_append (tmp, g_strdup ("uzbl"));

                        if (*ret == '+') {
                            /* Read JS from file. */
                            uzbl_commands_args_append (tmp, g_strdup ("file"));
                            gchar *mycmd = expand_impl (ret + 1, EXPAND_IGNORE_UZBL_JS);
                            g_array_append_val (tmp, mycmd);

                            uzbl_commands_run_argv ("js", tmp, uzbl_js_ret);
                        } else {
                            /* JS from string. */
                            uzbl_commands_args_append (tmp, g_strdup ("string"));
                            gchar *mycmd = expand_impl (ret, EXPAND_IGNORE_UZBL_JS);
                            g_array_append_val (tmp, mycmd);

                            uzbl_commands_run_argv ("js", tmp, uzbl_js_ret);
                        }

                        uzbl_commands_args_free (tmp);

                        if (uzbl_js_ret->str) {
                            g_string_append (buf, uzbl_js_ret->str);
                            g_string_free (uzbl_js_ret, TRUE);
                        }
                        p = vend + 2;

                        break;
                    }
                    case EXPAND_JS:
                    {
                        if (stage == EXPAND_IGNORE_JS) {
                            break;
                        }

                        GString *js_ret = g_string_new ("");

                        GArray *tmp = uzbl_commands_args_new ();
                        uzbl_commands_args_append (tmp, g_strdup ("page"));

                        if (*ret == '+') {
                            /* Read JS from file. */
                            uzbl_commands_args_append (tmp, g_strdup ("file"));
                            gchar *mycmd = expand_impl (ret + 1, EXPAND_IGNORE_JS);
                            g_array_append_val (tmp, mycmd);

                            uzbl_commands_run_argv ("js", tmp, js_ret);
                        } else {
                            /* JS from string. */
                            uzbl_commands_args_append (tmp, g_strdup ("string"));
                            gchar *mycmd = expand_impl (ret, EXPAND_IGNORE_JS);
                            g_array_append_val (tmp, mycmd);

                            uzbl_commands_run_argv ("js", tmp, js_ret);
                        }

                        uzbl_commands_args_free (tmp);

                        if (js_ret->str) {
                            g_string_append (buf, js_ret->str);
                            g_string_free (js_ret, TRUE);
                        }
                        p = vend + 2;

                        break;
                    }
                    case EXPAND_ESCAPE:
                    {
                        gchar *mycmd = expand_impl (ret, EXPAND_INITIAL);
                        gchar *escaped = g_markup_escape_text (mycmd, strlen (mycmd));

                        g_string_append (buf, escaped);

                        g_free (escaped);
                        g_free (mycmd);
                        p = vend + 2;
                    }
                }

                g_free (ret);
                break;
            }
            case '\\':
                ++p;
                if (!*p) {
                    break;
                }
                /* FALLTHROUGH */
            default:
                g_string_append_c (buf, *p);
                ++p;
                break;
        }
    }

    return g_string_free (buf, FALSE);
}

void
dump_variable (gpointer key, gpointer value, gpointer data)
{
    UZBL_UNUSED (data);

    const gchar *name = (const gchar *)key;
    UzblVariable *var = (UzblVariable *)value;

    if (!var->writeable) {
        printf ("# ");
    }

    GString *buf = g_string_new ("");

    variable_expand (var, buf);

    printf ("set %s = %s\n", name, buf->str);

    g_string_free (buf, TRUE);
}

void
dump_variable_event (gpointer key, gpointer value, gpointer data)
{
    UZBL_UNUSED (data);

    const gchar *name = (const gchar *)key;
    UzblVariable *var = (UzblVariable *)value;

    send_variable_event (name, var);
}

bool
js_has_variable (JSContextRef ctx, JSObjectRef object, JSStringRef propertyName)
{
    UZBL_UNUSED (ctx);
    UZBL_UNUSED (object);

    gchar *var = uzbl_js_extract_string (propertyName);
    UzblVariable *uzbl_var = get_variable (var);

    g_free (var);

    return uzbl_var;
}

JSValueRef
js_get_variable (JSContextRef ctx, JSObjectRef object, JSStringRef propertyName, JSValueRef* exception)
{
    UZBL_UNUSED (object);
    UZBL_UNUSED (exception);

    gchar *var = uzbl_js_extract_string (propertyName);
    UzblVariable *uzbl_var = get_variable (var);

    g_free (var);

    if (!uzbl_var) {
        return JSValueMakeUndefined (ctx);
    }

    JSValueRef js_value = NULL;

    switch (uzbl_var->type) {
        case TYPE_STR:
        {
            gchar *val = get_variable_string (uzbl_var);
            JSStringRef js_str = JSStringCreateWithUTF8CString (val);
            g_free (val);

            js_value = JSValueMakeString (ctx, js_str);

            JSStringRelease (js_str);
            break;
        }
        case TYPE_INT:
        {
            int val = get_variable_int (uzbl_var);
            js_value = JSValueMakeNumber (ctx, val);
            break;
        }
        case TYPE_ULL:
        {
            unsigned long long val = get_variable_ull (uzbl_var);
            js_value = JSValueMakeNumber (ctx, val);
            break;
        }
        case TYPE_FLOAT:
        {
            float val = get_variable_float (uzbl_var);
            js_value = JSValueMakeNumber (ctx, val);
            break;
        }
        default:
            g_assert_not_reached ();
    }

    if (!js_value) {
        js_value = JSValueMakeUndefined (ctx);
    }

    return js_value;
}

bool
js_set_variable (JSContextRef ctx, JSObjectRef object, JSStringRef propertyName, JSValueRef value, JSValueRef* exception)
{
    UZBL_UNUSED (object);
    UZBL_UNUSED (exception);

    gchar *var = uzbl_js_extract_string (propertyName);
    gchar *val = uzbl_js_to_string (ctx, value);

    gboolean was_set = uzbl_variables_set (var, val);

    g_free (var);
    g_free (val);

    return (was_set ? true : false);
}

bool
js_delete_variable (JSContextRef ctx, JSObjectRef object, JSStringRef propertyName, JSValueRef* exception)
{
    UZBL_UNUSED (ctx);
    UZBL_UNUSED (object);
    UZBL_UNUSED (propertyName);
    UZBL_UNUSED (exception);

    /* Variables cannot be deleted from uzbl. */

    return false;
}

void
variable_expand (const UzblVariable *var, GString *buf)
{
    if (!var) {
        return;
    }

    switch (var->type) {
        case TYPE_STR:
        {
            gchar *v = get_variable_string (var);
            g_string_append (buf, v);
            g_free (v);
            break;
        }
        case TYPE_INT:
            g_string_append_printf (buf, "%d", get_variable_int (var));
            break;
        case TYPE_ULL:
            g_string_append_printf (buf, "%llu", get_variable_ull (var));
            break;
        case TYPE_FLOAT:
            g_string_append_printf (buf, "%f", get_variable_float (var));
            break;
        default:
            break;
    }
}

UzblExpandType
expand_type (const gchar *str)
{
    switch (*(str + 1)) {
        case '(':
            return EXPAND_SHELL;
        case '{':
            return EXPAND_VAR_BRACE;
        case '/':
            return EXPAND_UZBL;
        case '*':
            return EXPAND_UZBL_JS;
        case '<':
            return EXPAND_JS;
        case '[':
            return EXPAND_ESCAPE;
        default:
            return EXPAND_VAR;
  }
}

/* =================== VARIABLES IMPLEMENTATIONS ==================== */

#define IMPLEMENT_GETTER(type, name) \
    type                             \
    get_##name ()

#define IMPLEMENT_SETTER(type, name) \
    gboolean                         \
    set_##name (const type name)

#define GOBJECT_GETTER(type, name, obj, prop) \
    IMPLEMENT_GETTER (type, name)             \
    {                                         \
        type name;                            \
                                              \
        g_object_get (G_OBJECT (obj),         \
            prop, &name,                      \
            NULL);                            \
                                              \
        return name;                          \
    }

#define GOBJECT_SETTER(type, name, obj, prop) \
    IMPLEMENT_SETTER (type, name)             \
    {                                         \
        g_object_set (G_OBJECT (obj),         \
            prop, name,                       \
            NULL);                            \
                                              \
        return TRUE;                          \
    }

#define GOBJECT_GETSET(type, name, obj, prop) \
    GOBJECT_GETTER (type, name, obj, prop)    \
    GOBJECT_SETTER (type, name, obj, prop)

#define ENUM_TO_STRING(val, str) \
    case val:                    \
        out = str;               \
        break;
#define STRING_TO_ENUM(val, str) \
    if (!g_strcmp0 (in, str)) {  \
        out = val;               \
    } else

#define CHOICE_GETSET(type, name, get, set) \
    IMPLEMENT_GETTER (gchar *, name)        \
    {                                       \
        type val = get ();                  \
        gchar *out = "unknown";             \
                                            \
        switch (val) {                      \
            name##_choices (ENUM_TO_STRING) \
            default:                        \
                break;                      \
        }                                   \
                                            \
        return g_strdup (out);              \
    }                                       \
                                            \
    IMPLEMENT_SETTER (gchar *, name)        \
    {                                       \
        type out;                           \
        const gchar *in = name;             \
                                            \
        name##_choices (STRING_TO_ENUM)     \
        {                                   \
            uzbl_debug ("Unrecognized "     \
                        "value for " #name  \
                        ": %s\n", name);    \
            return FALSE;                   \
        }                                   \
                                            \
        set (out);                          \
                                            \
        return TRUE;                        \
    }

static GObject *
webkit_settings ();
#ifndef USE_WEBKIT2
static GObject *
soup_session ();
static GObject *
inspector ();
static GObject *
webkit_view ();
static int
object_get (GObject *obj, const gchar *prop);
#endif

/* Communication variables */
IMPLEMENT_SETTER (gchar *, fifo_dir)
{
    g_free (uzbl.behave.fifo_dir);

    if (uzbl_io_init_fifo (fifo_dir)) {
        uzbl.behave.fifo_dir = g_strdup (fifo_dir);

        return TRUE;
    }

    uzbl.behave.fifo_dir = NULL;

    return FALSE;
}

IMPLEMENT_SETTER (gchar *, socket_dir)
{
    g_free (uzbl.behave.socket_dir);

    if (uzbl_io_init_socket (socket_dir)) {
        uzbl.behave.socket_dir = g_strdup (socket_dir);

        return TRUE;
    }

    uzbl.behave.socket_dir = NULL;

    return FALSE;
}

/* Handler variables */
#ifndef USE_WEBKIT2
IMPLEMENT_GETTER (int, enable_builtin_auth)
{
    SoupSessionFeature *auth = soup_session_get_feature (
        uzbl.net.soup_session, (GType)WEBKIT_TYPE_SOUP_AUTH_DIALOG);

    return (auth != NULL);
}

IMPLEMENT_SETTER (int, enable_builtin_auth)
{
    SoupSessionFeature *auth = soup_session_get_feature (
        uzbl.net.soup_session, (GType)WEBKIT_TYPE_SOUP_AUTH_DIALOG);

    if (enable_builtin_auth > 0) {
        if (!auth) {
            soup_session_add_feature_by_type (
                uzbl.net.soup_session, (GType)WEBKIT_TYPE_SOUP_AUTH_DIALOG);
        }
    } else if (auth) {
        soup_session_remove_feature (uzbl.net.soup_session, auth);
    }

    return TRUE;
}
#endif

/* Window variables */
IMPLEMENT_GETTER (gchar *, geometry)
{
    int w;
    int h;
    int x;
    int y;
    GString *buf = g_string_new ("");

    if (uzbl.gui.main_window) {
        gtk_window_get_size (GTK_WINDOW (uzbl.gui.main_window), &w, &h);
        gtk_window_get_position (GTK_WINDOW (uzbl.gui.main_window), &x, &y);

        g_string_printf (buf, "%dx%d+%d+%d", w, h, x, y);
    }

    return g_string_free (buf, FALSE);
}

IMPLEMENT_SETTER (gchar *, geometry)
{
    if (!geometry) {
        return FALSE;
    }

    if (geometry[0] == 'm') { /* m/maximize/maximized */
        gtk_window_maximize (GTK_WINDOW (uzbl.gui.main_window));
    } else {
        int x = 0;
        int y = 0;
        unsigned w = 0;
        unsigned h=0;

        /* We used to use gtk_window_parse_geometry () but that didn't work how
         * it was supposed to. */
        int ret = XParseGeometry (uzbl.gui.geometry, &x, &y, &w, &h);

        if (ret & XValue) {
            gtk_window_move (GTK_WINDOW (uzbl.gui.main_window), x, y);
        }

        if (ret & WidthValue) {
            gtk_window_resize (GTK_WINDOW (uzbl.gui.main_window), w, h);
        }
    }

    /* Get the actual geometry (which might be different from what was
     * specified) and store it (since the GEOMETRY_CHANGED event needs to know
     * what it changed from) */
    g_free (uzbl.gui.geometry);
    uzbl.gui.geometry = get_geometry ();

    return TRUE;
}

IMPLEMENT_SETTER (gchar *, icon)
{
    if (!uzbl.gui.main_window) {
        return FALSE;
    }

    /* Clear icon_name. */
    g_free (uzbl.gui.icon_name);
    uzbl.gui.icon_name = NULL;

    if (file_exists (icon)) {
        g_free (uzbl.gui.icon);
        uzbl.gui.icon = g_strdup (icon);

        gtk_window_set_icon_from_file (GTK_WINDOW (uzbl.gui.main_window), uzbl.gui.icon, NULL);

        return TRUE;
    }

    uzbl_debug ("Icon \"%s\" not found. ignoring.\n", icon);

    return FALSE;
}

IMPLEMENT_SETTER (gchar *, icon_name)
{
    if (!uzbl.gui.main_window) {
        return FALSE;
    }

    /* Clear icon path. */
    g_free (uzbl.gui.icon);
    uzbl.gui.icon = NULL;

    g_free (uzbl.gui.icon_name);
    uzbl.gui.icon_name = g_strdup (icon_name);

    gtk_window_set_icon_name (GTK_WINDOW (uzbl.gui.main_window), uzbl.gui.icon_name);

    return TRUE;
}

IMPLEMENT_GETTER (gchar *, window_role)
{
    if (!uzbl.gui.main_window) {
        return NULL;
    }

    const gchar* role = gtk_window_get_role (GTK_WINDOW (uzbl.gui.main_window));

    return g_strdup (role);
}

IMPLEMENT_SETTER (gchar *, window_role)
{
    if (!uzbl.gui.main_window) {
        return FALSE;
    }

    gtk_window_set_role (GTK_WINDOW (uzbl.gui.main_window), window_role);

    return TRUE;
}

#ifndef USE_WEBKIT2
GOBJECT_GETSET (int, auto_resize_window,
                webkit_settings (), "auto-resize-window")
#endif

/* UI variables */
IMPLEMENT_GETTER (int, show_status)
{
    if (!uzbl.gui.status_bar) {
        return FALSE;
    }

    return gtk_widget_get_visible (GTK_WIDGET (uzbl.gui.status_bar));
}

IMPLEMENT_SETTER (int, show_status)
{
    if (!uzbl.gui.status_bar) {
        return FALSE;
    }

    gtk_widget_set_visible (uzbl.gui.status_bar, show_status);
    uzbl_gui_update_title ();

    return TRUE;
}

IMPLEMENT_SETTER (int, status_top)
{
    if (!uzbl.gui.scrolled_win || !uzbl.gui.status_bar) {
        return FALSE;
    }

    uzbl.behave.status_top = status_top;

    g_object_ref (uzbl.gui.scrolled_win);
    g_object_ref (uzbl.gui.status_bar);
    gtk_container_remove (GTK_CONTAINER (uzbl.gui.vbox), uzbl.gui.scrolled_win);
    gtk_container_remove (GTK_CONTAINER (uzbl.gui.vbox), uzbl.gui.status_bar);

    if (uzbl.behave.status_top) {
        gtk_box_pack_start (GTK_BOX (uzbl.gui.vbox), uzbl.gui.status_bar,   FALSE, TRUE, 0);
        gtk_box_pack_start (GTK_BOX (uzbl.gui.vbox), uzbl.gui.scrolled_win, TRUE,  TRUE, 0);
    } else {
        gtk_box_pack_start (GTK_BOX (uzbl.gui.vbox), uzbl.gui.scrolled_win, TRUE,  TRUE, 0);
        gtk_box_pack_start (GTK_BOX (uzbl.gui.vbox), uzbl.gui.status_bar,   FALSE, TRUE, 0);
    }

    g_object_unref (uzbl.gui.scrolled_win);
    g_object_unref (uzbl.gui.status_bar);

    if (!uzbl.state.plug_mode) {
        gtk_widget_grab_focus (GTK_WIDGET (uzbl.gui.web_view));
    }

    return TRUE;
}

IMPLEMENT_SETTER (char *, status_background)
{
    /* Labels and hboxes do not draw their own background. Applying this on the
     * vbox/main_window is ok as the statusbar is the only affected widget. If
     * not, we could also use GtkEventBox. */
    GtkWidget *widget = uzbl.gui.main_window ? uzbl.gui.main_window : GTK_WIDGET (uzbl.gui.plug);

    g_free (uzbl.behave.status_background);
    uzbl.behave.status_background = g_strdup (status_background);

#if GTK_CHECK_VERSION (2, 91, 0)
    GdkRGBA color;
    gdk_rgba_parse (&color, uzbl.behave.status_background);
    gtk_widget_override_background_color (widget, GTK_STATE_NORMAL, &color);
#else
    GdkColor color;
    gdk_color_parse (uzbl.behave.status_background, &color);
    gtk_widget_modify_bg (widget, GTK_STATE_NORMAL, &color);
#endif

    return TRUE;
}

#ifdef USE_WEBKIT2
GOBJECT_GETSET (int, enable_compositing_debugging,
                webkit_settings (), "draw-compositing-indicators")
#endif

/* Customization */
#if !WEBKIT_CHECK_VERSION (1, 9, 0)
GOBJECT_GETSET (int, default_context_menu,
                webkit_settings (), "enable-default-context-menu")
#endif

/* Printing variables */
GOBJECT_GETSET (int, print_backgrounds,
                webkit_settings (), "print-backgrounds")

/* Network variables */
#ifndef USE_WEBKIT2
IMPLEMENT_SETTER (gchar *, proxy_url)
{
    g_free (uzbl.net.proxy_url);
    uzbl.net.proxy_url = g_strdup (proxy_url);

    const gchar *url = uzbl.net.proxy_url;
    SoupSession *session  = uzbl.net.soup_session;
    SoupURI     *soup_uri = NULL;

    if (url && *url && *url != ' ') {
        soup_uri = soup_uri_new (url);
    }

    g_object_set (G_OBJECT (session),
        SOUP_SESSION_PROXY_URI, soup_uri,
        NULL);

    soup_uri_free (soup_uri);

    return TRUE;
}

IMPLEMENT_SETTER (int, max_conns)
{
    uzbl.net.max_conns = max_conns;

    g_object_set (G_OBJECT (uzbl.net.soup_session),
        SOUP_SESSION_MAX_CONNS, uzbl.net.max_conns,
        NULL);

    return TRUE;
}

IMPLEMENT_SETTER (int, max_conns_host)
{
    uzbl.net.max_conns_host = max_conns_host;

    g_object_set (G_OBJECT (uzbl.net.soup_session),
        SOUP_SESSION_MAX_CONNS_PER_HOST, uzbl.net.max_conns_host,
        NULL);

    return TRUE;
}

IMPLEMENT_SETTER (gchar *, http_debug)
{
    SoupLoggerLogLevel out;
    const gchar *in = http_debug;

#define http_debug_choices(call)              \
    call (SOUP_LOGGER_LOG_NONE, "none")       \
    call (SOUP_LOGGER_LOG_MINIMAL, "minimal") \
    call (SOUP_LOGGER_LOG_HEADERS, "headers") \
    call (SOUP_LOGGER_LOG_BODY, "body")

    http_debug_choices (STRING_TO_ENUM)
    {
        uzbl_debug ("Unrecognized value for http_debug: %s\n", http_debug);
        return FALSE;
    }

#undef http_debug_choices

    g_free (uzbl.behave.http_debug);
    uzbl.behave.http_debug = g_strdup (http_debug);

    if (uzbl.net.soup_logger) {
        soup_session_remove_feature (
            uzbl.net.soup_session, SOUP_SESSION_FEATURE (uzbl.net.soup_logger));
        g_object_unref (uzbl.net.soup_logger);
    }

    uzbl.net.soup_logger = soup_logger_new (out, -1);
    soup_session_add_feature (
        uzbl.net.soup_session, SOUP_SESSION_FEATURE (uzbl.net.soup_logger));

    return TRUE;
}

GOBJECT_GETSET (gchar *, ssl_ca_file,
                soup_session (), "ssl-ca-file")
#endif

#define ssl_policy_choices(call)                     \
    call (WEBKIT_TLS_ERRORS_POLICY_IGNORE, "ignore") \
    call (WEBKIT_TLS_ERRORS_POLICY_FAIL, "fail")

#ifdef USE_WEBKIT2
#define _webkit_web_context_get_tls_errors_policy() \
    webkit_web_context_get_tls_errors_policy (webkit_web_view_get_context (uzbl.gui.web_view))
#define _webkit_web_context_set_tls_errors_policy(val) \
    webkit_web_context_set_tls_errors_policy (webkit_web_view_get_context (uzbl.gui.web_view), val)

CHOICE_GETSET (UzblSslPolicy, ssl_policy,
               _webkit_web_context_get_tls_errors_policy, _webkit_web_context_set_tls_errors_policy)

#undef _webkit_web_context_get_tls_errors_policy
#undef _webkit_web_context_set_tls_errors_policy
#else
#define _soup_session_get_ssl_strict() \
    object_get (soup_session (), "ssl-strict")
#define _soup_session_set_ssl_strict(val) \
    g_object_set (soup_session(),         \
        "ssl-strict", val,                \
        NULL);

CHOICE_GETSET (UzblSslPolicy, ssl_policy,
               _soup_session_get_ssl_strict, _soup_session_set_ssl_strict)

#undef _soup_session_get_ssl_strict
#undef _soup_session_set_ssl_strict
#endif

#undef ssl_policy_choices

#define cache_model_choices(call)                                 \
    call (WEBKIT_CACHE_MODEL_DOCUMENT_VIEWER , "document_viewer") \
    call (WEBKIT_CACHE_MODEL_WEB_BROWSER, "web_browser")          \
    call (WEBKIT_CACHE_MODEL_DOCUMENT_BROWSER, "document_browser")

#ifdef USE_WEBKIT2
#define _webkit_web_context_get_cache_model() \
    webkit_web_context_get_cache_model (webkit_web_view_get_context (uzbl.gui.web_view))
#define _webkit_web_context_set_cache_model(val) \
    webkit_web_context_set_cache_model (webkit_web_view_get_context (uzbl.gui.web_view), val)

CHOICE_GETSET (WebKitCacheModel, cache_model,
               _webkit_web_context_get_cache_model, _webkit_web_context_set_cache_model)

#undef _webkit_web_context_get_cache_model
#undef _webkit_web_context_set_cache_model
#else
CHOICE_GETSET (WebKitCacheModel, cache_model,
               webkit_get_cache_model, webkit_set_cache_model)
#endif

#undef cache_model_choices

/* Security variables */
DECLARE_GETSET (int, enable_private_webkit);

IMPLEMENT_GETTER (int, enable_private)
{
    return get_enable_private_webkit ();
}

IMPLEMENT_SETTER (int, enable_private)
{
    static const char *priv_envvar = "UZBL_PRIVATE";

    if (enable_private) {
        setenv (priv_envvar, "true", 1);
    } else {
        unsetenv (priv_envvar);
    }

    set_enable_private_webkit (enable_private);

    return TRUE;
}

GOBJECT_GETSET (int, enable_private_webkit,
                webkit_settings (), "enable-private-browsing")

#ifndef USE_WEBKIT2
GOBJECT_GETSET (int, enable_universal_file_access,
                webkit_settings (), "enable-universal-access-from-file-uris")

GOBJECT_GETSET (int, enable_cross_file_access,
                webkit_settings (), "enable-file-access-from-file-uris")
#endif

GOBJECT_GETSET (int, enable_hyperlink_auditing,
                webkit_settings (), "enable-hyperlink-auditing")

#ifdef USE_WEBKIT2
GOBJECT_GETSET (int, enable_xss_auditing,
                webkit_settings (), "enable-xss-auditor")
#endif

#ifdef USE_WEBKIT2
#define cookie_policy_choices(call)                     \
    call (WEBKIT_COOKIE_POLICY_ACCEPT_ALWAYS, "always") \
    call (WEBKIT_COOKIE_POLICY_ACCEPT_NEVER, "never")   \
    call (WEBKIT_COOKIE_POLICY_ACCEPT_NO_THIRD_PARTY, "first_party")

static WebKitCookieAcceptPolicy
cookie_policy ();

#define _webkit_cookie_manager_set_accept_policy(val) \
    webkit_cookie_manager_set_accept_policy (         \
        webkit_web_context_get_cookie_manager (       \
            webkit_web_view_get_context (uzbl.gui.web_view)), val)

CHOICE_GETSET (WebKitCookieAcceptPolicy, cookie_policy,
               cookie_policy, _webkit_cookie_manager_set_accept_policy)

#undef _webkit_cookie_manager_set_accept_policy
#else
#define cookie_policy_choices(call)                \
    call (SOUP_COOKIE_JAR_ACCEPT_ALWAYS, "always") \
    call (SOUP_COOKIE_JAR_ACCEPT_NEVER, "never")   \
    call (SOUP_COOKIE_JAR_ACCEPT_NO_THIRD_PARTY, "first_party")

#define _soup_cookie_jar_get_accept_policy() \
    soup_cookie_jar_get_accept_policy (SOUP_COOKIE_JAR (uzbl.net.soup_cookie_jar))
#define _soup_cookie_jar_set_accept_policy(val) \
    soup_cookie_jar_set_accept_policy (SOUP_COOKIE_JAR (uzbl.net.soup_cookie_jar), val)

CHOICE_GETSET (SoupCookieJarAcceptPolicy, cookie_policy,
               _soup_cookie_jar_get_accept_policy, _soup_cookie_jar_set_accept_policy)

#undef _soup_cookie_jar_get_accept_policy
#undef _soup_cookie_jar_set_accept_policy
#endif

#undef cookie_policy_choices

#if WEBKIT_CHECK_VERSION (1, 3, 13)
GOBJECT_GETSET (int, enable_dns_prefetch,
                webkit_settings (), "enable-dns-prefetching")
#endif

#ifndef USE_WEBKIT2
#if WEBKIT_CHECK_VERSION (1, 11, 2)
GOBJECT_GETSET (int, display_insecure_content,
                webkit_settings (), "enable-display-of-insecure-content")

GOBJECT_GETSET (int, run_insecure_content,
                webkit_settings (), "enable-running-of-insecure-content")
#endif

IMPLEMENT_SETTER (int, maintain_history)
{
    uzbl.behave.maintain_history = maintain_history;

    webkit_web_view_set_maintains_back_forward_list (uzbl.gui.web_view, maintain_history);

    return TRUE;
}
#endif

/* Inspector variables */
#ifndef USE_WEBKIT2
GOBJECT_GETSET (int, profile_js,
                inspector (), "javascript-profiling-enabled")

GOBJECT_GETSET (int, profile_timeline,
                inspector (), "timeline-profiling-enabled")
#endif

#if WEBKIT_CHECK_VERSION (1, 3, 17)
IMPLEMENT_GETTER (gchar *, inspected_uri)
{
    return g_strdup (webkit_web_inspector_get_inspected_uri (uzbl.gui.inspector));
}
#endif

/* Page variables */
static gchar *
make_uri_from_user_input (const gchar *uri);

IMPLEMENT_SETTER (gchar *, uri)
{
    if (uzbl.state.frozen) {
        return FALSE;
    }

    /* Strip leading whitespace. */
    while (*uri && isspace (*uri)) {
        ++uri;
    }

    /* Don't do anything when given a blank URL. */
    if (!*uri) {
        return FALSE;
    }

    g_free (uzbl.state.uri);
    uzbl.state.uri = g_strdup (uri);

    /* Evaluate javascript: URIs. */
    /* TODO: Use strprefix. */
    if (!strncmp (uri, "javascript:", 11)) {
        GArray *argv = g_array_new (TRUE, FALSE, sizeof (gchar *));
        g_array_append_val (argv, uri);
        uzbl_commands_run_argv ("js", argv, NULL);
        g_array_free (argv, FALSE);
        return TRUE;
    }

    /* Attempt to parse the URI. */
    gchar *newuri = make_uri_from_user_input (uri);

    webkit_web_view_load_uri (uzbl.gui.web_view, newuri);

    g_free (newuri);

    return TRUE;
}

IMPLEMENT_SETTER (gchar *, useragent)
{
    g_free (uzbl.net.useragent);

    if (!useragent || !*useragent) {
        uzbl.net.useragent = NULL;

        return FALSE;
    }

    uzbl.net.useragent = g_strdup (useragent);

#ifndef USE_WEBKIT2
    g_object_set (G_OBJECT (uzbl.net.soup_session),
        SOUP_SESSION_USER_AGENT, uzbl.net.useragent,
        NULL);
#endif
    g_object_set (webkit_settings (),
        "user-agent", uzbl.net.useragent,
        NULL);

    return TRUE;
}

IMPLEMENT_SETTER (gchar *, accept_languages)
{
    g_free (uzbl.net.accept_languages);

    if (!*accept_languages || *accept_languages == ' ') {
        uzbl.net.accept_languages = NULL;

        return FALSE;
    }

    uzbl.net.accept_languages = g_strdup (accept_languages);

#ifdef USE_WEBKIT2
    WebKitWebContext *context = webkit_web_view_get_context (uzbl.gui.web_view);

    gchar **languages = g_strsplit (uzbl.net.accept_languages, ",", 0);

    webkit_web_context_set_preferred_languages (context, (const gchar * const *)languages);

    g_strfreev (languages);
#else
    g_object_set (G_OBJECT (uzbl.net.soup_session),
        SOUP_SESSION_ACCEPT_LANGUAGE, uzbl.net.accept_languages,
        NULL);
#endif

    return TRUE;
}

<<<<<<< HEAD
IMPLEMENT_SETTER (int, view_source)
{
    uzbl.behave.view_source = view_source;

#ifdef USE_WEBKIT2
    WebKitViewMode mode = uzbl.behave.view_source ? WEBKIT_VIEW_MODE_SOURCE : WEBKIT_VIEW_MODE_WEB;
    webkit_web_view_set_view_mode (uzbl.gui.web_view, mode);
#else
    webkit_web_view_set_view_source_mode (uzbl.gui.web_view, uzbl.behave.view_source);
#endif

    return TRUE;
}

=======
>>>>>>> 1ff6562f
IMPLEMENT_GETTER (float, zoom_level)
{
    return webkit_web_view_get_zoom_level (uzbl.gui.web_view);
}

IMPLEMENT_SETTER (float, zoom_level)
{
    webkit_web_view_set_zoom_level (uzbl.gui.web_view, zoom_level);

    return TRUE;
}

#ifdef HAVE_ZOOM_TEXT_API
#ifdef USE_WEBKIT2
GOBJECT_GETSET (int, zoom_text_only,
                webkit_settings (), "zoom-text-only")

#else
IMPLEMENT_GETTER (int, zoom_text_only)
{
    return !webkit_web_view_get_full_content_zoom (uzbl.gui.web_view);
}

IMPLEMENT_SETTER (int, zoom_text_only)
{
    webkit_web_view_set_full_content_zoom (uzbl.gui.web_view, !zoom_text_only);

    return TRUE;
}
#endif
#endif

GOBJECT_GETSET (int, caret_browsing,
                webkit_settings (), "enable-caret-browsing")

#if WEBKIT_CHECK_VERSION (1, 3, 5)
GOBJECT_GETSET (int, enable_frame_flattening,
                webkit_settings (), "enable-frame-flattening")
#endif

#if WEBKIT_CHECK_VERSION (1, 9, 0)
GOBJECT_GETSET (int, enable_smooth_scrolling,
                webkit_settings (), "enable-smooth-scrolling")
#endif

#ifdef USE_WEBKIT2
#define page_view_mode_choices(call)   \
    call (WEBKIT_VIEW_MODE_WEB, "web") \
    call (WEBKIT_VIEW_MODE_SOURCE, "source")

#define _webkit_web_view_get_page_view_mode() \
    webkit_web_view_get_view_source_mode (uzbl.gui.web_view)
#define _webkit_web_view_set_page_view_mode(val) \
    webkit_web_view_set_view_source_mode (uzbl.gui.web_view, val)

typedef WebKitWebViewViewMode page_view_mode_t;
#else
#define page_view_mode_choices(call) \
    call (TRUE, "web")               \
    call (FALSE, "source")

#define _webkit_web_view_get_page_view_mode() \
    webkit_web_view_get_view_source_mode (uzbl.gui.web_view)
#define _webkit_web_view_set_page_view_mode(val) \
    webkit_web_view_set_view_source_mode (uzbl.gui.web_view, val)

typedef gboolean page_view_mode_t;
#endif

CHOICE_GETSET (page_view_mode_t, page_view_mode,
               _webkit_web_view_get_page_view_mode, _webkit_web_view_set_page_view_mode)

#undef _webkit_web_view_get_page_view_mode
#undef _webkit_web_view_set_page_view_mode

#undef page_view_mode_choices

#ifndef USE_WEBKIT2
GOBJECT_GETSET (int, transparent,
                webkit_view (), "transparent")

#if WEBKIT_CHECK_VERSION (1, 3, 4)
#define window_view_mode_choices(call)                        \
    call (WEBKIT_WEB_VIEW_VIEW_MODE_WINDOWED, "windowed")     \
    call (WEBKIT_WEB_VIEW_VIEW_MODE_FLOATING, "floating")     \
    call (WEBKIT_WEB_VIEW_VIEW_MODE_FULLSCREEN, "fullscreen") \
    call (WEBKIT_WEB_VIEW_VIEW_MODE_MAXIMIZED, "maximized")   \
    call (WEBKIT_WEB_VIEW_VIEW_MODE_MINIMIZED, "minimized")

#define _webkit_web_view_get_window_view_mode() \
    webkit_web_view_get_view_mode (uzbl.gui.web_view)
#define _webkit_web_view_set_window_view_mode(val) \
    webkit_web_view_set_view_mode (uzbl.gui.web_view, val)

CHOICE_GETSET (WebKitWebViewViewMode, window_view_mode,
               _webkit_web_view_get_window_view_mode, _webkit_web_view_set_window_view_mode)

#undef _webkit_web_view_get_window_view_mode
#undef _webkit_web_view_set_window_view_mode

#undef window_view_mode_choices
#endif
#endif

#if WEBKIT_CHECK_VERSION (1, 3, 8)
GOBJECT_GETSET (int, enable_fullscreen,
                webkit_settings (), "enable-fullscreen")
#endif

#ifndef USE_WEBKIT2
GOBJECT_GETSET (int, editable,
                webkit_view (), "editable")
#endif

/* Javascript variables */
#ifndef USE_WEBKIT2
GOBJECT_GETSET (int, enable_scripts,
                webkit_settings (), "enable-scripts")
#endif

GOBJECT_GETSET (int, javascript_windows,
                webkit_settings (), "javascript-can-open-windows-automatically")

#ifdef USE_WEBKIT2
GOBJECT_GETSET (int, javascript_modal_dialogs,
                webkit_settings (), "allow-modal-dialogs")
#endif

#ifndef USE_WEBKIT2
GOBJECT_GETSET (int, javascript_dom_paste,
                webkit_settings (), "enable-dom-paste")
#endif

#if WEBKIT_CHECK_VERSION (1, 3, 0)
GOBJECT_GETSET (int, javascript_clipboard,
                webkit_settings (), "javascript-can-access-clipboard")
#endif

#ifdef USE_WEBKIT2
#if WEBKIT_CHECK_VERSION (2, 1, 1)
GOBJECT_GETSET (int, javascript_clipboard,
                webkit_settings (), "enable-write-console-messages-to-stdout")
#endif
#endif

/* Image variables */
GOBJECT_GETSET (int, autoload_images,
                webkit_settings (), "auto-load-images")

#ifdef USE_WEBKIT2
GOBJECT_GETSET (int, always_load_icons,
                webkit_settings (), "load-icons-ignoring-image-load-setting")
#endif

#ifndef USE_WEBKIT2
GOBJECT_GETSET (int, autoshrink_images,
                webkit_settings (), "auto-shrink-images")

GOBJECT_GETSET (int, use_image_orientation,
                webkit_settings (), "respect-image-orientation")
#endif

/* Spell checking variables */
#ifdef USE_WEBKIT2
IMPLEMENT_GETTER (int, enable_spellcheck)
{
    return webkit_web_context_get_spell_checking_enabled (webkit_web_view_get_context (uzbl.gui.web_view));
}

IMPLEMENT_SETTER (int, enable_spellcheck)
{
    webkit_web_context_set_spell_checking_enabled (webkit_web_view_get_context (uzbl.gui.web_view), enable_spellcheck);

    return TRUE;
}
#else
GOBJECT_GETSET (int, enable_spellcheck,
                webkit_settings (), "enable-spell-checking")
#endif

#ifdef USE_WEBKIT2
IMPLEMENT_GETTER (gchar *, spellcheck_languages)
{
    WebKitWebContext *context = webkit_web_view_get_context (uzbl.gui.web_view);
    const gchar * const * langs = webkit_web_context_get_spell_checking_languages (context);

    if (!langs) {
        return g_strdup ("");
    }

    return g_strjoinv (",", (gchar **)langs);
}

IMPLEMENT_SETTER (gchar *, spellcheck_languages)
{
    WebKitWebContext *context = webkit_web_view_get_context (uzbl.gui.web_view);
    gchar **langs = g_strsplit (spellcheck_languages, ",", 0);

    webkit_web_context_set_spell_checking_languages (context, (const gchar * const *)langs);

    g_strfreev (langs);

    return TRUE;
}
#else
GOBJECT_GETTER (gchar *, spellcheck_languages,
                webkit_settings (), "spell-checking-languages")

IMPLEMENT_SETTER (gchar *, spellcheck_languages)
{
    GObject *obj = webkit_get_text_checker ();

    if (!obj) {
        return FALSE;
    }
    if (!WEBKIT_IS_SPELL_CHECKER (obj)) {
        return FALSE;
    }

    WebKitSpellChecker *checker = WEBKIT_SPELL_CHECKER (obj);

    webkit_spell_checker_update_spell_checking_languages (checker, spellcheck_languages);
    g_object_set (webkit_settings (),
        "spell-checking-languages", spellcheck_languages,
        NULL);

    return TRUE;
}
#endif

/* Form variables */
#ifdef USE_WEBKIT2
GOBJECT_GETSET (int, resizable_text_areas,
                webkit_settings (), "enable-resizable-text-areas")
#else
GOBJECT_GETSET (int, resizable_text_areas,
                webkit_settings (), "resizable-text-areas")
#endif

#ifndef USE_WEBKIT2
GOBJECT_GETSET (int, enable_spatial_navigation,
                webkit_settings (), "enable-spatial-navigation")

#define editing_behavior_choices(call)                \
    call (WEBKIT_EDITING_BEHAVIOR_MAC, "mac")         \
    call (WEBKIT_EDITING_BEHAVIOR_WINDOWS, "windows") \
    call (WEBKIT_EDITING_BEHAVIOR_UNIX, "unix")

#define _get_webkit_settings_editing_behavior() \
    object_get (webkit_settings (), "editing-behavior")
#define _set_webkit_settings_editing_behavior(val) \
    g_object_set (webkit_settings (),              \
        "editing-behavior", val,                   \
        NULL);

CHOICE_GETSET (WebKitEditingBehavior, editing_behavior,
               _get_webkit_settings_editing_behavior, _set_webkit_settings_editing_behavior)

#undef _get_webkit_settings_editing_behavior
#undef _set_webkit_settings_editing_behavior

#undef editing_behavior_choices
#endif

#ifdef USE_WEBKIT2
GOBJECT_GETSET (int, enable_tab_cycle,
                webkit_settings (), "enable-tabs-to-links")
#else
GOBJECT_GETSET (int, enable_tab_cycle,
                webkit_settings (), "tab-key-cycles-through-elements")
#endif

/* Text variables */
#ifdef USE_WEBKIT2
GOBJECT_GETSET (gchar *, default_encoding,
                webkit_settings (), "default-charset")
#else
GOBJECT_GETSET (gchar *, default_encoding,
                webkit_settings (), "default-encoding")
#endif

IMPLEMENT_GETTER (gchar *, custom_encoding)
{
    const gchar *encoding =
#ifdef USE_WEBKIT2
        webkit_web_view_get_custom_charset (uzbl.gui.web_view);
#else
        webkit_web_view_get_custom_encoding (uzbl.gui.web_view);
#endif
    return g_strdup (encoding);
}

IMPLEMENT_SETTER (gchar *, custom_encoding)
{
    if (!*custom_encoding) {
        custom_encoding = NULL;
    }

#ifdef USE_WEBKIT2
    webkit_web_view_set_custom_charset (uzbl.gui.web_view, custom_encoding);
#else
    webkit_web_view_set_custom_encoding (uzbl.gui.web_view, custom_encoding);
#endif

    return TRUE;
}

#ifndef USE_WEBKIT2
IMPLEMENT_GETTER (gchar *, current_encoding)
{
    const gchar *encoding = webkit_web_view_get_encoding (uzbl.gui.web_view);
    return g_strdup (encoding);
}

GOBJECT_GETSET (int, enforce_96_dpi,
                webkit_settings (), "enforce-96-dpi")
#endif

/* Font variables */
GOBJECT_GETSET (gchar *, default_font_family,
                webkit_settings (), "default-font-family")

GOBJECT_GETSET (gchar *, monospace_font_family,
                webkit_settings (), "monospace-font-family")

GOBJECT_GETSET (gchar *, sans_serif_font_family,
                webkit_settings (), "sans_serif-font-family")

GOBJECT_GETSET (gchar *, serif_font_family,
                webkit_settings (), "serif-font-family")

GOBJECT_GETSET (gchar *, cursive_font_family,
                webkit_settings (), "cursive-font-family")

GOBJECT_GETSET (gchar *, fantasy_font_family,
                webkit_settings (), "fantasy-font-family")

#ifdef USE_WEBKIT2
GOBJECT_GETSET (gchar *, pictograph_font_family,
                webkit_settings (), "pictograph-font-family")
#endif

/* Font size variables */
#ifndef USE_WEBKIT2
GOBJECT_GETSET (int, minimum_font_size,
                webkit_settings (), "minimum-font-size")

GOBJECT_GETSET (int, minimum_logical_font_size,
                webkit_settings (), "minimum-logical-font-size")
#endif

GOBJECT_GETSET (int, font_size,
                webkit_settings (), "default-font-size")

GOBJECT_GETSET (int, monospace_size,
                webkit_settings (), "default-monospace-font-size")

/* Feature variables */
GOBJECT_GETSET (int, enable_plugins,
                webkit_settings (), "enable-plugins")

#ifdef USE_WEBKIT2
GOBJECT_GETSET (int, enable_java_applet,
                webkit_settings (), "enable-java")
#else
GOBJECT_GETSET (int, enable_java_applet,
                webkit_settings (), "enable-java-applet")
#endif

#ifdef HAVE_PLUGIN_API
#ifdef USE_WEBKIT2
typedef WebKitPlugin WebKitWebPlugin;
typedef WebKitMimeInfo WebKitWebPluginMIMEType;
#endif

static void
plugin_list_append (WebKitWebPlugin *plugin, gpointer data);

IMPLEMENT_GETTER (gchar *, plugin_list)
{
#ifdef USE_WEBKIT2
    WebKitWebContext *context = webkit_web_view_get_context (uzbl.gui.web_view);
    GList *plugins = NULL;

    {
        GError *err = NULL;

        uzbl_sync_call (plugins, context, err,
                        webkit_web_context_get_plugins);

        if (err) {
            /* TODO: Output message. */
            g_error_free (err);
        }
    }

    if (!plugins) {
        /* TODO: Don't ignore the error. */
        return g_strdup ("[]");
    }

#define plugin_foreach g_list_foreach
#else
    WebKitWebPluginDatabase *db = webkit_get_web_plugin_database ();
    GSList *plugins = webkit_web_plugin_database_get_plugins (db);

#define plugin_foreach g_slist_foreach
#endif

    GString *list = g_string_new ("[");

    plugin_foreach (plugins, (GFunc)plugin_list_append, list);

    g_string_append_c (list, ']');

#ifdef USE_WEBKIT2
    g_list_free (plugins);
#else
    webkit_web_plugin_database_plugins_list_free (plugins);
#endif

#undef plugin_foreach

    return g_string_free (list, FALSE);
}

static void
mimetype_list_append (WebKitWebPluginMIMEType *mimetype, GString *list);

void
plugin_list_append (WebKitWebPlugin *plugin, gpointer data)
{
    GString *list = (GString *)data;

    if (list->str[list->len - 1] != '[') {
        g_string_append (list, ", ");
    }

#ifdef USE_WEBKIT2
    typedef GList MIMETypeList;

#define mimetype_foreach g_list_foreach
#else
    typedef GSList MIMETypeList;

#define mimetype_foreach g_slist_foreach
#endif

    const gchar *desc = NULL;
#ifndef USE_WEBKIT2
    gboolean enabled = FALSE;
#endif
    MIMETypeList *mimetypes = NULL;
    const gchar *name = NULL;
    const gchar *path = NULL;

#ifdef USE_WEBKIT2
    desc = webkit_plugin_get_description (plugin);
    mimetypes = webkit_plugin_get_mime_info_list (plugin);
    name = webkit_plugin_get_name (plugin);
    path = webkit_plugin_get_path (plugin);
#else
    desc = webkit_web_plugin_get_description (plugin);
    enabled = webkit_web_plugin_get_enabled (plugin);
    mimetypes = webkit_web_plugin_get_mimetypes (plugin);
    name = webkit_web_plugin_get_name (plugin);
    path = webkit_web_plugin_get_path (plugin);
#endif

    /* Write out a JSON representation of the information */
    g_string_append_printf (list,
            "{\"name\": \"%s\", "
            "\"description\": \"%s\", "
#ifndef USE_WEBKIT2
            "\"enabled\": %s, "
#endif
            "\"path\": \"%s\", "
            "\"mimetypes\": [", /* Open array for the mimetypes */
            name,
            desc,
#ifndef USE_WEBKIT2
            enabled ? "true" : "false",
#endif
            path);

    mimetype_foreach (mimetypes, (GFunc)mimetype_list_append, list);

#undef plugin_foreach

#ifdef USE_WEBKIT2
    g_object_unref (plugin);
#endif

    /* Close the array and the object */
    g_string_append (list, "]}");
}

void
mimetype_list_append (WebKitWebPluginMIMEType *mimetype, GString *list)
{
    if (list->str[list->len - 1] != '[') {
        g_string_append (list, ", ");
    }

    const gchar *name = NULL;
    const gchar *desc = NULL;
    const gchar * const *extensions = NULL;

#ifdef USE_WEBKIT2
    name = webkit_mime_info_get_mime_type (mimetype);
    desc = webkit_mime_info_get_description (mimetype);
    extensions = webkit_mime_info_get_extensions (mimetype);
#else
    name = mimetype->name;
    desc = mimetype->description;
    extensions = (const gchar * const*)mimetype->extensions;
#endif

    /* Write out a JSON representation of the information. */
    g_string_append_printf (list,
            "{\"name\": \"%s\", "
            "\"description\": \"%s\", "
            "\"extensions\": [", /* Open array for the extensions. */
            name,
            desc);

    gboolean first = TRUE;

    while (*extensions) {
        if (first) {
            first = FALSE;
        } else {
            g_string_append_c (list, ',');
        }
        g_string_append_c (list, '\"');
        g_string_append (list, *extensions);
        g_string_append_c (list, '\"');

        ++extensions;
    }

    g_string_append (list, "]}");
}
#endif

#if WEBKIT_CHECK_VERSION (1, 3, 14)
GOBJECT_GETSET (int, enable_webgl,
                webkit_settings (), "enable-webgl")
#endif

#if WEBKIT_CHECK_VERSION (1, 7, 5)
GOBJECT_GETSET (int, enable_webaudio,
                webkit_settings (), "enable-webaudio")
#endif

#ifndef USE_WEBKIT2
#if WEBKIT_CHECK_VERSION (1, 7, 90) /* Documentation says 1.7.5, but it's not there. */
GOBJECT_GETSET (int, enable_3d_acceleration,
                webkit_settings (), "enable-accelerated-compositing")
#endif
#endif

#ifdef USE_WEBKIT2
#if WEBKIT_CHECK_VERSION (2, 1, 1)
GOBJECT_GETSET (int, enable_2d_acceleration,
                webkit_settings (), "enable-accelerated-2d-canvas")
#endif
#endif

#if WEBKIT_CHECK_VERSION (1, 9, 3)
GOBJECT_GETSET (int, enable_inline_media,
                webkit_settings (), "media-playback-allows-inline")

GOBJECT_GETSET (int, require_click_to_play,
                webkit_settings (), "media-playback-requires-user-gesture")
#endif

#ifndef USE_WEBKIT2
#if WEBKIT_CHECK_VERSION (1, 11, 1)
GOBJECT_GETSET (int, enable_css_shaders,
                webkit_settings (), "enable-css-shaders")

GOBJECT_GETSET (int, enable_media_stream,
                webkit_settings (), "enable-media-stream")
#endif
#endif

/* HTML5 Database variables */
GOBJECT_GETSET (int, enable_database,
                webkit_settings (), "enable-html5-database")

GOBJECT_GETSET (int, enable_local_storage,
                webkit_settings (), "enable-html5-local-storage")

GOBJECT_GETSET (int, enable_pagecache,
                webkit_settings (), "enable-page-cache")

GOBJECT_GETSET (int, enable_offline_app_cache,
                webkit_settings (), "enable-offline-web-application-cache")

#ifndef USE_WEBKIT2
#if WEBKIT_CHECK_VERSION (1, 3, 13)
IMPLEMENT_GETTER (unsigned long long, app_cache_size)
{
    return webkit_application_cache_get_maximum_size ();
}

IMPLEMENT_SETTER (unsigned long long, app_cache_size)
{
    webkit_application_cache_set_maximum_size (app_cache_size);

    return TRUE;
}

/* FIXME: Seems to give garbage data?
IMPLEMENT_GETTER (gchar *, app_cache_directory)
{
    return g_strdup (webkit_application_cache_get_database_directory_path ());
}
*/
#endif

IMPLEMENT_GETTER (gchar *, web_database_directory)
{
    return g_strdup (webkit_get_web_database_directory_path ());
}

IMPLEMENT_SETTER (gchar *, web_database_directory)
{
    webkit_set_web_database_directory_path (web_database_directory);

    return TRUE;
}

IMPLEMENT_GETTER (unsigned long long, web_database_quota)
{
    return webkit_get_default_web_database_quota ();
}

IMPLEMENT_SETTER (unsigned long long, web_database_quota)
{
    webkit_set_default_web_database_quota (web_database_quota);

    return TRUE;
}

#if WEBKIT_CHECK_VERSION (1, 5, 2)
GOBJECT_GETSET (gchar *, local_storage_path,
                webkit_settings (), "html5-local-storage-database-path")
#endif
#endif

#ifdef USE_WEBKIT2
#if WEBKIT_CHECK_VERSION (1, 11, 92)
IMPLEMENT_SETTER (gchar *, disk_cache_directory)
{
    g_free (uzbl.state.disk_cache_directory);
    uzbl.state.disk_cache_directory = g_strdup (disk_cache_directory);

    WebKitWebContext *context = webkit_web_view_get_context (uzbl.gui.web_view);

    webkit_web_context_set_disk_cache_directory (context, uzbl.state.disk_cache_directory);

    return TRUE;
}
#endif

IMPLEMENT_SETTER (gchar *, web_extensions_directory)
{
    g_free (uzbl.state.web_extensions_directory);
    uzbl.state.web_extensions_directory = g_strdup (web_extensions_directory);

    WebKitWebContext *context = webkit_web_view_get_context (uzbl.gui.web_view);

    webkit_web_context_set_web_extensions_directory (context, uzbl.state.web_extensions_directory);

    return TRUE;
}
#endif

/* Hacks */
GOBJECT_GETSET (int, enable_site_workarounds,
                webkit_settings (), "enable-site-specific-quirks")

GObject *
webkit_settings ()
{
    return G_OBJECT (webkit_web_view_get_settings (uzbl.gui.web_view));
}

#ifndef USE_WEBKIT2
GObject *
soup_session ()
{
    return G_OBJECT (uzbl.net.soup_session);
}

GObject *
inspector ()
{
    return G_OBJECT (uzbl.gui.inspector);
}

GObject *
webkit_view ()
{
    return G_OBJECT (uzbl.gui.web_view);
}

int
object_get (GObject *obj, const gchar *prop)
{
    int val;

    g_object_get (obj,
        prop, &val,
        NULL);

    return val;
}
#endif

#ifdef USE_WEBKIT2
WebKitCookieAcceptPolicy
cookie_policy ()
{
    WebKitCookieAcceptPolicy policy = WEBKIT_COOKIE_POLICY_ACCEPT_ALWAYS;

#if 0 /* TODO: Seems to hang... */
    GError *err = NULL;

    WebKitWebContext *context = webkit_web_view_get_context (uzbl.gui.web_view);
    WebKitCookieManager *manager = webkit_web_context_get_cookie_manager (context);

    uzbl_sync_call (policy, manager, err,
                    webkit_cookie_manager_get_accept_policy);

    if (err) {
        /* TODO: Output message. */
        g_error_free (err);
    }
#endif

    return policy;
}
#endif

static gboolean
string_is_integer (const char *s);

gchar *
make_uri_from_user_input (const gchar *uri)
{
    gchar *result = NULL;

    SoupURI *soup_uri = soup_uri_new (uri);
    if (soup_uri) {
        /* This looks like a valid URI. */
        if (!soup_uri->host && string_is_integer (soup_uri->path)) {
            /* The user probably typed in a host:port without a scheme. */
            /* TODO: Add an option to default to https? */
            result = g_strconcat ("http://", uri, NULL);
        } else {
            result = g_strdup (uri);
        }

        soup_uri_free (soup_uri);

        return result;
    }

    /* It's not a valid URI, maybe it's a path on the filesystem? Check to see
     * if such a path exists. */
    if (file_exists (uri)) {
        if (g_path_is_absolute (uri)) {
            return g_strconcat ("file://", uri, NULL);
        }

        /* Make it into an absolute path */
        gchar *wd = g_get_current_dir ();
        result = g_strconcat ("file://", wd, "/", uri, NULL);
        g_free (wd);

        return result;
    }

    /* Not a path on the filesystem, just assume it's an HTTP URL. */
    return g_strconcat ("http://", uri, NULL);
}

gboolean
string_is_integer (const char *s)
{
    /* Is the given string made up entirely of decimal digits? */
    return (strspn (s, "0123456789") == strlen (s));
}<|MERGE_RESOLUTION|>--- conflicted
+++ resolved
@@ -2337,23 +2337,6 @@
     return TRUE;
 }
 
-<<<<<<< HEAD
-IMPLEMENT_SETTER (int, view_source)
-{
-    uzbl.behave.view_source = view_source;
-
-#ifdef USE_WEBKIT2
-    WebKitViewMode mode = uzbl.behave.view_source ? WEBKIT_VIEW_MODE_SOURCE : WEBKIT_VIEW_MODE_WEB;
-    webkit_web_view_set_view_mode (uzbl.gui.web_view, mode);
-#else
-    webkit_web_view_set_view_source_mode (uzbl.gui.web_view, uzbl.behave.view_source);
-#endif
-
-    return TRUE;
-}
-
-=======
->>>>>>> 1ff6562f
 IMPLEMENT_GETTER (float, zoom_level)
 {
     return webkit_web_view_get_zoom_level (uzbl.gui.web_view);
