--- conflicted
+++ resolved
@@ -361,12 +361,8 @@
     gchar*   name;
     gchar*   cmd;
     gboolean issep;
-<<<<<<< HEAD
     guint    context;
-=======
-    guint context;
     WebKitHitTestResult* hittest;
->>>>>>> 60b27c0e
 } MenuItem;
 
 #endif
