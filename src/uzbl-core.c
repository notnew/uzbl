/* -*- c-basic-offset: 4; -*- */
// Original code taken from the example webkit-gtk+ application. see notice below.
// Modified code is licensed under the GPL 3.  See LICENSE file.


/*
 * Copyright (C) 2006, 2007 Apple Inc.
 * Copyright (C) 2007 Alp Toker <alp@atoker.com>
 *
 * Redistribution and use in source and binary forms, with or without
 * modification, are permitted provided that the following conditions
 * are met:
 * 1. Redistributions of source code must retain the above copyright
 *    notice, this list of conditions and the following disclaimer.
 * 2. Redistributions in binary form must reproduce the above copyright
 *    notice, this list of conditions and the following disclaimer in the
 *    documentation and/or other materials provided with the distribution.
 *
 * THIS SOFTWARE IS PROVIDED BY APPLE COMPUTER, INC. ``AS IS'' AND ANY
 * EXPRESS OR IMPLIED WARRANTIES, INCLUDING, BUT NOT LIMITED TO, THE
 * IMPLIED WARRANTIES OF MERCHANTABILITY AND FITNESS FOR A PARTICULAR
 * PURPOSE ARE DISCLAIMED.  IN NO EVENT SHALL APPLE COMPUTER, INC. OR
 * CONTRIBUTORS BE LIABLE FOR ANY DIRECT, INDIRECT, INCIDENTAL, SPECIAL,
 * EXEMPLARY, OR CONSEQUENTIAL DAMAGES (INCLUDING, BUT NOT LIMITED TO,
 * PROCUREMENT OF SUBSTITUTE GOODS OR SERVICES; LOSS OF USE, DATA, OR
 * PROFITS; OR BUSINESS INTERRUPTION) HOWEVER CAUSED AND ON ANY THEORY
 * OF LIABILITY, WHETHER IN CONTRACT, STRICT LIABILITY, OR TORT
 * (INCLUDING NEGLIGENCE OR OTHERWISE) ARISING IN ANY WAY OUT OF THE USE
 * OF THIS SOFTWARE, EVEN IF ADVISED OF THE POSSIBILITY OF SUCH DAMAGE.
 */

#include "uzbl-core.h"
#include "callbacks.h"
#include "events.h"
#include "inspector.h"
#include "config.h"
#include "util.h"
#include "menu.h"
#include "io.h"
#include "variables.h"
#include "type.h"

UzblCore uzbl;

/* commandline arguments (set initial values for the state variables) */
const
GOptionEntry entries[] = {
    { "uri",      'u', 0, G_OPTION_ARG_STRING, &uzbl.state.uri,
        "Uri to load at startup (equivalent to 'uzbl <uri>' or 'set uri = URI' after uzbl has launched)", "URI" },
    { "verbose",  'v', 0, G_OPTION_ARG_NONE,   &uzbl.state.verbose,
        "Whether to print all messages or just errors.", NULL },
    { "named",    'n', 0, G_OPTION_ARG_STRING, &uzbl.state.instance_name,
        "Name of the current instance (defaults to Xorg window id or random for GtkSocket mode)", "NAME" },
    { "config",   'c', 0, G_OPTION_ARG_STRING, &uzbl.state.config_file,
        "Path to config file or '-' for stdin", "FILE" },
    /* TODO: explain the difference between these two options */
    { "socket",   's', 0, G_OPTION_ARG_INT, &uzbl.state.socket_id,
        "Xembed socket ID, this window should embed itself", "SOCKET" },
    { "embed",    'e', 0, G_OPTION_ARG_NONE, &uzbl.state.embed,
        "Whether this window should expect to be embedded", NULL },
    { "connect-socket",   0, 0, G_OPTION_ARG_STRING_ARRAY, &uzbl.state.connect_socket_names,
        "Connect to server socket for event managing", "CSOCKET" },
    { "print-events", 'p', 0, G_OPTION_ARG_NONE, &uzbl.state.events_stdout,
        "Whether to print events to stdout.", NULL },
    { "geometry", 'g', 0, G_OPTION_ARG_STRING, &uzbl.gui.geometry,
        "Set window geometry (format: 'WIDTHxHEIGHT+-X+-Y' or 'maximized')", "GEOMETRY" },
    { "version",  'V', 0, G_OPTION_ARG_NONE, &uzbl.behave.print_version,
        "Print the version and exit", NULL },
    { NULL,      0, 0, 0, NULL, NULL, NULL }
};

/* --- UTILITY FUNCTIONS --- */
enum exp_type {
  EXP_ERR, EXP_SIMPLE_VAR, EXP_BRACED_VAR, EXP_EXPR, EXP_JS, EXP_ESCAPE
};

enum exp_type
get_exp_type(const gchar *s) {
  switch(*(s+1)) {
    case '(': return EXP_EXPR;
    case '{': return EXP_BRACED_VAR;
    case '<': return EXP_JS;
    case '[': return EXP_ESCAPE;
    default:  return EXP_SIMPLE_VAR;
  }
}

/*
 * recurse == 1: don't expand '@(command)@'
 * recurse == 2: don't expand '@<java script>@'
*/
gchar*
expand(const char* s, guint recurse) {
    enum exp_type etype;
    char*         end_simple_var = "\t^°!\"§$%&/()=?'`'+~*'#-:,;@<>| \\{}[]¹²³¼½";
    char*         ret = NULL;
    char*         vend = NULL;
    GError*       err = NULL;
    gchar*        cmd_stdout = NULL;
    gchar*        mycmd = NULL;
    GString*      buf = g_string_new("");
    GString*      js_ret = g_string_new("");

    while (s && *s) {
        switch(*s) {
            case '\\':
                g_string_append_c(buf, *++s);
                s++;
                break;

            case '@':
                etype = get_exp_type(s);
                s++;

                switch(etype) {
                    case EXP_SIMPLE_VAR:
                        vend = strpbrk(s, end_simple_var);
                        if(!vend) vend = strchr(s, '\0');
                        break;
                    case EXP_BRACED_VAR:
                        s++;
                        vend = strchr(s, '}');
                        if(!vend) vend = strchr(s, '\0');
                        break;
                    case EXP_EXPR:
                        s++;
                        vend = strstr(s, ")@");
                        if(!vend) vend = strchr(s, '\0');
                        break;
                    case EXP_JS:
                        s++;
                        vend = strstr(s, ">@");
                        if(!vend) vend = strchr(s, '\0');
                        break;
                    case EXP_ESCAPE:
                        s++;
                        vend = strstr(s, "]@");
                        if(!vend) vend = strchr(s, '\0');
                        break;
                    /*@notreached@*/
                    case EXP_ERR:
                        break;
                }
                assert(vend);

                ret = g_strndup(s, vend-s);

                if(etype == EXP_SIMPLE_VAR ||
                   etype == EXP_BRACED_VAR) {

                    expand_variable(buf, ret);

                    if(etype == EXP_SIMPLE_VAR)
                        s = vend;
                    else
                        s = vend+1;
                }
                else if(recurse != 1 &&
                        etype == EXP_EXPR) {

                    /* execute program directly */
                    if(ret[0] == '+') {
                        mycmd = expand(ret+1, 1);
                        g_spawn_command_line_sync(mycmd, &cmd_stdout, NULL, NULL, &err);
                        g_free(mycmd);
                    }
                    /* execute program through shell, quote it first */
                    else {
                        mycmd = expand(ret, 1);
                        gchar *quoted = g_shell_quote(mycmd);
                        gchar *tmp = g_strdup_printf("%s %s",
                                uzbl.behave.shell_cmd?uzbl.behave.shell_cmd:"/bin/sh -c",
                                quoted);
                        g_spawn_command_line_sync(tmp, &cmd_stdout, NULL, NULL, &err);
                        g_free(mycmd);
                        g_free(quoted);
                        g_free(tmp);
                    }

                    if (err) {
                        g_printerr("error on running command: %s\n", err->message);
                        g_error_free (err);
                    }
                    else if (*cmd_stdout) {
                        size_t len = strlen(cmd_stdout);

                        if(len > 0 && cmd_stdout[len-1] == '\n')
                            cmd_stdout[--len] = '\0'; /* strip trailing newline */

                        g_string_append(buf, cmd_stdout);
                        g_free(cmd_stdout);
                    }
                    s = vend+2;
                }
                else if(recurse != 2 &&
                        etype == EXP_JS) {

                    /* read JS from file */
                    if(ret[0] == '+') {
                        GArray *tmp = g_array_new(TRUE, FALSE, sizeof(gchar *));
                        mycmd = expand(ret+1, 2);
                        g_array_append_val(tmp, mycmd);

                        run_external_js(uzbl.gui.web_view, tmp, js_ret);
                        g_array_free(tmp, TRUE);
                    }
                    /* JS from string */
                    else {
                        mycmd = expand(ret, 2);
                        eval_js(uzbl.gui.web_view, mycmd, js_ret, "(command)");
                        g_free(mycmd);
                    }

                    if(js_ret->str) {
                        g_string_append(buf, js_ret->str);
                        g_string_free(js_ret, TRUE);
                        js_ret = g_string_new("");
                    }
                    s = vend+2;
                }
                else if(etype == EXP_ESCAPE) {
                    mycmd = expand(ret, 0);
                    char *escaped = g_markup_escape_text(mycmd, strlen(mycmd));

                    g_string_append(buf, escaped);

                    g_free(escaped);
                    g_free(mycmd);
                    s = vend+2;
                }

                g_free(ret);
                ret = NULL;
                break;

            default:
                g_string_append_c(buf, *s);
                s++;
                break;
        }
    }
    g_string_free(js_ret, TRUE);
    return g_string_free(buf, FALSE);
}

void
clean_up(void) {
    if (uzbl.info.pid_str) {
        send_event (INSTANCE_EXIT, NULL, TYPE_INT, uzbl.info.pid, NULL);
        g_free(uzbl.info.pid_str);
        uzbl.info.pid_str = NULL;
    }

    if (uzbl.state.executable_path) {
        g_free(uzbl.state.executable_path);
        uzbl.state.executable_path = NULL;
    }

    if (uzbl.behave.commands) {
        g_hash_table_destroy(uzbl.behave.commands);
        uzbl.behave.commands = NULL;
    }

    if (uzbl.state.event_buffer) {
        g_ptr_array_free(uzbl.state.event_buffer, TRUE);
        uzbl.state.event_buffer = NULL;
    }

    if (uzbl.behave.fifo_dir) {
        unlink (uzbl.comm.fifo_path);
        g_free(uzbl.comm.fifo_path);
        uzbl.comm.fifo_path = NULL;
    }

    if (uzbl.behave.socket_dir) {
        unlink (uzbl.comm.socket_path);
        g_free(uzbl.comm.socket_path);
        uzbl.comm.socket_path = NULL;
    }
}

gint
get_click_context() {
    GUI *g = &uzbl.gui;
    WebKitHitTestResult *ht;
    guint context;

    if(!uzbl.state.last_button)
        return -1;

    ht = webkit_web_view_get_hit_test_result (g->web_view, uzbl.state.last_button);
    g_object_get (ht, "context", &context, NULL);
	g_object_unref (ht);

    return (gint)context;
}

/* --- SIGNALS --- */
sigfunc*
setup_signal(int signr, sigfunc *shandler) {
    struct sigaction nh, oh;

    nh.sa_handler = shandler;
    sigemptyset(&nh.sa_mask);
    nh.sa_flags = 0;

    if(sigaction(signr, &nh, &oh) < 0)
        return SIG_ERR;

    return NULL;
}

void
empty_event_buffer(int s) {
    (void) s;
    if(uzbl.state.event_buffer) {
        g_ptr_array_free(uzbl.state.event_buffer, TRUE);
        uzbl.state.event_buffer = NULL;
    }
}

/* scroll a bar in a given direction */
void
scroll(GtkAdjustment* bar, gchar *amount_str) {
    gchar *end;
    gdouble max_value;

    gdouble page_size = gtk_adjustment_get_page_size(bar);
    gdouble value = gtk_adjustment_get_value(bar);
    gdouble amount = g_ascii_strtod(amount_str, &end);

    if (*end == '%')
        value += page_size * amount * 0.01;
    else if (*end == '!')
        value = amount;
    else
        value += amount;

    max_value = gtk_adjustment_get_upper(bar) - page_size;

    if (value < 0)
        value = 0; /* don't scroll past the beginning of the page */
    if (value > max_value)
        value = max_value; /* don't scroll past the end of the page */

    gtk_adjustment_set_value (bar, value);
}

/* -- CORE FUNCTIONS -- */

/* just a wrapper so parse_cmd_line can be used with for_each_line_in_file */
static void
parse_cmd_line_cb(const char *line, void *user_data) {
    (void) user_data;
    parse_cmd_line(line, NULL);
}

void
run_command_file(const gchar *path) {
	if(!for_each_line_in_file(path, parse_cmd_line_cb, NULL)) {
		gchar *tmp = g_strdup_printf("File %s can not be read.", path);
		send_event(COMMAND_ERROR, NULL, TYPE_STR, tmp, NULL);
		g_free(tmp);
	}
}

/* Javascript*/
void
eval_js(WebKitWebView * web_view, const gchar *script, GString *result, const char *file) {
    WebKitWebFrame *frame;
    JSGlobalContextRef context;
    JSObjectRef globalobject;
    JSStringRef js_file;
    JSStringRef js_script;
    JSValueRef js_result;
    JSValueRef js_exc = NULL;
    JSStringRef js_result_string;
    size_t js_result_size;

    frame = webkit_web_view_get_main_frame(WEBKIT_WEB_VIEW(web_view));
    context = webkit_web_frame_get_global_context(frame);
    globalobject = JSContextGetGlobalObject(context);

    /* evaluate the script and get return value*/
    js_script = JSStringCreateWithUTF8CString(script);
    js_file = JSStringCreateWithUTF8CString(file);
    js_result = JSEvaluateScript(context, js_script, globalobject, js_file, 0, &js_exc);
    if (result && js_result && !JSValueIsUndefined(context, js_result)) {
        js_result_string = JSValueToStringCopy(context, js_result, NULL);
        js_result_size = JSStringGetMaximumUTF8CStringSize(js_result_string);

        if (js_result_size) {
            char js_result_utf8[js_result_size];
            JSStringGetUTF8CString(js_result_string, js_result_utf8, js_result_size);
            g_string_assign(result, js_result_utf8);
        }

        JSStringRelease(js_result_string);
    }
    else if (js_exc) {
        size_t size;
        JSStringRef prop, val;
        JSObjectRef exc = JSValueToObject(context, js_exc, NULL);

        printf("Exception occured while executing script:\n");

        /* Print file */
        prop = JSStringCreateWithUTF8CString("sourceURL");
        val = JSValueToStringCopy(context, JSObjectGetProperty(context, exc, prop, NULL), NULL);
        size = JSStringGetMaximumUTF8CStringSize(val);
        if(size) {
            char cstr[size];
            JSStringGetUTF8CString(val, cstr, size);
            printf("At %s", cstr);
        }
        JSStringRelease(prop);
        JSStringRelease(val);

        /* Print line */
        prop = JSStringCreateWithUTF8CString("line");
        val = JSValueToStringCopy(context, JSObjectGetProperty(context, exc, prop, NULL), NULL);
        size = JSStringGetMaximumUTF8CStringSize(val);
        if(size) {
            char cstr[size];
            JSStringGetUTF8CString(val, cstr, size);
            printf(":%s: ", cstr);
        }
        JSStringRelease(prop);
        JSStringRelease(val);

        /* Print message */
        val = JSValueToStringCopy(context, exc, NULL);
        size = JSStringGetMaximumUTF8CStringSize(val);
        if(size) {
            char cstr[size];
            JSStringGetUTF8CString(val, cstr, size);
            printf("%s\n", cstr);
        }
        JSStringRelease(val);
    }

    /* cleanup */
    JSStringRelease(js_script);
    JSStringRelease(js_file);
}

void
search_text (WebKitWebView *page, const gchar *key, const gboolean forward) {
    if (key && (*key != '\0')) {
        if (g_strcmp0 (uzbl.state.searchtx, key) != 0) {
            webkit_web_view_unmark_text_matches (page);
            webkit_web_view_mark_text_matches (page, key, FALSE, 0);
            g_free (uzbl.state.searchtx);
            uzbl.state.searchtx = g_strdup (key);
        }
    }

    if (uzbl.state.searchtx) {
        if (uzbl.state.verbose)
            printf ("Searching: %s\n", uzbl.state.searchtx);
        webkit_web_view_set_highlight_text_matches (page, TRUE);
        webkit_web_view_search_text (page, uzbl.state.searchtx, FALSE, forward, TRUE);
    }
}

void
sharg_append(GArray *a, const gchar *str) {
    const gchar *s = (str ? str : "");
    g_array_append_val(a, s);
}

/* make sure that the args string you pass can properly be interpreted (eg
 * properly escaped against whitespace, quotes etc) */
gboolean
run_command (const gchar *command, const gchar **args, const gboolean sync,
             char **output_stdout) {
    GError *err = NULL;

    GArray *a = g_array_new (TRUE, FALSE, sizeof(gchar*));
    guint i;

    sharg_append(a, command);

    for (i = 0; i < g_strv_length((gchar**)args); i++)
        sharg_append(a, args[i]);

    gboolean result;
    if (sync) {
        if (*output_stdout)
            g_free(*output_stdout);

        result = g_spawn_sync(NULL, (gchar **)a->data, NULL, G_SPAWN_SEARCH_PATH,
                              NULL, NULL, output_stdout, NULL, NULL, &err);
    } else
        result = g_spawn_async(NULL, (gchar **)a->data, NULL, G_SPAWN_SEARCH_PATH,
                                  NULL, NULL, NULL, &err);

    if (uzbl.state.verbose) {
        GString *s = g_string_new("spawned:");
        for (i = 0; i < (a->len); i++) {
            gchar *qarg = g_shell_quote(g_array_index(a, gchar*, i));
            g_string_append_printf(s, " %s", qarg);
            g_free (qarg);
        }
        g_string_append_printf(s, " -- result: %s", (result ? "true" : "false"));
        printf("%s\n", s->str);
        g_string_free(s, TRUE);
        if(output_stdout) {
            printf("Stdout: %s\n", *output_stdout);
        }
    }
    if (err) {
        g_printerr("error on run_command: %s\n", err->message);
        g_error_free (err);
    }
    g_array_free (a, TRUE);
    return result;
}

/*@null@*/ gchar**
split_quoted(const gchar* src, const gboolean unquote) {
    /* split on unquoted space or tab, return array of strings;
       remove a layer of quotes and backslashes if unquote */
    if (!src) return NULL;

    gboolean dq = FALSE;
    gboolean sq = FALSE;
    GArray *a = g_array_new (TRUE, FALSE, sizeof(gchar*));
    GString *s = g_string_new ("");
    const gchar *p;
    gchar **ret;
    gchar *dup;
    for (p = src; *p != '\0'; p++) {
        if ((*p == '\\') && unquote && p[1]) g_string_append_c(s, *++p);
        else if (*p == '\\' && p[1]) { g_string_append_c(s, *p++);
                               g_string_append_c(s, *p); }
        else if ((*p == '"') && unquote && !sq) dq = !dq;
        else if (*p == '"' && !sq) { g_string_append_c(s, *p);
                                     dq = !dq; }
        else if ((*p == '\'') && unquote && !dq) sq = !sq;
        else if (*p == '\'' && !dq) { g_string_append_c(s, *p);
                                      sq = ! sq; }
        else if ((*p == ' ' || *p == '\t') && !dq && !sq) {
            dup = g_strdup(s->str);
            g_array_append_val(a, dup);
            g_string_truncate(s, 0);
        } else g_string_append_c(s, *p);
    }
    dup = g_strdup(s->str);
    g_array_append_val(a, dup);
    ret = (gchar**)a->data;
    g_array_free (a, FALSE);
    g_string_free (s, TRUE);
    return ret;
}

void
spawn(GArray *argv, GString *result, gboolean exec) {
    gchar *path = NULL;

    if (!argv_idx(argv, 0))
        return;

    const gchar **args = &g_array_index(argv, const gchar *, 1);

    path = find_existing_file(argv_idx(argv, 0));
    if(path) {
        gchar *r = NULL;
        run_command(path, args, result != NULL, result ? &r : NULL);
        if(result) {
            g_string_assign(result, r);
            // run each line of output from the program as a command
            if (exec && r) {
                gchar *head = r;
                gchar *tail;
                while ((tail = strchr (head, '\n'))) {
                    *tail = '\0';
                    parse_cmd_line(head, NULL);
                    head = tail + 1;
                }
            }
        }
        g_free(r);
        g_free(path);
    } else {
        g_printerr ("Failed to spawn child process: %s not found\n", argv_idx(argv, 0));
    }
}

void
spawn_sh(GArray *argv, GString *result) {
    if (!uzbl.behave.shell_cmd) {
        g_printerr ("spawn_sh: shell_cmd is not set!\n");
        return;
    }
    guint i;

    gchar **cmd = split_quoted(uzbl.behave.shell_cmd, TRUE);
    if(!cmd)
        return;

    g_array_insert_val(argv, 1, cmd[0]);

    for (i = g_strv_length(cmd)-1; i > 0; i--)
        g_array_prepend_val(argv, cmd[i]);

    if (result) {
        gchar *r = NULL;
        run_command(cmd[0], (const gchar **) argv->data, TRUE, &r);
        g_string_assign(result, r);
        g_free(r);
    } else
        run_command(cmd[0], (const gchar **) argv->data, FALSE, NULL);

    g_strfreev (cmd);
}

void
run_parsed_command(const CommandInfo *c, GArray *a, GString *result) {
    /* send the COMMAND_EXECUTED event, except for set and event/request commands */
    if(strcmp("set", c->key)   &&
       strcmp("event", c->key) &&
       strcmp("request", c->key)) {
<<<<<<< HEAD
=======
        GString *param = g_string_new("");
        const gchar *p;
        guint i = 0;
        while ((p = argv_idx(a, i++))) {
            g_string_append (param, " '");
            append_escaped (param, p);
            g_string_append_c (param, '\'');
        }

	/* might be destructive on array a */
        c->function(uzbl.gui.web_view, a, result);
>>>>>>> a964be6b

        Event *event = format_event (COMMAND_EXECUTED, NULL,
            TYPE_NAME, c->key,
            TYPE_STR_ARRAY, a,
            NULL);

        /* might be destructive on array a */
        c->function(uzbl.gui.web_view, a, result);

        send_formatted_event (event);
        event_free (event);
    }
    else
        c->function(uzbl.gui.web_view, a, result);

    if(result) {
        g_free(uzbl.state.last_result);
        uzbl.state.last_result = g_strdup(result->str);
    }
}

void
parse_command_arguments(const gchar *p, GArray *a, gboolean no_split) {
    if (no_split && p) { /* pass the parameters through in one chunk */
        sharg_append(a, g_strdup(p));
        return;
    }

    gchar **par = split_quoted(p, TRUE);
    if (par) {
        guint i;
        for (i = 0; i < g_strv_length(par); i++)
            sharg_append(a, g_strdup(par[i]));
        g_strfreev (par);
    }
}

const CommandInfo *
parse_command_parts(const gchar *line, GArray *a) {
    CommandInfo *c = NULL;

    gchar *exp_line = expand(line, 0);
    if(exp_line[0] == '\0') {
        g_free(exp_line);
        return NULL;
    }

    /* separate the line into the command and its parameters */
    gchar **tokens = g_strsplit(exp_line, " ", 2);

    /* look up the command */
    c = g_hash_table_lookup(uzbl.behave.commands, tokens[0]);

    if(!c) {
        send_event(COMMAND_ERROR, NULL,
            TYPE_STR, exp_line,
            NULL);
        g_free(exp_line);
        g_strfreev(tokens);
        return NULL;
    }

    gchar *p = g_strdup(tokens[1]);
    g_free(exp_line);
    g_strfreev(tokens);

    /* parse the arguments */
    parse_command_arguments(p, a, c->no_split);
    g_free(p);

    return c;
}

gboolean
valid_name(const gchar* name) {
    char *invalid_chars = "\t^°!\"§$%&/()=?'`'+~*'#-:,;@<>| \\{}[]¹²³¼½";
    return strpbrk(name, invalid_chars) == NULL;
}

void
parse_cmd_line(const char *ctl_line, GString *result) {
    gchar *work_string = g_strdup(ctl_line);

    /* strip trailing newline, and any other whitespace in front */
    g_strstrip(work_string);

    if( strcmp(work_string, "") ) {
        if((work_string[0] != '#')) { /* ignore comments */
            GArray *a = g_array_new (TRUE, FALSE, sizeof(gchar*));
            const CommandInfo *c = parse_command_parts(work_string, a);
            if(c)
                run_parsed_command(c, a, result);
            g_array_free (a, TRUE);
        }
    }

    g_free(work_string);
}

void
update_title(void) {
    Behaviour *b = &uzbl.behave;

    const gchar *title_format = b->title_format_long;

    /* Update the status bar if shown */
    if (get_show_status()) {
        title_format = b->title_format_short;

        gchar *parsed = expand(b->status_format, 0);
        uzbl_status_bar_update_left(uzbl.gui.status_bar, parsed);
        g_free(parsed);

        parsed = expand(b->status_format_right, 0);
        uzbl_status_bar_update_right(uzbl.gui.status_bar, parsed);
        g_free(parsed);
    }

    /* Update window title */
    /* If we're starting up or shutting down there might not be a window yet. */
    gboolean have_main_window = !uzbl.state.plug_mode && GTK_IS_WINDOW(uzbl.gui.main_window);
    if (title_format && have_main_window) {
        gchar *parsed = expand(title_format, 0);
        const gchar *current_title = gtk_window_get_title (GTK_WINDOW(uzbl.gui.main_window));
        /* xmonad hogs CPU if the window title updates too frequently, so we
         * don't set it unless we need to. */
        if(!current_title || strcmp(current_title, parsed))
            gtk_window_set_title (GTK_WINDOW(uzbl.gui.main_window), parsed);
        g_free(parsed);
    }
}

void
create_scrolled_win() {
    GUI* g = &uzbl.gui;

    g->web_view     = WEBKIT_WEB_VIEW(webkit_web_view_new());
    g->scrolled_win = gtk_scrolled_window_new(NULL, NULL);

    gtk_container_add(
        GTK_CONTAINER(g->scrolled_win),
        GTK_WIDGET(g->web_view)
    );

    g_object_connect((GObject*)g->web_view,
      "signal::key-press-event",                      (GCallback)key_press_cb,            NULL,
      "signal::key-release-event",                    (GCallback)key_release_cb,          NULL,
      "signal::button-press-event",                   (GCallback)button_press_cb,         NULL,
      "signal::button-release-event",                 (GCallback)button_release_cb,       NULL,
      "signal::motion-notify-event",                  (GCallback)motion_notify_cb,        NULL,
      "signal::notify::title",                        (GCallback)title_change_cb,         NULL,
      "signal::selection-changed",                    (GCallback)selection_changed_cb,    NULL,
      "signal::notify::progress",                     (GCallback)progress_change_cb,      NULL,
      "signal::notify::load-status",                  (GCallback)load_status_change_cb,   NULL,
      "signal::notify::uri",                          (GCallback)uri_change_cb,           NULL,
      "signal::load-error",                           (GCallback)load_error_cb,           NULL,
      "signal::hovering-over-link",                   (GCallback)link_hover_cb,           NULL,
      "signal::navigation-policy-decision-requested", (GCallback)navigation_decision_cb,  NULL,
      "signal::new-window-policy-decision-requested", (GCallback)new_window_cb,           NULL,
      "signal::download-requested",                   (GCallback)download_cb,             NULL,
      "signal::create-web-view",                      (GCallback)create_web_view_cb,      NULL,
      "signal::mime-type-policy-decision-requested",  (GCallback)mime_policy_cb,          NULL,
      "signal::resource-request-starting",            (GCallback)request_starting_cb,     NULL,
      "signal::populate-popup",                       (GCallback)populate_popup_cb,       NULL,
      "signal::focus-in-event",                       (GCallback)focus_cb,                NULL,
      "signal::focus-out-event",                      (GCallback)focus_cb,                NULL,
      "signal::window-object-cleared",                (GCallback)window_object_cleared_cb,NULL,
      NULL);
}


GtkWidget*
create_window() {
    GtkWidget* window = gtk_window_new (GTK_WINDOW_TOPLEVEL);

    gtk_window_set_default_size (GTK_WINDOW (window), 800, 600);
    gtk_window_set_title(GTK_WINDOW(window), "Uzbl");

#if GTK_CHECK_VERSION(3,0,0)
    gtk_window_set_has_resize_grip (GTK_WINDOW (window), FALSE);
#endif

    g_signal_connect (G_OBJECT (window), "destroy",         G_CALLBACK (destroy_cb),         NULL);
    g_signal_connect (G_OBJECT (window), "configure-event", G_CALLBACK (configure_event_cb), NULL);

    return window;
}


GtkPlug*
create_plug() {
    if(uzbl.state.embed) uzbl.state.socket_id = 0;
    GtkPlug* plug = GTK_PLUG (gtk_plug_new (uzbl.state.socket_id));
    g_signal_connect (G_OBJECT (plug), "destroy", G_CALLBACK (destroy_cb), NULL);
    g_signal_connect (G_OBJECT (plug), "key-press-event", G_CALLBACK (key_press_cb), NULL);
    g_signal_connect (G_OBJECT (plug), "key-release-event", G_CALLBACK (key_release_cb), NULL);

    return plug;
}

void
settings_init () {
    State*   s = &uzbl.state;
    Network* n = &uzbl.net;
    int      i;

    /* Load default config */
    for (i = 0; default_config[i].command != NULL; i++) {
        parse_cmd_line(default_config[i].command, NULL);
    }

    if (g_strcmp0(s->config_file, "-") == 0) {
        s->config_file = NULL;
        create_stdin();
    }

    else if (!s->config_file) {
        s->config_file = find_xdg_file(0, "/uzbl/config");
    }

    /* Load config file, if any */
    if (s->config_file) {
		run_command_file(s->config_file);
        g_setenv("UZBL_CONFIG", s->config_file, TRUE);
    } else if (uzbl.state.verbose)
        printf ("No configuration file loaded.\n");

    if (s->connect_socket_names)
        init_connect_socket();

    g_signal_connect(n->soup_session, "authenticate", G_CALLBACK(handle_authentication), NULL);
}


void handle_authentication (SoupSession *session, SoupMessage *msg, SoupAuth *auth, gboolean retrying, gpointer user_data) {
    (void) user_data;

    if (uzbl.behave.authentication_handler && *uzbl.behave.authentication_handler != 0) {
        soup_session_pause_message(session, msg);

        GString *result = g_string_new ("");

        gchar *info  = g_strdup(soup_auth_get_info(auth));
        gchar *host  = g_strdup(soup_auth_get_host(auth));
        gchar *realm = g_strdup(soup_auth_get_realm(auth));

        GArray *a = g_array_new (TRUE, FALSE, sizeof(gchar*));
        const CommandInfo *c = parse_command_parts(uzbl.behave.authentication_handler, a);
        if(c) {
            sharg_append(a, info);
            sharg_append(a, host);
            sharg_append(a, realm);
            sharg_append(a, retrying ? "TRUE" : "FALSE");

            run_parsed_command(c, a, result);
        }
        g_array_free(a, TRUE);

        if (result->len > 0) {
            char  *username, *password;
            int    number_of_endls=0;

            username = result->str;

            gchar *p;
            for (p = result->str; *p; p++) {
                if (*p == '\n') {
                    *p = '\0';
                    if (++number_of_endls == 1)
                        password = p + 1;
                }
            }

            /* If stdout was correct (contains exactly two lines of text) do
             * authenticate. */
            if (number_of_endls == 2)
                soup_auth_authenticate(auth, username, password);
        }

        soup_session_unpause_message(session, msg);

        g_string_free(result, TRUE);
        g_free(info);
        g_free(host);
        g_free(realm);
    }
}

/* Set up gtk, gobject, variable defaults and other things that tests and other
 * external applications need to do anyhow */
void
initialize(int argc, char** argv) {
    /* Initialize variables */
    uzbl.state.socket_id       = 0;
    uzbl.state.plug_mode       = FALSE;

    uzbl.state.executable_path = g_strdup(argv[0]);
    uzbl.state.selected_url    = NULL;
    uzbl.state.searchtx        = NULL;

    uzbl.info.webkit_major     = webkit_major_version();
    uzbl.info.webkit_minor     = webkit_minor_version();
    uzbl.info.webkit_micro     = webkit_micro_version();
    uzbl.info.arch             = ARCH;
    uzbl.info.commit           = COMMIT;

    uzbl.state.last_result  = NULL;

    /* Parse commandline arguments */
    GOptionContext* context = g_option_context_new ("[ uri ] - load a uri by default");
    g_option_context_add_main_entries(context, entries, NULL);
    g_option_context_add_group(context, gtk_get_option_group (TRUE));
    g_option_context_parse(context, &argc, &argv, NULL);
    g_option_context_free(context);

    /* Only print version */
    if (uzbl.behave.print_version) {
        printf("Commit: %s\n", COMMIT);
        exit(EXIT_SUCCESS);
    }

    /* Embedded mode */
    if (uzbl.state.socket_id || uzbl.state.embed)
        uzbl.state.plug_mode = TRUE;

#if !GLIB_CHECK_VERSION(2, 31, 0)
    if (!g_thread_supported())
        g_thread_init(NULL);
#endif

    /* TODO: move the handler setup to event_buffer_timeout and disarm the
     * handler in empty_event_buffer? */
    if (setup_signal(SIGALRM, empty_event_buffer) == SIG_ERR)
        fprintf(stderr, "uzbl: error hooking %d: %s\n", SIGALRM, strerror(errno));
    event_buffer_timeout(10);

    /* HTTP client */
    uzbl.net.soup_session      = webkit_get_default_session();
    uzbl.net.soup_cookie_jar   = uzbl_cookie_jar_new();

    soup_session_add_feature(uzbl.net.soup_session, SOUP_SESSION_FEATURE(uzbl.net.soup_cookie_jar));

    commands_hash();
    variables_hash();

    /* GUI */
    gtk_init(&argc, &argv);

    /* set up the status bar */
    uzbl.gui.status_bar = uzbl_status_bar_new();

    /* set up signal handlers (it's not great to have this here...) */
    g_object_connect((GObject*)uzbl.gui.status_bar,
      "signal::key-press-event",                    (GCallback)key_press_cb,    NULL,
      "signal::key-release-event",                  (GCallback)key_release_cb,  NULL,
      NULL);

    /*
    g_object_connect((GObject*)UZBL_STATUS_BAR(uzbl.gui.status_bar)->label_left,
      "signal::key-press-event",                    (GCallback)key_press_cb,    NULL,
      "signal::key-release-event",                  (GCallback)key_release_cb,  NULL,
      NULL);

    g_object_connect((GObject*)(UZBL_STATUS_BAR(uzbl.gui.status_bar)->label_right),
      "signal::key-press-event",                    (GCallback)key_press_cb,    NULL,
      "signal::key-release-event",                  (GCallback)key_release_cb,  NULL,
      NULL);
      */

    /* create the main window itself */
    create_scrolled_win();

    /* pack the window and the status bar */

#if GTK_CHECK_VERSION(3,0,0)
    uzbl.gui.vbox = gtk_box_new(FALSE, 0);
    gtk_orientable_set_orientation(GTK_ORIENTABLE(uzbl.gui.vbox), GTK_ORIENTATION_VERTICAL);
#else
    uzbl.gui.vbox = gtk_vbox_new(FALSE, 0);
#endif

    gtk_box_pack_start(GTK_BOX(uzbl.gui.vbox), uzbl.gui.scrolled_win, TRUE, TRUE, 0);
    gtk_box_pack_start(GTK_BOX(uzbl.gui.vbox), uzbl.gui.status_bar, FALSE, TRUE, 0);
}


#ifndef UZBL_LIBRARY
/** -- MAIN -- **/
int
main (int argc, char* argv[]) {
    Window xwin;

    initialize(argc, argv);

    if (uzbl.state.plug_mode) {
        /* Embedded mode */
        uzbl.gui.plug = create_plug();
        gtk_widget_set_name (GTK_WIDGET(uzbl.gui.plug), "Uzbl");
        gtk_container_add (GTK_CONTAINER (uzbl.gui.plug), uzbl.gui.vbox);
    } else {
        /* Windowed mode */
        uzbl.gui.main_window = create_window();
        gtk_widget_set_name (uzbl.gui.main_window, "Uzbl");
        gtk_container_add (GTK_CONTAINER (uzbl.gui.main_window), uzbl.gui.vbox);

        /* We need to ensure there is a window, before we can get XID */
        gtk_widget_realize (GTK_WIDGET (uzbl.gui.main_window));
        xwin = GDK_WINDOW_XID (gtk_widget_get_window (GTK_WIDGET (uzbl.gui.main_window)));

        gchar *xwin_str = g_strdup_printf("%d", (int)xwin);
        g_setenv("UZBL_XID", xwin_str, TRUE);
        g_free(xwin_str);

        gtk_widget_grab_focus (GTK_WIDGET (uzbl.gui.web_view));
    }

    /* Scrolling */
    uzbl.gui.bar_h = gtk_scrolled_window_get_hadjustment (GTK_SCROLLED_WINDOW (uzbl.gui.scrolled_win));
    uzbl.gui.bar_v = gtk_scrolled_window_get_vadjustment (GTK_SCROLLED_WINDOW (uzbl.gui.scrolled_win));

    g_object_connect(G_OBJECT (uzbl.gui.bar_v),
      "signal::value-changed",  (GCallback)scroll_vert_cb,  NULL,
      "signal::changed",        (GCallback)scroll_vert_cb,  NULL,
      NULL);

    g_object_connect(G_OBJECT (uzbl.gui.bar_h),
      "signal::value-changed",  (GCallback)scroll_horiz_cb, NULL,
      "signal::changed",        (GCallback)scroll_horiz_cb, NULL,
      NULL);

    uzbl.info.pid     = getpid();
    uzbl.info.pid_str = g_strdup_printf("%d", uzbl.info.pid);
    g_setenv("UZBL_PID", uzbl.info.pid_str, TRUE);

    if(!uzbl.state.instance_name)
        uzbl.state.instance_name = uzbl.info.pid_str;

    send_event(INSTANCE_START, NULL, TYPE_INT, uzbl.info.pid, NULL);

    if (uzbl.state.plug_mode) {
        send_event(PLUG_CREATED, NULL, TYPE_INT, gtk_plug_get_id (uzbl.gui.plug), NULL);
    }

    /* Generate an event with a list of built in commands */
    builtins();

    /* Check uzbl is in window mode before getting/setting geometry */
    if (uzbl.gui.main_window && uzbl.gui.geometry) {
        gchar *geometry = g_strdup(uzbl.gui.geometry);
        set_geometry(geometry);
        g_free(geometry);
    }

    gchar *uri_override = (uzbl.state.uri ? g_strdup(uzbl.state.uri) : NULL);
    if (argc > 1 && !uzbl.state.uri)
        uri_override = g_strdup(argv[1]);

    gboolean verbose_override = uzbl.state.verbose;

    /* Read configuration file */
    settings_init();

    /* Update status bar */
    update_title();

    /* WebInspector */
    set_up_inspector();

    /* Options overriding */
    if (verbose_override > uzbl.state.verbose)
        uzbl.state.verbose = verbose_override;

    if (uri_override) {
        set_var_value("uri", uri_override);
        g_free(uri_override);
    }

    /* Finally show the window */
    if (uzbl.gui.main_window) {
        gtk_widget_show_all (uzbl.gui.main_window);
    } else {
        gtk_widget_show_all (GTK_WIDGET (uzbl.gui.plug));
    }

    /* Verbose feedback */
    if (uzbl.state.verbose) {
        printf("Uzbl start location: %s\n", argv[0]);
        if (uzbl.state.socket_id)
            printf("plug_id %i\n", (int)gtk_plug_get_id(uzbl.gui.plug));
        else
            printf("window_id %i\n",(int) xwin);
        printf("pid %i\n", getpid ());
        printf("name: %s\n", uzbl.state.instance_name);
        printf("commit: %s\n", uzbl.info.commit);
    }

    gtk_main();

    /* Cleanup and exit*/
    clean_up();

    return EXIT_SUCCESS;
}
#endif

/* vi: set et ts=4: */<|MERGE_RESOLUTION|>--- conflicted
+++ resolved
@@ -621,21 +621,6 @@
     if(strcmp("set", c->key)   &&
        strcmp("event", c->key) &&
        strcmp("request", c->key)) {
-<<<<<<< HEAD
-=======
-        GString *param = g_string_new("");
-        const gchar *p;
-        guint i = 0;
-        while ((p = argv_idx(a, i++))) {
-            g_string_append (param, " '");
-            append_escaped (param, p);
-            g_string_append_c (param, '\'');
-        }
-
-	/* might be destructive on array a */
-        c->function(uzbl.gui.web_view, a, result);
->>>>>>> a964be6b
-
         Event *event = format_event (COMMAND_EXECUTED, NULL,
             TYPE_NAME, c->key,
             TYPE_STR_ARRAY, a,
