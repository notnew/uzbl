/* -*- c-basic-offset: 4; -*- */
// Original code taken from the example webkit-gtk+ application. see notice below.
// Modified code is licensed under the GPL 3.  See LICENSE file.


/*
 * Copyright (C) 2006, 2007 Apple Inc.
 * Copyright (C) 2007 Alp Toker <alp@atoker.com>
 *
 * Redistribution and use in source and binary forms, with or without
 * modification, are permitted provided that the following conditions
 * are met:
 * 1. Redistributions of source code must retain the above copyright
 *    notice, this list of conditions and the following disclaimer.
 * 2. Redistributions in binary form must reproduce the above copyright
 *    notice, this list of conditions and the following disclaimer in the
 *    documentation and/or other materials provided with the distribution.
 *
 * THIS SOFTWARE IS PROVIDED BY APPLE COMPUTER, INC. ``AS IS'' AND ANY
 * EXPRESS OR IMPLIED WARRANTIES, INCLUDING, BUT NOT LIMITED TO, THE
 * IMPLIED WARRANTIES OF MERCHANTABILITY AND FITNESS FOR A PARTICULAR
 * PURPOSE ARE DISCLAIMED.  IN NO EVENT SHALL APPLE COMPUTER, INC. OR
 * CONTRIBUTORS BE LIABLE FOR ANY DIRECT, INDIRECT, INCIDENTAL, SPECIAL,
 * EXEMPLARY, OR CONSEQUENTIAL DAMAGES (INCLUDING, BUT NOT LIMITED TO,
 * PROCUREMENT OF SUBSTITUTE GOODS OR SERVICES; LOSS OF USE, DATA, OR
 * PROFITS; OR BUSINESS INTERRUPTION) HOWEVER CAUSED AND ON ANY THEORY
 * OF LIABILITY, WHETHER IN CONTRACT, STRICT LIABILITY, OR TORT
 * (INCLUDING NEGLIGENCE OR OTHERWISE) ARISING IN ANY WAY OUT OF THE USE
 * OF THIS SOFTWARE, EVEN IF ADVISED OF THE POSSIBILITY OF SUCH DAMAGE.
 */

#include "uzbl-core.h"
#include "callbacks.h"
#include "events.h"
#include "inspector.h"
#include "config.h"
#include "util.h"
#include "menu.h"
#include "io.h"

UzblCore uzbl;

/* commandline arguments (set initial values for the state variables) */
const
GOptionEntry entries[] = {
    { "uri",      'u', 0, G_OPTION_ARG_STRING, &uzbl.state.uri,
        "Uri to load at startup (equivalent to 'uzbl <uri>' or 'set uri = URI' after uzbl has launched)", "URI" },
    { "verbose",  'v', 0, G_OPTION_ARG_NONE,   &uzbl.state.verbose,
        "Whether to print all messages or just errors.", NULL },
    { "name",     'n', 0, G_OPTION_ARG_STRING, &uzbl.state.instance_name,
        "Name of the current instance (defaults to Xorg window id or random for GtkSocket mode)", "NAME" },
    { "config",   'c', 0, G_OPTION_ARG_STRING, &uzbl.state.config_file,
        "Path to config file or '-' for stdin", "FILE" },
    { "socket",   's', 0, G_OPTION_ARG_INT, &uzbl.state.socket_id,
        "Xembed Socket ID", "SOCKET" },
    { "connect-socket",   0, 0, G_OPTION_ARG_STRING_ARRAY, &uzbl.state.connect_socket_names,
        "Connect to server socket for event managing", "CSOCKET" },
    { "print-events", 'p', 0, G_OPTION_ARG_NONE, &uzbl.state.events_stdout,
        "Whether to print events to stdout.", NULL },
    { "geometry", 'g', 0, G_OPTION_ARG_STRING, &uzbl.gui.geometry,
        "Set window geometry (format: 'WIDTHxHEIGHT+-X+-Y' or 'maximized')", "GEOMETRY" },
    { "version",  'V', 0, G_OPTION_ARG_NONE, &uzbl.behave.print_version,
        "Print the version and exit", NULL },
    { NULL,      0, 0, 0, NULL, NULL, NULL }
};

/* abbreviations to help keep the table's width humane */
#define PTR_V_STR(var, d, fun) { .ptr.s = &(var), .type = TYPE_STR, .dump = d, .writeable = 1, .func = fun }
#define PTR_V_INT(var, d, fun) { .ptr.i = (int*)&(var), .type = TYPE_INT, .dump = d, .writeable = 1, .func = fun }
#define PTR_V_FLOAT(var, d, fun) { .ptr.f = &(var), .type = TYPE_FLOAT, .dump = d, .writeable = 1, .func = fun }
#define PTR_C_STR(var,    fun) { .ptr.s = &(var), .type = TYPE_STR, .dump = 0, .writeable = 0, .func = fun }
#define PTR_C_INT(var,    fun) { .ptr.i = (int*)&(var), .type = TYPE_INT, .dump = 0, .writeable = 0, .func = fun }
#define PTR_C_FLOAT(var,  fun) { .ptr.f = &(var), .type = TYPE_FLOAT, .dump = 0, .writeable = 0, .func = fun }

const struct var_name_to_ptr_t {
    const char *name;
    uzbl_cmdprop cp;
} var_name_to_ptr[] = {
/*    variable name            pointer to variable in code                     dump callback function    */
/*  ---------------------------------------------------------------------------------------------- */
    { "uri",                    PTR_V_STR(uzbl.state.uri,                       1,   cmd_load_uri)},
    { "verbose",                PTR_V_INT(uzbl.state.verbose,                   1,   NULL)},
    { "print_events",           PTR_V_INT(uzbl.state.events_stdout,             1,   NULL)},
    { "inject_html",            PTR_V_STR(uzbl.behave.inject_html,              0,   cmd_inject_html)},
    { "geometry",               PTR_V_STR(uzbl.gui.geometry,                    1,   cmd_set_geometry)},
    { "show_status",            PTR_V_INT(uzbl.behave.show_status,              1,   cmd_set_status)},
    { "status_top",             PTR_V_INT(uzbl.behave.status_top,               1,   move_statusbar)},
    { "status_format",          PTR_V_STR(uzbl.behave.status_format,            1,   NULL)},
    { "status_format_right",    PTR_V_STR(uzbl.behave.status_format_right,      1,   NULL)},
    { "status_background",      PTR_V_STR(uzbl.behave.status_background,        1,   set_status_background)},
    { "title_format_long",      PTR_V_STR(uzbl.behave.title_format_long,        1,   NULL)},
    { "title_format_short",     PTR_V_STR(uzbl.behave.title_format_short,       1,   NULL)},
    { "icon",                   PTR_V_STR(uzbl.gui.icon,                        1,   set_icon)},
    { "forward_keys",           PTR_V_INT(uzbl.behave.forward_keys,             1,   NULL)},
    { "authentication_handler", PTR_V_STR(uzbl.behave.authentication_handler,   1,   set_authentication_handler)},
    { "scheme_handler",         PTR_V_STR(uzbl.behave.scheme_handler,           1,   NULL)},
    { "download_handler",       PTR_V_STR(uzbl.behave.download_handler,         1,   NULL)},
    { "fifo_dir",               PTR_V_STR(uzbl.behave.fifo_dir,                 1,   cmd_fifo_dir)},
    { "socket_dir",             PTR_V_STR(uzbl.behave.socket_dir,               1,   cmd_socket_dir)},
    { "http_debug",             PTR_V_INT(uzbl.behave.http_debug,               1,   cmd_http_debug)},
    { "shell_cmd",              PTR_V_STR(uzbl.behave.shell_cmd,                1,   NULL)},
    { "proxy_url",              PTR_V_STR(uzbl.net.proxy_url,                   1,   set_proxy_url)},
    { "max_conns",              PTR_V_INT(uzbl.net.max_conns,                   1,   cmd_max_conns)},
    { "max_conns_host",         PTR_V_INT(uzbl.net.max_conns_host,              1,   cmd_max_conns_host)},
    { "useragent",              PTR_V_STR(uzbl.net.useragent,                   1,   cmd_useragent)},
    { "accept_languages",       PTR_V_STR(uzbl.net.accept_languages,            1,   set_accept_languages)},
    { "javascript_windows",     PTR_V_INT(uzbl.behave.javascript_windows,       1,   cmd_javascript_windows)},
    /* requires webkit >=1.1.14 */
    { "view_source",            PTR_V_INT(uzbl.behave.view_source,              0,   cmd_view_source)},

    /* exported WebKitWebSettings properties */
    { "zoom_level",             PTR_V_FLOAT(uzbl.behave.zoom_level,             1,   cmd_zoom_level)},
    { "zoom_type",              PTR_V_INT(uzbl.behave.zoom_type,                1,   cmd_set_zoom_type)},
    { "font_size",              PTR_V_INT(uzbl.behave.font_size,                1,   cmd_font_size)},
    { "default_font_family",    PTR_V_STR(uzbl.behave.default_font_family,      1,   cmd_default_font_family)},
    { "monospace_font_family",  PTR_V_STR(uzbl.behave.monospace_font_family,    1,   cmd_monospace_font_family)},
    { "cursive_font_family",    PTR_V_STR(uzbl.behave.cursive_font_family,      1,   cmd_cursive_font_family)},
    { "sans_serif_font_family", PTR_V_STR(uzbl.behave.sans_serif_font_family,   1,   cmd_sans_serif_font_family)},
    { "serif_font_family",      PTR_V_STR(uzbl.behave.serif_font_family,        1,   cmd_serif_font_family)},
    { "fantasy_font_family",    PTR_V_STR(uzbl.behave.fantasy_font_family,      1,   cmd_fantasy_font_family)},
    { "monospace_size",         PTR_V_INT(uzbl.behave.monospace_size,           1,   cmd_font_size)},
    { "minimum_font_size",      PTR_V_INT(uzbl.behave.minimum_font_size,        1,   cmd_minimum_font_size)},
    { "enable_pagecache",       PTR_V_INT(uzbl.behave.enable_pagecache,         1,   cmd_enable_pagecache)},
    { "disable_plugins",        PTR_V_INT(uzbl.behave.disable_plugins,          1,   cmd_disable_plugins)},
    { "disable_scripts",        PTR_V_INT(uzbl.behave.disable_scripts,          1,   cmd_disable_scripts)},
    { "autoload_images",        PTR_V_INT(uzbl.behave.autoload_img,             1,   cmd_autoload_img)},
    { "autoshrink_images",      PTR_V_INT(uzbl.behave.autoshrink_img,           1,   cmd_autoshrink_img)},
    { "enable_spellcheck",      PTR_V_INT(uzbl.behave.enable_spellcheck,        1,   cmd_enable_spellcheck)},
    { "enable_private",         PTR_V_INT(uzbl.behave.enable_private,           1,   cmd_enable_private)},
    { "print_backgrounds",      PTR_V_INT(uzbl.behave.print_bg,                 1,   cmd_print_bg)},
    { "stylesheet_uri",         PTR_V_STR(uzbl.behave.style_uri,                1,   cmd_style_uri)},
    { "resizable_text_areas",   PTR_V_INT(uzbl.behave.resizable_txt,            1,   cmd_resizable_txt)},
    { "default_encoding",       PTR_V_STR(uzbl.behave.default_encoding,         1,   cmd_default_encoding)},
    { "enforce_96_dpi",         PTR_V_INT(uzbl.behave.enforce_96dpi,            1,   cmd_enforce_96dpi)},
    { "caret_browsing",         PTR_V_INT(uzbl.behave.caret_browsing,           1,   cmd_caret_browsing)},
    { "scrollbars_visible",     PTR_V_INT(uzbl.gui.scrollbars_visible,          1,   cmd_scrollbars_visibility)},

    /* constants (not dumpable or writeable) */
    { "WEBKIT_MAJOR",           PTR_C_INT(uzbl.info.webkit_major,                    NULL)},
    { "WEBKIT_MINOR",           PTR_C_INT(uzbl.info.webkit_minor,                    NULL)},
    { "WEBKIT_MICRO",           PTR_C_INT(uzbl.info.webkit_micro,                    NULL)},
    { "ARCH_UZBL",              PTR_C_STR(uzbl.info.arch,                            NULL)},
    { "COMMIT",                 PTR_C_STR(uzbl.info.commit,                          NULL)},
    { "TITLE",                  PTR_C_STR(uzbl.gui.main_title,                       NULL)},
    { "SELECTED_URI",           PTR_C_STR(uzbl.state.selected_url,                   NULL)},
    { "NAME",                   PTR_C_STR(uzbl.state.instance_name,                  NULL)},
    { "PID",                    PTR_C_STR(uzbl.info.pid_str,                         NULL)},
    { "_",                      PTR_C_STR(uzbl.state.last_result,                    NULL)},

    { NULL,                     {.ptr.s = NULL, .type = TYPE_INT, .dump = 0, .writeable = 0, .func = NULL}}
};

/* construct a hash from the var_name_to_ptr array for quick access */
void
create_var_to_name_hash() {
    const struct var_name_to_ptr_t *n2v_p = var_name_to_ptr;
    uzbl.comm.proto_var = g_hash_table_new(g_str_hash, g_str_equal);
    while(n2v_p->name) {
        g_hash_table_insert(uzbl.comm.proto_var,
                (gpointer) n2v_p->name,
                (gpointer) &n2v_p->cp);
        n2v_p++;
    }
}


/* --- UTILITY FUNCTIONS --- */

/*
 * recurse == 1: don't expand '@(command)@'
 * recurse == 2: don't expand '@<java script>@'
*/
gchar*
expand(const char* s, guint recurse) {
    uzbl_cmdprop* c;
    enum exp_type etype;
    char*         end_simple_var = "\t^°!\"§$%&/()=?'`'+~*'#-:,;@<>| \\{}[]¹²³¼½";
    char*         ret = NULL;
    char*         vend = NULL;
    GError*       err = NULL;
    gchar*        cmd_stdout = NULL;
    gchar*        mycmd = NULL;
    GString*      buf = g_string_new("");
    GString*      js_ret = g_string_new("");

    while (s && *s) {
        switch(*s) {
            case '\\':
                g_string_append_c(buf, *++s);
                s++;
                break;

            case '@':
                etype = get_exp_type(s);
                s++;

                switch(etype) {
                    case EXP_SIMPLE_VAR:
                        vend = strpbrk(s, end_simple_var);
                        if(!vend) vend = strchr(s, '\0');
                        break;
                    case EXP_BRACED_VAR:
                        s++;
                        vend = strchr(s, '}');
                        if(!vend) vend = strchr(s, '\0');
                        break;
                    case EXP_EXPR:
                        s++;
                        vend = strstr(s, ")@");
                        if(!vend) vend = strchr(s, '\0');
                        break;
                    case EXP_JS:
                        s++;
                        vend = strstr(s, ">@");
                        if(!vend) vend = strchr(s, '\0');
                        break;
                    case EXP_ESCAPE:
                        s++;
                        vend = strstr(s, "]@");
                        if(!vend) vend = strchr(s, '\0');
                        break;
                    /*@notreached@*/
                    case EXP_ERR:
                        break;
                }
                assert(vend);

                ret = g_strndup(s, vend-s);

                if(etype == EXP_SIMPLE_VAR ||
                   etype == EXP_BRACED_VAR) {
                    if( (c = g_hash_table_lookup(uzbl.comm.proto_var, ret)) ) {
                        if(c->type == TYPE_STR && *c->ptr.s != NULL) {
                            g_string_append(buf, (gchar *)*c->ptr.s);
                        }
                        else if(c->type == TYPE_INT) {
                            g_string_append_printf(buf, "%d", *c->ptr.i);
                        }
                        else if(c->type == TYPE_FLOAT) {
                            g_string_append_printf(buf, "%f", *c->ptr.f);
                        }
                    }

                    if(etype == EXP_SIMPLE_VAR)
                        s = vend;
                    else
                        s = vend+1;
                }
                else if(recurse != 1 &&
                        etype == EXP_EXPR) {

                    /* execute program directly */
                    if(ret[0] == '+') {
                        mycmd = expand(ret+1, 1);
                        g_spawn_command_line_sync(mycmd, &cmd_stdout, NULL, NULL, &err);
                        g_free(mycmd);
                    }
                    /* execute program through shell, quote it first */
                    else {
                        mycmd = expand(ret, 1);
                        gchar *quoted = g_shell_quote(mycmd);
                        gchar *tmp = g_strdup_printf("%s %s",
                                uzbl.behave.shell_cmd?uzbl.behave.shell_cmd:"/bin/sh -c",
                                quoted);
                        g_spawn_command_line_sync(tmp, &cmd_stdout, NULL, NULL, &err);
                        g_free(mycmd);
                        g_free(quoted);
                        g_free(tmp);
                    }

                    if (err) {
                        g_printerr("error on running command: %s\n", err->message);
                        g_error_free (err);
                    }
                    else if (*cmd_stdout) {
                        size_t len = strlen(cmd_stdout);

                        if(len > 0 && cmd_stdout[len-1] == '\n')
                            cmd_stdout[--len] = '\0'; /* strip trailing newline */

                        g_string_append(buf, cmd_stdout);
                        g_free(cmd_stdout);
                    }
                    s = vend+2;
                }
                else if(recurse != 2 &&
                        etype == EXP_JS) {

                    /* read JS from file */
                    if(ret[0] == '+') {
                        GArray *tmp = g_array_new(TRUE, FALSE, sizeof(gchar *));
                        mycmd = expand(ret+1, 2);
                        g_array_append_val(tmp, mycmd);

                        run_external_js(uzbl.gui.web_view, tmp, js_ret);
                        g_array_free(tmp, TRUE);
                    }
                    /* JS from string */
                    else {
                        mycmd = expand(ret, 2);
                        eval_js(uzbl.gui.web_view, mycmd, js_ret, "(command)");
                        g_free(mycmd);
                    }

                    if(js_ret->str) {
                        g_string_append(buf, js_ret->str);
                        g_string_free(js_ret, TRUE);
                        js_ret = g_string_new("");
                    }
                    s = vend+2;
                }
                else if(etype == EXP_ESCAPE) {
                    mycmd = expand(ret, 0);
                    char *escaped = g_markup_escape_text(mycmd, strlen(mycmd));

                    g_string_append(buf, escaped);

                    g_free(escaped);
                    g_free(mycmd);
                    s = vend+2;
                }

                g_free(ret);
                ret = NULL;
                break;

            default:
                g_string_append_c(buf, *s);
                s++;
                break;
        }
    }
    g_string_free(js_ret, TRUE);
    return g_string_free(buf, FALSE);
}

<<<<<<< HEAD
=======
char *
itos(int val) {
    char tmp[20];

    snprintf(tmp, sizeof(tmp), "%i", val);
    return g_strdup(tmp);
}

gchar*
argv_idx(const GArray *a, const guint idx) { return g_array_index(a, gchar*, idx); }

/* search a PATH style string for an existing file+path combination */
gchar*
find_existing_file(gchar* path_list) {
    int i=0;
    int cnt;
    gchar **split;
    gchar *tmp = NULL;
    gchar *executable;

    if(!path_list)
        return NULL;

    split = g_strsplit(path_list, ":", 0);
    while(split[i])
        i++;

    if(i<=1) {
        tmp = g_strdup(split[0]);
        g_strfreev(split);
        return tmp;
    }
    else
        cnt = i-1;

    i=0;
    tmp = g_strdup(split[cnt]);
    g_strstrip(tmp);
    if(tmp[0] == '/')
        executable = g_strdup_printf("%s", tmp+1);
    else
        executable = g_strdup(tmp);
    g_free(tmp);

    while(i<cnt) {
        tmp = g_strconcat(g_strstrip(split[i]), "/", executable, NULL);
        if(g_file_test(tmp, G_FILE_TEST_EXISTS)) {
            g_strfreev(split);
            return tmp;
        }
        else
            g_free(tmp);
        i++;
    }

    g_free(executable);
    g_strfreev(split);
    return NULL;
}
>>>>>>> 700332fa

void
clean_up(void) {
    if (uzbl.info.pid_str) {
        send_event(INSTANCE_EXIT, uzbl.info.pid_str, NULL);
        g_free(uzbl.info.pid_str);
        uzbl.info.pid_str = NULL;
    }

    if (uzbl.state.executable_path) {
        g_free(uzbl.state.executable_path);
        uzbl.state.executable_path = NULL;
    }

    if (uzbl.behave.commands) {
        g_hash_table_destroy(uzbl.behave.commands);
        uzbl.behave.commands = NULL;
    }

    if (uzbl.state.event_buffer) {
        g_ptr_array_free(uzbl.state.event_buffer, TRUE);
        uzbl.state.event_buffer = NULL;
    }

    if (uzbl.behave.fifo_dir) {
        unlink (uzbl.comm.fifo_path);
        g_free(uzbl.comm.fifo_path);
        uzbl.comm.fifo_path = NULL;
    }

    if (uzbl.behave.socket_dir) {
        unlink (uzbl.comm.socket_path);
        g_free(uzbl.comm.socket_path);
        uzbl.comm.socket_path = NULL;
    }
}

gint
get_click_context() {
    GUI *g = &uzbl.gui;
    WebKitHitTestResult *ht;
    guint context;

    if(!uzbl.state.last_button)
        return -1;

    ht = webkit_web_view_get_hit_test_result (g->web_view, uzbl.state.last_button);
    g_object_get (ht, "context", &context, NULL);
	g_object_unref (ht);

    return (gint)context;
}

/* --- SIGNALS --- */
sigfunc*
setup_signal(int signr, sigfunc *shandler) {
    struct sigaction nh, oh;

    nh.sa_handler = shandler;
    sigemptyset(&nh.sa_mask);
    nh.sa_flags = 0;

    if(sigaction(signr, &nh, &oh) < 0)
        return SIG_ERR;

    return NULL;
}

void
empty_event_buffer(int s) {
    (void) s;
    if(uzbl.state.event_buffer) {
        g_ptr_array_free(uzbl.state.event_buffer, TRUE);
        uzbl.state.event_buffer = NULL;
    }
}

/* scroll a bar in a given direction */
void
scroll(GtkAdjustment* bar, gchar *amount_str) {
    gchar *end;
    gdouble max_value;

    gdouble page_size = gtk_adjustment_get_page_size(bar);
    gdouble value = gtk_adjustment_get_value(bar);
    gdouble amount = g_ascii_strtod(amount_str, &end);

    if (*end == '%')
        value += page_size * amount * 0.01;
    else
        value += amount;

    max_value = gtk_adjustment_get_upper(bar) - page_size;

    if (value > max_value)
        value = max_value; /* don't scroll past the end of the page */

    gtk_adjustment_set_value (bar, value);
}

/*
 * scroll vertical 20
 * scroll vertical 20%
 * scroll vertical -40
 * scroll vertical begin
 * scroll vertical end
 * scroll horizontal 10
 * scroll horizontal -500
 * scroll horizontal begin
 * scroll horizontal end
 */
void
scroll_cmd(WebKitWebView* page, GArray *argv, GString *result) {
    (void) page; (void) result;
    gchar *direction = g_array_index(argv, gchar*, 0);
    gchar *argv1     = g_array_index(argv, gchar*, 1);

    if (g_strcmp0(direction, "horizontal") == 0)
    {
      if (g_strcmp0(argv1, "begin") == 0)
        gtk_adjustment_set_value(uzbl.gui.bar_h, gtk_adjustment_get_lower(uzbl.gui.bar_h));
      else if (g_strcmp0(argv1, "end") == 0)
        gtk_adjustment_set_value (uzbl.gui.bar_h, gtk_adjustment_get_upper(uzbl.gui.bar_h) -
                                  gtk_adjustment_get_page_size(uzbl.gui.bar_h));
      else
        scroll(uzbl.gui.bar_h, argv1);
    }
    else if (g_strcmp0(direction, "vertical") == 0)
    {
      if (g_strcmp0(argv1, "begin") == 0)
        gtk_adjustment_set_value(uzbl.gui.bar_v, gtk_adjustment_get_lower(uzbl.gui.bar_v));
      else if (g_strcmp0(argv1, "end") == 0)
        gtk_adjustment_set_value (uzbl.gui.bar_v, gtk_adjustment_get_upper(uzbl.gui.bar_v) -
                                  gtk_adjustment_get_page_size(uzbl.gui.bar_v));
      else
        scroll(uzbl.gui.bar_v, argv1);
    }
    else
      if(uzbl.state.verbose)
        puts("Unrecognized scroll format");
}


/* VIEW funcs (little webkit wrappers) */
#define VIEWFUNC(name) void view_##name(WebKitWebView *page, GArray *argv, GString *result){(void)argv; (void)result; webkit_web_view_##name(page);}
VIEWFUNC(reload)
VIEWFUNC(reload_bypass_cache)
VIEWFUNC(stop_loading)
VIEWFUNC(zoom_in)
VIEWFUNC(zoom_out)
VIEWFUNC(go_back)
VIEWFUNC(go_forward)
#undef VIEWFUNC

/* -- command to callback/function map for things we cannot attach to any signals */
CommandInfo cmdlist[] =
{   /* key                              function      no_split      */
    { "back",                           view_go_back, 0                },
    { "forward",                        view_go_forward, 0             },
    { "scroll",                         scroll_cmd, 0                  },
    { "reload",                         view_reload, 0                 },
    { "reload_ign_cache",               view_reload_bypass_cache, 0    },
    { "stop",                           view_stop_loading, 0           },
    { "zoom_in",                        view_zoom_in, 0                }, //Can crash (when max zoom reached?).
    { "zoom_out",                       view_zoom_out, 0               },
    { "toggle_zoom_type",               toggle_zoom_type, 0            },
    { "uri",                            load_uri, TRUE                 },
    { "js",                             run_js, TRUE                   },
    { "script",                         run_external_js, 0             },
    { "toggle_status",                  toggle_status_cb, 0            },
    { "spawn",                          spawn_async, 0                 },
    { "sync_spawn",                     spawn_sync, 0                  },
    { "sync_spawn_exec",                spawn_sync_exec, 0             }, // needed for load_cookies.sh :(
    { "sh",                             spawn_sh_async, 0              },
    { "sync_sh",                        spawn_sh_sync, 0               },
    { "exit",                           close_uzbl, 0                  },
    { "search",                         search_forward_text, TRUE      },
    { "search_reverse",                 search_reverse_text, TRUE      },
    { "search_clear",                   search_clear, TRUE             },
    { "dehilight",                      dehilight, 0                   },
    { "set",                            set_var, TRUE                  },
    { "dump_config",                    act_dump_config, 0             },
    { "dump_config_as_events",          act_dump_config_as_events, 0   },
    { "chain",                          chain, 0                       },
    { "print",                          print, TRUE                    },
    { "event",                          event, TRUE                    },
    { "request",                        event, TRUE                    },
    { "menu_add",                       menu_add, TRUE                 },
    { "menu_link_add",                  menu_add_link, TRUE            },
    { "menu_image_add",                 menu_add_image, TRUE           },
    { "menu_editable_add",              menu_add_edit, TRUE            },
    { "menu_separator",                 menu_add_separator, TRUE       },
    { "menu_link_separator",            menu_add_separator_link, TRUE  },
    { "menu_image_separator",           menu_add_separator_image, TRUE },
    { "menu_editable_separator",        menu_add_separator_edit, TRUE  },
    { "menu_remove",                    menu_remove, TRUE              },
    { "menu_link_remove",               menu_remove_link, TRUE         },
    { "menu_image_remove",              menu_remove_image, TRUE        },
    { "menu_editable_remove",           menu_remove_edit, TRUE         },
    { "hardcopy",                       hardcopy, TRUE                 },
    { "include",                        include, TRUE                  },
    { "show_inspector",                 show_inspector, 0              },
    { "add_cookie",                     add_cookie, 0                  },
    { "delete_cookie",                  delete_cookie, 0               }
};

void
commands_hash(void) {
    unsigned int i;
    uzbl.behave.commands = g_hash_table_new(g_str_hash, g_str_equal);

    for (i = 0; i < LENGTH(cmdlist); i++)
        g_hash_table_insert(uzbl.behave.commands, (gpointer) cmdlist[i].key, &cmdlist[i]);
}


void
builtins() {
    unsigned int i;
    unsigned int len = LENGTH(cmdlist);
    GString*     command_list = g_string_new("");

    for (i = 0; i < len; i++) {
        g_string_append(command_list, cmdlist[i].key);
        g_string_append_c(command_list, ' ');
    }

    send_event(BUILTINS, command_list->str, NULL);
    g_string_free(command_list, TRUE);
}

/* -- CORE FUNCTIONS -- */

void
set_var(WebKitWebView *page, GArray *argv, GString *result) {
    (void) page; (void) result;

    if(!argv_idx(argv, 0))
        return;

    gchar **split = g_strsplit(argv_idx(argv, 0), "=", 2);
    if (split[0] != NULL) {
        gchar *value = split[1] ? g_strchug(split[1]) : " ";
        set_var_value(g_strstrip(split[0]), value);
    }
    g_strfreev(split);
}


void
event(WebKitWebView *page, GArray *argv, GString *result) {
    (void) page; (void) result;
    GString *event_name;
    gchar **split = NULL;

    if(!argv_idx(argv, 0))
       return;

    split = g_strsplit(argv_idx(argv, 0), " ", 2);
    if(split[0])
        event_name = g_string_ascii_up(g_string_new(split[0]));
    else
        return;

    send_event(0, split[1]?split[1]:"", event_name->str);

    g_string_free(event_name, TRUE);
    g_strfreev(split);
}

void
print(WebKitWebView *page, GArray *argv, GString *result) {
    (void) page; (void) result;
    gchar* buf;

    buf = expand(argv_idx(argv, 0), 0);
    g_string_assign(result, buf);
    g_free(buf);
}

void
hardcopy(WebKitWebView *page, GArray *argv, GString *result) {
    (void) argv;
    (void) result;

    webkit_web_frame_print(webkit_web_view_get_main_frame(page));
}

/* just a wrapper so parse_cmd_line can be used with for_each_line_in_file */
static void
parse_cmd_line_cb(const char *line, void *user_data) {
    (void) user_data;
    parse_cmd_line(line, NULL);
}

void
include(WebKitWebView *page, GArray *argv, GString *result) {
    (void) page;
    (void) result;
    gchar *path = argv_idx(argv, 0);

    if(!path)
        return;

    if((path = find_existing_file(path))) {
        if(!for_each_line_in_file(path, parse_cmd_line_cb, NULL)) {
            gchar *tmp = g_strdup_printf("File %s can not be read.", path);
            send_event(COMMAND_ERROR, tmp, NULL);
            g_free(tmp);
        }

        send_event(FILE_INCLUDED, path, NULL);
        g_free(path);
    }
}

void
show_inspector(WebKitWebView *page, GArray *argv, GString *result) {
    (void) page; (void) argv; (void) result;

    webkit_web_inspector_show(uzbl.gui.inspector);
}

void
add_cookie(WebKitWebView *page, GArray *argv, GString *result) {
    (void) page; (void) result;
    gchar *host, *path, *name, *value;
    gboolean secure = 0;
    SoupDate *expires = NULL;

    if(argv->len != 6)
        return;

    // Parse with same syntax as ADD_COOKIE event
    host = argv_idx (argv, 0);
    path = argv_idx (argv, 1);
    name = argv_idx (argv, 2);
    value = argv_idx (argv, 3);
    secure = strcmp (argv_idx (argv, 4), "https") == 0;
    if (strlen (argv_idx (argv, 5)) != 0)
        expires = soup_date_new_from_time_t (
            strtoul (argv_idx (argv, 5), NULL, 10));

    // Create new cookie
    SoupCookie * cookie = soup_cookie_new (name, value, host, path, -1);
    soup_cookie_set_secure (cookie, secure);
    if (expires)
        soup_cookie_set_expires (cookie, expires);

    // Add cookie to jar
    uzbl.net.soup_cookie_jar->in_manual_add = 1;
    soup_cookie_jar_add_cookie (SOUP_COOKIE_JAR (uzbl.net.soup_cookie_jar), cookie);
    uzbl.net.soup_cookie_jar->in_manual_add = 0;
}

void
delete_cookie(WebKitWebView *page, GArray *argv, GString *result) {
    (void) page; (void) result;

    if(argv->len < 4)
        return;

    SoupCookie * cookie = soup_cookie_new (
        argv_idx (argv, 2),
        argv_idx (argv, 3),
        argv_idx (argv, 0),
        argv_idx (argv, 1),
        0);

    uzbl.net.soup_cookie_jar->in_manual_add = 1;
    soup_cookie_jar_delete_cookie (SOUP_COOKIE_JAR (uzbl.net.soup_cookie_jar), cookie);
    uzbl.net.soup_cookie_jar->in_manual_add = 0;
}

void
act_dump_config() {
    dump_config();
}

void
act_dump_config_as_events() {
    dump_config_as_events();
}

void
load_uri(WebKitWebView *web_view, GArray *argv, GString *result) {
    (void) web_view; (void) result;
    set_var_value("uri", argv_idx(argv, 0));
}

/* Javascript*/
void
eval_js(WebKitWebView * web_view, gchar *script, GString *result, const char *file) {
    WebKitWebFrame *frame;
    JSGlobalContextRef context;
    JSObjectRef globalobject;
    JSStringRef js_file;
    JSStringRef js_script;
    JSValueRef js_result;
    JSValueRef js_exc = NULL;
    JSStringRef js_result_string;
    size_t js_result_size;

    frame = webkit_web_view_get_main_frame(WEBKIT_WEB_VIEW(web_view));
    context = webkit_web_frame_get_global_context(frame);
    globalobject = JSContextGetGlobalObject(context);

    /* evaluate the script and get return value*/
    js_script = JSStringCreateWithUTF8CString(script);
    js_file = JSStringCreateWithUTF8CString(file);
    js_result = JSEvaluateScript(context, js_script, globalobject, js_file, 0, &js_exc);
    if (js_result && !JSValueIsUndefined(context, js_result)) {
        js_result_string = JSValueToStringCopy(context, js_result, NULL);
        js_result_size = JSStringGetMaximumUTF8CStringSize(js_result_string);

        if (js_result_size) {
            char js_result_utf8[js_result_size];
            JSStringGetUTF8CString(js_result_string, js_result_utf8, js_result_size);
            g_string_assign(result, js_result_utf8);
        }

        JSStringRelease(js_result_string);
    }
    else if (js_exc) {
        size_t size;
        JSStringRef prop, val;
        JSObjectRef exc = JSValueToObject(context, js_exc, NULL);

        printf("Exception occured while executing script:\n");

        /* Print file */
        prop = JSStringCreateWithUTF8CString("sourceURL");
        val = JSValueToStringCopy(context, JSObjectGetProperty(context, exc, prop, NULL), NULL);
        size = JSStringGetMaximumUTF8CStringSize(val);
        if(size) {
            char cstr[size];
            JSStringGetUTF8CString(val, cstr, size);
            printf("At %s", cstr);
        }
        JSStringRelease(prop);
        JSStringRelease(val);

        /* Print line */
        prop = JSStringCreateWithUTF8CString("line");
        val = JSValueToStringCopy(context, JSObjectGetProperty(context, exc, prop, NULL), NULL);
        size = JSStringGetMaximumUTF8CStringSize(val);
        if(size) {
            char cstr[size];
            JSStringGetUTF8CString(val, cstr, size);
            printf(":%s: ", cstr);
        }
        JSStringRelease(prop);
        JSStringRelease(val);

        /* Print message */
        val = JSValueToStringCopy(context, exc, NULL);
        size = JSStringGetMaximumUTF8CStringSize(val);
        if(size) {
            char cstr[size];
            JSStringGetUTF8CString(val, cstr, size);
            printf("%s\n", cstr);
        }
        JSStringRelease(val);
    }

    /* cleanup */
    JSStringRelease(js_script);
    JSStringRelease(js_file);
}

void
run_js (WebKitWebView * web_view, GArray *argv, GString *result) {
    if (argv_idx(argv, 0))
        eval_js(web_view, argv_idx(argv, 0), result, "(command)");
}

void
run_external_js (WebKitWebView * web_view, GArray *argv, GString *result) {
    (void) result;
    gchar *path = NULL;

    if (argv_idx(argv, 0) &&
        ((path = find_existing_file(argv_idx(argv, 0)))) ) {
        gchar *file_contents = NULL;

        GIOChannel *chan = g_io_channel_new_file(path, "r", NULL);
        if (chan) {
            gsize len;
            g_io_channel_read_to_end(chan, &file_contents, &len, NULL);
            g_io_channel_unref (chan);
        }

        if (uzbl.state.verbose)
            printf ("External JavaScript file %s loaded\n", argv_idx(argv, 0));

        gchar *js = str_replace("%s", argv_idx (argv, 1) ? argv_idx (argv, 1) : "", file_contents);
        g_free (file_contents);

        eval_js (web_view, js, result, path);
        g_free (js);
        g_free(path);
    }
}

void
search_text (WebKitWebView *page, GArray *argv, const gboolean forward) {
    if (argv_idx(argv, 0) && (*argv_idx(argv, 0) != '\0')) {
        if (g_strcmp0 (uzbl.state.searchtx, argv_idx(argv, 0)) != 0) {
            webkit_web_view_unmark_text_matches (page);
            webkit_web_view_mark_text_matches (page, argv_idx(argv, 0), FALSE, 0);
            g_free (uzbl.state.searchtx);
            uzbl.state.searchtx = g_strdup(argv_idx(argv, 0));
        }
    }


    if (uzbl.state.searchtx) {
        if (uzbl.state.verbose)
            printf ("Searching: %s\n", uzbl.state.searchtx);
        webkit_web_view_set_highlight_text_matches (page, TRUE);
        webkit_web_view_search_text (page, uzbl.state.searchtx, FALSE, forward, TRUE);
    }
}

void
search_clear(WebKitWebView *page, GArray *argv, GString *result) {
    (void) argv;
    (void) result;

    webkit_web_view_unmark_text_matches (page);
    g_free(uzbl.state.searchtx);
    uzbl.state.searchtx = NULL;
}

void
search_forward_text (WebKitWebView *page, GArray *argv, GString *result) {
    (void) result;
    search_text(page, argv, TRUE);
}

void
search_reverse_text(WebKitWebView *page, GArray *argv, GString *result) {
    (void) result;
    search_text(page, argv, FALSE);
}

void
dehilight(WebKitWebView *page, GArray *argv, GString *result) {
    (void) argv; (void) result;
    webkit_web_view_set_highlight_text_matches (page, FALSE);
}

void
<<<<<<< HEAD
chain(WebKitWebView *page, GArray *argv, GString *result) {
    (void) page; (void) result;
    gchar *a = NULL;
    gchar **parts = NULL;
=======
chain (WebKitWebView *page, GArray *argv, GString *result) {
    (void) page;
>>>>>>> 700332fa
    guint i = 0;
    const gchar *cmd;
    GString *r = g_string_new ("");
    while ((cmd = argv_idx(argv, i++))) {
        GArray *a = g_array_new (TRUE, FALSE, sizeof(gchar*));
        const CommandInfo *c = parse_command_parts(cmd, a);
        if (c)
            run_parsed_command(c, a, r);
        g_array_free (a, TRUE);
    }
    if(result)
        g_string_assign (result, r->str);

    g_string_free(r, TRUE);
}

void
close_uzbl (WebKitWebView *page, GArray *argv, GString *result) {
    (void)page;
    (void)argv;
    (void)result;
    gtk_main_quit ();
}

void
sharg_append(GArray *a, const gchar *str) {
    const gchar *s = (str ? str : "");
    g_array_append_val(a, s);
}

/* make sure that the args string you pass can properly be interpreted (eg
 * properly escaped against whitespace, quotes etc) */
gboolean
run_command (const gchar *command, const gchar **args, const gboolean sync,
             char **output_stdout) {
    GError *err = NULL;

    GArray *a = g_array_new (TRUE, FALSE, sizeof(gchar*));
    guint i;

    sharg_append(a, command);

    for (i = 0; i < g_strv_length((gchar**)args); i++)
        sharg_append(a, args[i]);

    gboolean result;
    if (sync) {
        if (*output_stdout)
            g_free(*output_stdout);

        result = g_spawn_sync(NULL, (gchar **)a->data, NULL, G_SPAWN_SEARCH_PATH,
                              NULL, NULL, output_stdout, NULL, NULL, &err);
    } else
        result = g_spawn_async(NULL, (gchar **)a->data, NULL, G_SPAWN_SEARCH_PATH,
                                  NULL, NULL, NULL, &err);

    if (uzbl.state.verbose) {
        GString *s = g_string_new("spawned:");
        for (i = 0; i < (a->len); i++) {
            gchar *qarg = g_shell_quote(g_array_index(a, gchar*, i));
            g_string_append_printf(s, " %s", qarg);
            g_free (qarg);
        }
        g_string_append_printf(s, " -- result: %s", (result ? "true" : "false"));
        printf("%s\n", s->str);
        g_string_free(s, TRUE);
        if(output_stdout) {
            printf("Stdout: %s\n", *output_stdout);
        }
    }
    if (err) {
        g_printerr("error on run_command: %s\n", err->message);
        g_error_free (err);
    }
    g_array_free (a, TRUE);
    return result;
}

/*@null@*/ gchar**
split_quoted(const gchar* src, const gboolean unquote) {
    /* split on unquoted space or tab, return array of strings;
       remove a layer of quotes and backslashes if unquote */
    if (!src) return NULL;

    gboolean dq = FALSE;
    gboolean sq = FALSE;
    GArray *a = g_array_new (TRUE, FALSE, sizeof(gchar*));
    GString *s = g_string_new ("");
    const gchar *p;
    gchar **ret;
    gchar *dup;
    for (p = src; *p != '\0'; p++) {
        if ((*p == '\\') && unquote) g_string_append_c(s, *++p);
        else if (*p == '\\') { g_string_append_c(s, *p++);
                               g_string_append_c(s, *p); }
        else if ((*p == '"') && unquote && !sq) dq = !dq;
        else if (*p == '"' && !sq) { g_string_append_c(s, *p);
                                     dq = !dq; }
        else if ((*p == '\'') && unquote && !dq) sq = !sq;
        else if (*p == '\'' && !dq) { g_string_append_c(s, *p);
                                      sq = ! sq; }
        else if ((*p == ' ' || *p == '\t') && !dq && !sq) {
            dup = g_strdup(s->str);
            g_array_append_val(a, dup);
            g_string_truncate(s, 0);
        } else g_string_append_c(s, *p);
    }
    dup = g_strdup(s->str);
    g_array_append_val(a, dup);
    ret = (gchar**)a->data;
    g_array_free (a, FALSE);
    g_string_free (s, TRUE);
    return ret;
}

void
spawn(GArray *argv, GString *result, gboolean exec) {
    gchar *path = NULL;
    gchar *arg_car = argv_idx(argv, 0);
    const gchar **arg_cdr = &g_array_index(argv, const gchar *, 1);

    if (arg_car && (path = find_existing_file(arg_car))) {
        gchar *r = NULL;
        run_command(path, arg_cdr, result != NULL, result ? &r : NULL);
        if(result) {
            g_string_assign(result, r);
            // run each line of output from the program as a command
            if (exec && r) {
                gchar *head = r;
                gchar *tail;
                while ((tail = strchr (head, '\n'))) {
                    *tail = '\0';
                    parse_cmd_line(head, NULL);
                    head = tail + 1;
                }
            }
        }
        g_free(r);
        g_free(path);
    }
}

void
spawn_async(WebKitWebView *web_view, GArray *argv, GString *result) {
    (void)web_view; (void)result;
    spawn(argv, NULL, FALSE);
}

void
spawn_sync(WebKitWebView *web_view, GArray *argv, GString *result) {
    (void)web_view;
    spawn(argv, result, FALSE);
}

void
spawn_sync_exec(WebKitWebView *web_view, GArray *argv, GString *result) {
    (void)web_view;
    if(!result) {
        GString *force_result = g_string_new("");
        spawn(argv, force_result, TRUE);
        g_string_free (force_result, TRUE);
    } else
        spawn(argv, result, TRUE);
}

void
spawn_sh(GArray *argv, GString *result) {
    if (!uzbl.behave.shell_cmd) {
        g_printerr ("spawn_sh: shell_cmd is not set!\n");
        return;
    }
    guint i;

    gchar **cmd = split_quoted(uzbl.behave.shell_cmd, TRUE);
    if(!cmd)
        return;

    gchar *cmdname = g_strdup(cmd[0]);
    g_array_insert_val(argv, 1, cmdname);

    for (i = 1; i < g_strv_length(cmd); i++)
        g_array_prepend_val(argv, cmd[i]);

    if (result) {
        gchar *r = NULL;
        run_command(cmd[0], (const gchar **) argv->data, TRUE, &r);
        g_string_assign(result, r);
        g_free(r);
    } else
        run_command(cmd[0], (const gchar **) argv->data, FALSE, NULL);

    g_free (cmdname);
    g_strfreev (cmd);
}

void
spawn_sh_async(WebKitWebView *web_view, GArray *argv, GString *result) {
    (void)web_view; (void)result;
    spawn_sh(argv, NULL);
}

void
spawn_sh_sync(WebKitWebView *web_view, GArray *argv, GString *result) {
    (void)web_view; (void)result;
    spawn_sh(argv, result);
}

void
run_parsed_command(const CommandInfo *c, GArray *a, GString *result) {
    c->function(uzbl.gui.web_view, a, result);

<<<<<<< HEAD
    if ((c = g_hash_table_lookup(uzbl.behave.commands, cmd))) {
        guint i;
        gchar **par = split_quoted(param, TRUE);
        GArray *a = g_array_new (TRUE, FALSE, sizeof(gchar*));

        if (c->no_split) { /* don't split */
            sharg_append(a, param);
        } else if (par) {
            for (i = 0; i < g_strv_length(par); i++)
                sharg_append(a, par[i]);
        }

        if (result == NULL) {
            GString *result_print = g_string_new("");

            c->function(uzbl.gui.web_view, a, result_print);
            if (result_print->len)
                printf("%*s\n", (int)result_print->len, result_print->str);

            g_string_free(result_print, TRUE);
        } else {
            c->function(uzbl.gui.web_view, a, result);
        }
        g_strfreev (par);
        g_array_free (a, TRUE);

        if(strcmp("set", cmd)     &&
                strcmp("event", cmd)   &&
                strcmp("request", cmd)) {
            g_string_printf(tmp, "%s %s", cmd, param?param:"");
            send_event(COMMAND_EXECUTED, tmp->str, NULL);
        }
=======
    /* send the COMMAND_EXECUTED event, except for set and event/request commands */
    if(strcmp("set", c->key)   &&
       strcmp("event", c->key) &&
       strcmp("request", c->key)) {
        GString *tmp = g_string_new(c->key);
        const gchar *p;
        guint i = 0;
        while ((p = argv_idx(a, i++)))
            g_string_append_printf(tmp, " '%s'", p);
        send_event(COMMAND_EXECUTED, tmp->str, NULL);
        g_string_free(tmp, TRUE);
    }

    if(result) {
        g_free(uzbl.state.last_result);
        uzbl.state.last_result = g_strdup(result->str);
    }
}

void
parse_command_arguments(const gchar *p, GArray *a, gboolean no_split) {
    if (no_split && p) { /* pass the parameters through in one chunk */
        sharg_append(a, g_strdup(p));
        return;
    }

    gchar **par = split_quoted(p, TRUE);
    if (par) {
        guint i;
        for (i = 0; i < g_strv_length(par); i++)
            sharg_append(a, g_strdup(par[i]));
        g_strfreev (par);
    }
}

const CommandInfo *
parse_command_parts(const gchar *line, GArray *a) {
    CommandInfo *c = NULL;

    gchar *exp_line = expand(line, 0);
    if(exp_line[0] == '\0')
        return NULL;

    /* separate the line into the command and its parameters */
    gchar **tokens = g_strsplit(exp_line, " ", 2);

    /* look up the command */
    c = g_hash_table_lookup(uzbl.behave.commands, tokens[0]);

    if(!c) {
        send_event(COMMAND_ERROR, exp_line, NULL);
        g_free(exp_line);
        g_strfreev(tokens);
        return NULL;
>>>>>>> 700332fa
    }

    gchar *p = g_strdup(tokens[1]);
    g_free(exp_line);
    g_strfreev(tokens);

    /* parse the arguments */
    parse_command_arguments(p, a, c->no_split);
    g_free(p);

    return c;
}

void
parse_command(const char *cmd, const char *params, GString *result) {
    CommandInfo *c = g_hash_table_lookup(uzbl.behave.commands, cmd);
    if(c) {
        GArray *a = g_array_new (TRUE, FALSE, sizeof(gchar*));

        parse_command_arguments(params, a, c->no_split);
        run_parsed_command(c, a, result);

        g_array_free (a, TRUE);
    } else {
        gchar *tmp = g_strconcat(cmd, " ", params, NULL);
        send_event(COMMAND_ERROR, tmp, NULL);
        g_free(tmp);
    }
}


void
move_statusbar() {
    if (!uzbl.gui.scrolled_win &&
            !uzbl.gui.mainbar)
        return;

    g_object_ref(uzbl.gui.scrolled_win);
    g_object_ref(uzbl.gui.mainbar);
    gtk_container_remove(GTK_CONTAINER(uzbl.gui.vbox), uzbl.gui.scrolled_win);
    gtk_container_remove(GTK_CONTAINER(uzbl.gui.vbox), uzbl.gui.mainbar);

    if(uzbl.behave.status_top) {
        gtk_box_pack_start (GTK_BOX (uzbl.gui.vbox), uzbl.gui.mainbar, FALSE, TRUE, 0);
        gtk_box_pack_start (GTK_BOX (uzbl.gui.vbox), uzbl.gui.scrolled_win, TRUE, TRUE, 0);
    }
    else {
        gtk_box_pack_start (GTK_BOX (uzbl.gui.vbox), uzbl.gui.scrolled_win, TRUE, TRUE, 0);
        gtk_box_pack_start (GTK_BOX (uzbl.gui.vbox), uzbl.gui.mainbar, FALSE, TRUE, 0);
    }
    g_object_unref(uzbl.gui.scrolled_win);
    g_object_unref(uzbl.gui.mainbar);
    gtk_widget_grab_focus (GTK_WIDGET (uzbl.gui.web_view));
    return;
}

gboolean
set_var_value(const gchar *name, gchar *val) {
    uzbl_cmdprop *c = NULL;
    char *endp = NULL;
    char *buf = NULL;
    char *invalid_chars = "\t^°!\"§$%&/()=?'`'+~*'#-:,;@<>| \\{}[]¹²³¼½";
    GString *msg;

    if( (c = g_hash_table_lookup(uzbl.comm.proto_var, name)) ) {
        if(!c->writeable) return FALSE;

        msg = g_string_new(name);

        /* check for the variable type */
        if (c->type == TYPE_STR) {
            buf = g_strdup(val);
            g_free(*c->ptr.s);
            *c->ptr.s = buf;
            g_string_append_printf(msg, " str %s", buf);

        } else if(c->type == TYPE_INT) {
            *c->ptr.i = (int)strtoul(val, &endp, 10);
            g_string_append_printf(msg, " int %d", *c->ptr.i);

        } else if (c->type == TYPE_FLOAT) {
            *c->ptr.f = strtod(val, &endp);
            g_string_append_printf(msg, " float %f", *c->ptr.f);
        }

        send_event(VARIABLE_SET, msg->str, NULL);
        g_string_free(msg,TRUE);

        /* invoke a command specific function */
        if(c->func) c->func();
    } else {
        /* check wether name violates our naming scheme */
        if(strpbrk(name, invalid_chars)) {
            if (uzbl.state.verbose)
                printf("Invalid variable name: %s\n", name);
            return FALSE;
        }

        /* custom vars */
        c = g_malloc(sizeof(uzbl_cmdprop));
        c->type = TYPE_STR;
        c->dump = 0;
        c->func = NULL;
        c->writeable = 1;
        buf = g_strdup(val);
        c->ptr.s = g_malloc(sizeof(char *));
        *c->ptr.s = buf;
        g_hash_table_insert(uzbl.comm.proto_var,
                g_strdup(name), (gpointer) c);

        msg = g_string_new(name);
        g_string_append_printf(msg, " str %s", buf);
        send_event(VARIABLE_SET, msg->str, NULL);
        g_string_free(msg,TRUE);
    }
    update_title();
    return TRUE;
}

void
<<<<<<< HEAD
parse_cmd_line(const char* ctl_line, GString* result) {
    size_t len = 0;
    gchar* ctlstrip    = NULL;
    gchar* exp_line    = NULL;
    gchar* work_string = NULL;

    work_string = g_strdup(ctl_line);

    /* Strip trailing newline */
    len = strlen(ctl_line);
    if (work_string[len - 1] == '\n')
        ctlstrip = g_strndup(work_string, len - 1);
    else
        ctlstrip = g_strdup(work_string);
    g_free(work_string);
=======
parse_cmd_line(const char *ctl_line, GString *result) {
    gchar *work_string = g_strdup(ctl_line);
>>>>>>> 700332fa

    /* strip trailing newline, and any other whitespace in front */
    g_strstrip(work_string);

    if( strcmp(work_string, "") ) {
        if((work_string[0] != '#')) { /* ignore comments */
            GArray *a = g_array_new (TRUE, FALSE, sizeof(gchar*));
            const CommandInfo *c = parse_command_parts(work_string, a);
            run_parsed_command(c, a, result);
            g_array_free (a, TRUE);
        }
    }

    g_free(work_string);
}

<<<<<<< HEAD
=======
/*@null@*/ gchar*
build_stream_name(int type, const gchar* dir) {
    State *s = &uzbl.state;
    gchar *str = NULL;

    if (type == FIFO) {
        str = g_strdup_printf
            ("%s/uzbl_fifo_%s", dir, s->instance_name);
    } else if (type == SOCKET) {
        str = g_strdup_printf
            ("%s/uzbl_socket_%s", dir, s->instance_name);
    }
    return str;
}

gboolean
control_fifo(GIOChannel *gio, GIOCondition condition) {
    if (uzbl.state.verbose)
        printf("triggered\n");
    gchar *ctl_line;
    GIOStatus ret;
    GError *err = NULL;

    if (condition & G_IO_HUP)
        g_error ("Fifo: Read end of pipe died!\n");

    if(!gio)
       g_error ("Fifo: GIOChannel broke\n");

    ret = g_io_channel_read_line(gio, &ctl_line, NULL, NULL, &err);
    if (ret == G_IO_STATUS_ERROR) {
        g_error ("Fifo: Error reading: %s\n", err->message);
        g_error_free (err);
    }

    parse_cmd_line(ctl_line, NULL);
    g_free(ctl_line);

    return TRUE;
}

gboolean
attach_fifo(gchar *path) {
    GError *error = NULL;
    /* we don't really need to write to the file, but if we open the
     * file as 'r' we will block here, waiting for a writer to open
     * the file. */
    GIOChannel *chan = g_io_channel_new_file(path, "r+", &error);
    if (chan) {
        if (g_io_add_watch(chan, G_IO_IN|G_IO_HUP, (GIOFunc) control_fifo, NULL)) {
            if (uzbl.state.verbose)
                printf ("attach_fifo: created successfully as %s\n", path);
            send_event(FIFO_SET, path, NULL);
            uzbl.comm.fifo_path = path;
            g_setenv("UZBL_FIFO", uzbl.comm.fifo_path, TRUE);
            return TRUE;
        } else g_warning ("attach_fifo: could not add watch on %s\n", path);
    } else g_warning ("attach_fifo: can't open: %s\n", error->message);

    if (error) g_error_free (error);
    return FALSE;
}

/*@null@*/ gchar*
init_fifo(gchar *dir) { /* return dir or, on error, free dir and return NULL */
    if (uzbl.comm.fifo_path) { /* get rid of the old fifo if one exists */
        if (unlink(uzbl.comm.fifo_path) == -1)
            g_warning ("Fifo: Can't unlink old fifo at %s\n", uzbl.comm.fifo_path);
        g_free(uzbl.comm.fifo_path);
        uzbl.comm.fifo_path = NULL;
    }

    gchar *path = build_stream_name(FIFO, dir);

    if (!file_exists(path)) {
        if (mkfifo (path, 0666) == 0 && attach_fifo(path)) {
            return dir;
        } else g_warning ("init_fifo: can't create %s: %s\n", path, strerror(errno));
    } else {
        /* the fifo exists. but is anybody home? */
        int fd = open(path, O_WRONLY|O_NONBLOCK);
        if(fd < 0) {
            /* some error occurred, presumably nobody's on the read end.
             * we can attach ourselves to it. */
            if(attach_fifo(path))
                return dir;
            else
                g_warning("init_fifo: can't attach to %s: %s\n", path, strerror(errno));
        } else {
            /* somebody's there, we can't use that fifo. */
            close(fd);
            /* whatever, this instance can live without a fifo. */
            g_warning ("init_fifo: can't create %s: file exists and is occupied\n", path);
        }
    }

    /* if we got this far, there was an error; cleanup */
    g_free(dir);
    g_free(path);
    return NULL;
}

gboolean
control_stdin(GIOChannel *gio, GIOCondition condition) {
    (void) condition;
    gchar *ctl_line = NULL;
    GIOStatus ret;

    ret = g_io_channel_read_line(gio, &ctl_line, NULL, NULL, NULL);
    if ( (ret == G_IO_STATUS_ERROR) || (ret == G_IO_STATUS_EOF) )
        return FALSE;

    parse_cmd_line(ctl_line, NULL);
    g_free(ctl_line);

    return TRUE;
}

void
create_stdin () {
    GIOChannel *chan = g_io_channel_unix_new(fileno(stdin));
    if (chan) {
        if (!g_io_add_watch(chan, G_IO_IN|G_IO_HUP, (GIOFunc) control_stdin, NULL)) {
            g_error ("create_stdin: could not add watch\n");
        } else if (uzbl.state.verbose) {
            printf ("create_stdin: watch added successfully\n");
        }
    } else {
        g_error ("create_stdin: error while opening stdin\n");
    }
}

gboolean
remove_socket_from_array(GIOChannel *chan) {
    gboolean ret = 0;

    ret = g_ptr_array_remove_fast(uzbl.comm.connect_chan, chan);
    if(!ret)
        ret = g_ptr_array_remove_fast(uzbl.comm.client_chan, chan);

    if(ret)
        g_io_channel_unref (chan);
    return ret;
}

gboolean
control_socket(GIOChannel *chan) {
    struct sockaddr_un remote;
    unsigned int t = sizeof(remote);
    GIOChannel *iochan;
    int clientsock;

    clientsock = accept (g_io_channel_unix_get_fd(chan),
                         (struct sockaddr *) &remote, &t);

    if(!uzbl.comm.client_chan)
        uzbl.comm.client_chan = g_ptr_array_new();

    if ((iochan = g_io_channel_unix_new(clientsock))) {
        g_io_channel_set_encoding(iochan, NULL, NULL);
        g_io_add_watch(iochan, G_IO_IN|G_IO_HUP,
                       (GIOFunc) control_client_socket, iochan);
        g_ptr_array_add(uzbl.comm.client_chan, (gpointer)iochan);
    }
    return TRUE;
}

void
init_connect_socket() {
    int sockfd, replay = 0;
    struct sockaddr_un local;
    GIOChannel *chan;
    gchar **name = NULL;

    if(!uzbl.comm.connect_chan)
        uzbl.comm.connect_chan = g_ptr_array_new();

    name = uzbl.state.connect_socket_names;

    while(name && *name) {
        sockfd = socket (AF_UNIX, SOCK_STREAM, 0);
        local.sun_family = AF_UNIX;
        strcpy (local.sun_path, *name);

        if(!connect(sockfd, (struct sockaddr *) &local, sizeof(local))) {
            if ((chan = g_io_channel_unix_new(sockfd))) {
                g_io_channel_set_encoding(chan, NULL, NULL);
                g_io_add_watch(chan, G_IO_IN|G_IO_HUP,
                        (GIOFunc) control_client_socket, chan);
                g_ptr_array_add(uzbl.comm.connect_chan, (gpointer)chan);
                replay++;
            }
        }
        else
            g_warning("Error connecting to socket: %s\n", *name);
        name++;
    }

    /* replay buffered events */
    if(replay)
        send_event_socket(NULL);
}

gboolean
control_client_socket(GIOChannel *clientchan) {
    char *ctl_line;
    GString *result = g_string_new("");
    GError *error = NULL;
    GIOStatus ret;
    gsize len;

    ret = g_io_channel_read_line(clientchan, &ctl_line, &len, NULL, &error);
    if (ret == G_IO_STATUS_ERROR) {
        g_warning ("Error reading: %s", error->message);
        g_clear_error (&error);
        ret = g_io_channel_shutdown (clientchan, TRUE, &error); 
        remove_socket_from_array (clientchan);
        if (ret == G_IO_STATUS_ERROR) {
            g_warning ("Error closing: %s", error->message);
            g_clear_error (&error);
        }
        return FALSE;
    } else if (ret == G_IO_STATUS_EOF) {
        /* shutdown and remove channel watch from main loop */
        ret = g_io_channel_shutdown (clientchan, TRUE, &error); 
        remove_socket_from_array (clientchan);
        if (ret == G_IO_STATUS_ERROR) {
            g_warning ("Error closing: %s", error->message);
            g_clear_error (&error);
        }
        return FALSE;
    }

    if (ctl_line) {
        parse_cmd_line (ctl_line, result);
        g_string_append_c(result, '\n');
        ret = g_io_channel_write_chars (clientchan, result->str, result->len,
                                        &len, &error);
        if (ret == G_IO_STATUS_ERROR) {
            g_warning ("Error writing: %s", error->message);
            g_clear_error (&error);
        }
        if (g_io_channel_flush(clientchan, &error) == G_IO_STATUS_ERROR) {
            g_warning ("Error flushing: %s", error->message);
            g_clear_error (&error);
        }
    }

    g_string_free(result, TRUE);
    g_free(ctl_line);
    return TRUE;
}


gboolean
attach_socket(gchar *path, struct sockaddr_un *local) {
    GIOChannel *chan = NULL;
    int sock = socket (AF_UNIX, SOCK_STREAM, 0);

    if (bind (sock, (struct sockaddr *) local, sizeof(*local)) != -1) {
        if (uzbl.state.verbose)
            printf ("init_socket: opened in %s\n", path);

        if(listen (sock, 5) < 0)
            g_warning ("attach_socket: could not listen on %s: %s\n", path, strerror(errno));

        if( (chan = g_io_channel_unix_new(sock)) ) {
            g_io_add_watch(chan, G_IO_IN|G_IO_HUP, (GIOFunc) control_socket, chan);
            uzbl.comm.socket_path = path;
            send_event(SOCKET_SET, path, NULL);
            g_setenv("UZBL_SOCKET", uzbl.comm.socket_path, TRUE);
            return TRUE;
        }
    } else g_warning ("attach_socket: could not bind to %s: %s\n", path, strerror(errno));

    return FALSE;
}


/*@null@*/ gchar*
init_socket(gchar *dir) { /* return dir or, on error, free dir and return NULL */
    if (uzbl.comm.socket_path) { /* remove an existing socket should one exist */
        if (unlink(uzbl.comm.socket_path) == -1)
            g_warning ("init_socket: couldn't unlink socket at %s\n", uzbl.comm.socket_path);
        g_free(uzbl.comm.socket_path);
        uzbl.comm.socket_path = NULL;
    }

    if (*dir == ' ') {
        g_free(dir);
        return NULL;
    }

    struct sockaddr_un local;
    gchar *path = build_stream_name(SOCKET, dir);

    local.sun_family = AF_UNIX;
    strcpy (local.sun_path, path);

    if(!file_exists(path) && attach_socket(path, &local)) {
        /* it's free for the taking. */
        return dir;
    } else {
        /* see if anybody's listening on the socket path we want. */
        int sock = socket (AF_UNIX, SOCK_STREAM, 0);
        if(connect(sock, (struct sockaddr *) &local, sizeof(local)) < 0) {
            /* some error occurred, presumably nobody's listening.
             * we can attach ourselves to it. */
            unlink(path);
            if(attach_socket(path, &local))
                return dir;
            else
                g_warning("init_socket: can't attach to existing socket %s: %s\n", path, strerror(errno));
        } else {
            /* somebody's there, we can't use that socket path. */
            close(sock);
            /* whatever, this instance can live without a socket. */
            g_warning ("init_socket: can't create %s: socket exists and is occupied\n", path);
        }
    }

    /* if we got this far, there was an error; cleanup */
    g_free(path);
    g_free(dir);
    return NULL;
}
>>>>>>> 700332fa

void
update_title(void) {
    Behaviour *b = &uzbl.behave;

    const gchar *title_format = b->title_format_long;

    /* Update the status bar if shown */
    if (b->show_status) {
        title_format = b->title_format_short;

        /* Left side */
        if (b->status_format && GTK_IS_LABEL(uzbl.gui.mainbar_label_left)) {
            gchar *parsed = expand(b->status_format, 0);
            gtk_label_set_markup(GTK_LABEL(uzbl.gui.mainbar_label_left), parsed);
            g_free(parsed);
        }

        /* Right side */
        if (b->status_format_right && GTK_IS_LABEL(uzbl.gui.mainbar_label_right)) {
            gchar *parsed = expand(b->status_format_right, 0);
            gtk_label_set_markup(GTK_LABEL(uzbl.gui.mainbar_label_right), parsed);
            g_free(parsed);
        }
    }

    /* Update window title */
    /* If we're starting up or shutting down there might not be a window yet. */
    gboolean have_main_window = !uzbl.state.plug_mode && GTK_IS_WINDOW(uzbl.gui.main_window);
    if (title_format && have_main_window) {
        gchar *parsed = expand(title_format, 0);
        const gchar *current_title = gtk_window_get_title (GTK_WINDOW(uzbl.gui.main_window));
        /* xmonad hogs CPU if the window title updates too frequently, so we
         * don't set it unless we need to. */
        if(!current_title || strcmp(current_title, parsed))
            gtk_window_set_title (GTK_WINDOW(uzbl.gui.main_window), parsed);
        g_free(parsed);
    }
}


void
create_scrolled_win() {
    GUI* g = &uzbl.gui;

    g->web_view     = WEBKIT_WEB_VIEW(webkit_web_view_new());
    g->scrolled_win = gtk_scrolled_window_new(NULL, NULL);

    gtk_scrolled_window_set_policy(
        GTK_SCROLLED_WINDOW(g->scrolled_win),
        GTK_POLICY_NEVER,
        GTK_POLICY_NEVER
    );

    gtk_container_add(
        GTK_CONTAINER(g->scrolled_win),
        GTK_WIDGET(g->web_view)
    );

    g_object_connect((GObject*)g->web_view,
      "signal::key-press-event",                      (GCallback)key_press_cb,            NULL,
      "signal::key-release-event",                    (GCallback)key_release_cb,          NULL,
      "signal::button-press-event",                   (GCallback)button_press_cb,         NULL,
      "signal::button-release-event",                 (GCallback)button_release_cb,       NULL,
      "signal::motion-notify-event",                  (GCallback)motion_notify_cb,        NULL,
      "signal::notify::title",                        (GCallback)title_change_cb,         NULL,
      "signal::selection-changed",                    (GCallback)selection_changed_cb,    NULL,
      "signal::notify::progress",                     (GCallback)progress_change_cb,      NULL,
      "signal::notify::load-status",                  (GCallback)load_status_change_cb,   NULL,
      "signal::load-error",                           (GCallback)load_error_cb,           NULL,
      "signal::hovering-over-link",                   (GCallback)link_hover_cb,           NULL,
      "signal::navigation-policy-decision-requested", (GCallback)navigation_decision_cb,  NULL,
      "signal::new-window-policy-decision-requested", (GCallback)new_window_cb,           NULL,
      "signal::download-requested",                   (GCallback)download_cb,             NULL,
      "signal::create-web-view",                      (GCallback)create_web_view_cb,      NULL,
      "signal::mime-type-policy-decision-requested",  (GCallback)mime_policy_cb,          NULL,
      "signal::resource-request-starting",            (GCallback)request_starting_cb,     NULL,
      "signal::populate-popup",                       (GCallback)populate_popup_cb,       NULL,
      "signal::focus-in-event",                       (GCallback)focus_cb,                NULL,
      "signal::focus-out-event",                      (GCallback)focus_cb,                NULL,
      NULL);
}


GtkWidget*
create_mainbar() {
    GUI *g = &uzbl.gui;

    g->mainbar = gtk_hbox_new (FALSE, 0);

    /* Left panel */
    g->mainbar_label_left = gtk_label_new ("");
    gtk_label_set_selectable(GTK_LABEL(g->mainbar_label_left), TRUE);
    gtk_misc_set_alignment (GTK_MISC(g->mainbar_label_left), 0, 0);
    gtk_misc_set_padding (GTK_MISC(g->mainbar_label_left), 2, 2);

    gtk_box_pack_start (GTK_BOX (g->mainbar), g->mainbar_label_left, FALSE, FALSE, 0);

    /* Right panel */
    g->mainbar_label_right = gtk_label_new ("");
    gtk_label_set_selectable(GTK_LABEL(g->mainbar_label_right), TRUE);
    gtk_misc_set_alignment (GTK_MISC(g->mainbar_label_right), 1, 0);
    gtk_misc_set_padding (GTK_MISC(g->mainbar_label_right), 2, 2);
    gtk_label_set_ellipsize(GTK_LABEL(g->mainbar_label_right), PANGO_ELLIPSIZE_START);

    gtk_box_pack_start (GTK_BOX (g->mainbar), g->mainbar_label_right, TRUE, TRUE, 0);

    g_object_connect((GObject*)g->mainbar,
      "signal::key-press-event",                    (GCallback)key_press_cb,    NULL,
      "signal::key-release-event",                  (GCallback)key_release_cb,  NULL,
      NULL);

    return g->mainbar;
}


GtkWidget*
create_window() {
    GtkWidget* window = gtk_window_new (GTK_WINDOW_TOPLEVEL);

    gtk_window_set_default_size (GTK_WINDOW (window), 800, 600);
    gtk_widget_set_name (window, "Uzbl browser");
    gtk_window_set_title(GTK_WINDOW(window), "Uzbl browser");

    /* if the window has been made small, it shouldn't try to resize itself due
     * to a long statusbar. */
    GdkGeometry hints;
    hints.min_height = -1;
    hints.min_width  =  1;
    gtk_window_set_geometry_hints (GTK_WINDOW (window), window, &hints, GDK_HINT_MIN_SIZE);

    g_signal_connect (G_OBJECT (window), "destroy",         G_CALLBACK (destroy_cb),         NULL);
    g_signal_connect (G_OBJECT (window), "configure-event", G_CALLBACK (configure_event_cb), NULL);

    return window;
}


GtkPlug*
create_plug() {
    GtkPlug* plug = GTK_PLUG (gtk_plug_new (uzbl.state.socket_id));
    g_signal_connect (G_OBJECT (plug), "destroy", G_CALLBACK (destroy_cb), NULL);
    g_signal_connect (G_OBJECT (plug), "key-press-event", G_CALLBACK (key_press_cb), NULL);
    g_signal_connect (G_OBJECT (plug), "key-release-event", G_CALLBACK (key_release_cb), NULL);

    return plug;
}

void
settings_init () {
    State*   s = &uzbl.state;
    Network* n = &uzbl.net;
    int      i;
    
    /* Load default config */
    for (i = 0; default_config[i].command != NULL; i++) {
        parse_cmd_line(default_config[i].command, NULL);
    }

    if (g_strcmp0(s->config_file, "-") == 0) {
        s->config_file = NULL;
        create_stdin();
    }

    else if (!s->config_file) {
        s->config_file = find_xdg_file(0, "/uzbl/config");
    }

    /* Load config file, if any */
    if (s->config_file) {
        if (!for_each_line_in_file(s->config_file, parse_cmd_line_cb, NULL)) {
            gchar *tmp = g_strdup_printf("File %s can not be read.", s->config_file);
            send_event(COMMAND_ERROR, tmp, NULL);
            g_free(tmp);
        }
        g_setenv("UZBL_CONFIG", s->config_file, TRUE);
    } else if (uzbl.state.verbose)
        printf ("No configuration file loaded.\n");

    if (s->connect_socket_names)
        init_connect_socket();

    g_signal_connect(n->soup_session, "authenticate", G_CALLBACK(handle_authentication), NULL);
}


void handle_authentication (SoupSession *session, SoupMessage *msg, SoupAuth *auth, gboolean retrying, gpointer user_data) {
    (void) user_data;

<<<<<<< HEAD
    if (uzbl.behave.authentication_handler && *uzbl.behave.authentication_handler != 0) {
        gchar *info, *host, *realm;
        gchar *p;

=======
    if(uzbl.behave.authentication_handler && *uzbl.behave.authentication_handler != 0) {
>>>>>>> 700332fa
        soup_session_pause_message(session, msg);

        GString *result = g_string_new ("");

        gchar *info  = g_strdup(soup_auth_get_info(auth));
        gchar *host  = g_strdup(soup_auth_get_host(auth));
        gchar *realm = g_strdup(soup_auth_get_realm(auth));

        GArray *a = g_array_new (TRUE, FALSE, sizeof(gchar*));
        const CommandInfo *c = parse_command_parts(uzbl.behave.authentication_handler, a);
        if(c) {
            sharg_append(a, info);
            sharg_append(a, host);
            sharg_append(a, realm);
            sharg_append(a, retrying ? "TRUE" : "FALSE");

            run_parsed_command(c, a, result);
        }
        g_array_free(a, TRUE);

        if (result->len > 0) {
            char  *username, *password;
            int    number_of_endls=0;

            username = result->str;

            gchar *p;
            for (p = result->str; *p; p++) {
                if (*p == '\n') {
                    *p = '\0';
                    if (++number_of_endls == 1)
                        password = p + 1;
                }
            }

            /* If stdout was correct (contains exactly two lines of text) do
             * authenticate. */
            if (number_of_endls == 2)
                soup_auth_authenticate(auth, username, password);
        }

        soup_session_unpause_message(session, msg);

        g_string_free(result, TRUE);
        g_free(info);
        g_free(host);
        g_free(realm);
    }
}

void
dump_var_hash(gpointer k, gpointer v, gpointer ud) {
    (void) ud;
    uzbl_cmdprop *c = v;

    if(!c->dump)
        return;

    if(c->type == TYPE_STR)
        printf("set %s = %s\n", (char *)k, *c->ptr.s ? *c->ptr.s : " ");
    else if(c->type == TYPE_INT)
        printf("set %s = %d\n", (char *)k, *c->ptr.i);
    else if(c->type == TYPE_FLOAT)
        printf("set %s = %f\n", (char *)k, *c->ptr.f);
}

void
dump_config() {
    g_hash_table_foreach(uzbl.comm.proto_var, dump_var_hash, NULL);
}

void
dump_var_hash_as_event(gpointer k, gpointer v, gpointer ud) {
    (void) ud;
    uzbl_cmdprop *c = v;
    GString *msg;

    if(!c->dump)
        return;

    /* check for the variable type */
    msg = g_string_new((char *)k);
    if (c->type == TYPE_STR) {
        g_string_append_printf(msg, " str %s", *c->ptr.s ? *c->ptr.s : " ");
    } else if(c->type == TYPE_INT) {
        g_string_append_printf(msg, " int %d", *c->ptr.i);
    } else if (c->type == TYPE_FLOAT) {
        g_string_append_printf(msg, " float %f", *c->ptr.f);
    }

    send_event(VARIABLE_SET, msg->str, NULL);
    g_string_free(msg, TRUE);
}

void
dump_config_as_events() {
    g_hash_table_foreach(uzbl.comm.proto_var, dump_var_hash_as_event, NULL);
}

void
retrieve_geometry() {
    int w, h, x, y;
    GString *buf = g_string_new("");

    gtk_window_get_size(GTK_WINDOW(uzbl.gui.main_window), &w, &h);
    gtk_window_get_position(GTK_WINDOW(uzbl.gui.main_window), &x, &y);

    g_string_printf(buf, "%dx%d+%d+%d", w, h, x, y);

    if(uzbl.gui.geometry)
        g_free(uzbl.gui.geometry);
    uzbl.gui.geometry = g_string_free(buf, FALSE);
}

void
set_webview_scroll_adjustments() {
#if GTK_CHECK_VERSION(2,91,0)
    gtk_scrollable_set_hadjustment (GTK_SCROLLABLE(uzbl.gui.web_view), uzbl.gui.bar_h);
    gtk_scrollable_set_vadjustment (GTK_SCROLLABLE(uzbl.gui.web_view), uzbl.gui.bar_v);
#else
    gtk_widget_set_scroll_adjustments (GTK_WIDGET (uzbl.gui.web_view),
      uzbl.gui.bar_h, uzbl.gui.bar_v);
#endif

    g_object_connect((GObject*)uzbl.gui.bar_v,
      "signal::value-changed",  (GCallback)scroll_vert_cb,  NULL,
      "signal::changed",        (GCallback)scroll_vert_cb,  NULL,
      NULL);

    g_object_connect((GObject*)uzbl.gui.bar_h,
      "signal::value-changed",  (GCallback)scroll_horiz_cb, NULL,
      "signal::changed",        (GCallback)scroll_horiz_cb, NULL,
      NULL);
}


/* Set up gtk, gobject, variable defaults and other things that tests and other
 * external applications need to do anyhow */
void
initialize(int argc, char** argv) {
    /* Initialize variables */
    uzbl.state.socket_id       = 0;
    uzbl.state.plug_mode       = FALSE;

    uzbl.state.executable_path = g_strdup(argv[0]);
    uzbl.state.selected_url    = NULL;
    uzbl.state.searchtx        = NULL;

    uzbl.info.webkit_major     = webkit_major_version();
    uzbl.info.webkit_minor     = webkit_minor_version();
    uzbl.info.webkit_micro     = webkit_micro_version();
    uzbl.info.arch             = ARCH;
    uzbl.info.commit           = COMMIT;

<<<<<<< HEAD
=======
    uzbl.state.executable_path = g_strdup(argv[0]);
    uzbl.state.selected_url = NULL;
    uzbl.state.searchtx     = NULL;
    uzbl.state.last_result  = NULL;
>>>>>>> 700332fa

    /* Parse commandline arguments */
    GOptionContext* context = g_option_context_new ("[ uri ] - load a uri by default");
    g_option_context_add_main_entries(context, entries, NULL);
    g_option_context_add_group(context, gtk_get_option_group (TRUE));
    g_option_context_parse(context, &argc, &argv, NULL);
    g_option_context_free(context);

    /* Only print version */
    if (uzbl.behave.print_version) {
        printf("Commit: %s\n", COMMIT);
        exit(EXIT_SUCCESS);
    }

    /* Embedded mode */
    if (uzbl.state.socket_id)
        uzbl.state.plug_mode = TRUE;

    if (!g_thread_supported())
        g_thread_init(NULL);


    /* TODO: move the handler setup to event_buffer_timeout and disarm the
     * handler in empty_event_buffer? */
    if (setup_signal(SIGALRM, empty_event_buffer) == SIG_ERR)
        fprintf(stderr, "uzbl: error hooking %d: %s\n", SIGALRM, strerror(errno));
    event_buffer_timeout(10);

    
    /* HTTP client */
    uzbl.net.soup_session      = webkit_get_default_session();
    uzbl.net.soup_cookie_jar   = uzbl_cookie_jar_new();

    soup_session_add_feature(uzbl.net.soup_session, SOUP_SESSION_FEATURE(uzbl.net.soup_cookie_jar));


    commands_hash();
    create_var_to_name_hash();

    /* GUI */
    gtk_init(&argc, &argv);
    create_mainbar();
    create_scrolled_win();

    uzbl.gui.vbox = gtk_vbox_new(FALSE, 0);
    gtk_box_pack_start(GTK_BOX(uzbl.gui.vbox), uzbl.gui.scrolled_win, TRUE, TRUE, 0);
    gtk_box_pack_start(GTK_BOX(uzbl.gui.vbox), uzbl.gui.mainbar, FALSE, TRUE, 0);
}


void
load_uri_imp(gchar *uri) {
    GString* newuri;
    SoupURI* soup_uri;

    /* Strip leading whitespaces */
    while (*uri) {
        if (!isspace(*uri)) break;
        uri++;
    }

    if (g_strstr_len (uri, 11, "javascript:") != NULL) {
        eval_js(uzbl.gui.web_view, uri, NULL, "javascript:");
        return;
    }

    newuri = g_string_new (uri);
    soup_uri = soup_uri_new(uri);

    if (!soup_uri) {
        gchar* fullpath;
        if (g_path_is_absolute (newuri->str))
            fullpath = newuri->str;
        else {
            gchar* wd = g_get_current_dir ();
            fullpath = g_build_filename (wd, newuri->str, NULL);
            g_free(wd);
        }
        struct stat stat_result;
        if (! g_stat(fullpath, &stat_result))
            g_string_printf (newuri, "file://%s", fullpath);
        else
            g_string_prepend (newuri, "http://");
    } else {
        soup_uri_free(soup_uri);
    }

    /* if we do handle cookies, ask our handler for them */
    webkit_web_view_load_uri (uzbl.gui.web_view, newuri->str);
    g_string_free (newuri, TRUE);
}


#ifndef UZBL_LIBRARY
/** -- MAIN -- **/
int
main (int argc, char* argv[]) {
    initialize(argc, argv);

    /* Embedded mode */
    if (uzbl.state.plug_mode) {
        uzbl.gui.plug = create_plug();
        gtk_container_add (GTK_CONTAINER (uzbl.gui.plug), uzbl.gui.vbox);
        gtk_widget_show_all (GTK_WIDGET (uzbl.gui.plug));
        /* in xembed mode the window has no unique id and thus
         * socket/fifo names aren't unique either.
         * we use a custom randomizer to create a random id
        */
        struct timeval tv;
        gettimeofday(&tv, NULL);
        srand((unsigned int)tv.tv_sec*tv.tv_usec);
        uzbl.xwin = rand();
    }
    
    /* Windowed mode */
    else {
        uzbl.gui.main_window = create_window();
        gtk_container_add (GTK_CONTAINER (uzbl.gui.main_window), uzbl.gui.vbox);
        gtk_widget_show_all (uzbl.gui.main_window);

        uzbl.xwin = GDK_WINDOW_XID (gtk_widget_get_window (GTK_WIDGET (uzbl.gui.main_window)));

        gtk_widget_grab_focus (GTK_WIDGET (uzbl.gui.web_view));
    }

    /* Scrolling */
    uzbl.gui.scbar_v = (GtkScrollbar*) gtk_vscrollbar_new (NULL);
    uzbl.gui.bar_v = gtk_range_get_adjustment((GtkRange*) uzbl.gui.scbar_v);
    uzbl.gui.scbar_h = (GtkScrollbar*) gtk_hscrollbar_new (NULL);
    uzbl.gui.bar_h = gtk_range_get_adjustment((GtkRange*) uzbl.gui.scbar_h);

    set_webview_scroll_adjustments();

    gchar *xwin = g_strdup_printf("%d", (int)uzbl.xwin);
    g_setenv("UZBL_XID", xwin, TRUE);

    if(!uzbl.state.instance_name)
        uzbl.state.instance_name = g_strdup(xwin);

    g_free(xwin);

    uzbl.info.pid_str = g_strdup_printf("%d", getpid());
    g_setenv("UZBL_PID", uzbl.info.pid_str, TRUE);
    send_event(INSTANCE_START, uzbl.info.pid_str, NULL);

    if (uzbl.state.plug_mode) {
        char *t = itos(gtk_plug_get_id(uzbl.gui.plug));
        send_event(PLUG_CREATED, t, NULL);
        g_free(t);
    }

    /* Generate an event with a list of built in commands */
    builtins();

    /* Check uzbl is in window mode before getting/setting geometry */
    if (uzbl.gui.main_window) {
        if (uzbl.gui.geometry)
            cmd_set_geometry();
        else
            retrieve_geometry();
    }

    gchar *uri_override = (uzbl.state.uri ? g_strdup(uzbl.state.uri) : NULL);
    if (argc > 1 && !uzbl.state.uri)
        uri_override = g_strdup(argv[1]);

    gboolean verbose_override = uzbl.state.verbose;

    /* Read configuration file */
    settings_init();

    /* Update status bar */
    if (!uzbl.behave.show_status)
        gtk_widget_hide(uzbl.gui.mainbar);
    else
        update_title();

    /* WebInspector */
    set_up_inspector();

    /* Options overriding */
    if (verbose_override > uzbl.state.verbose)
        uzbl.state.verbose = verbose_override;

    if (uri_override) {
        set_var_value("uri", uri_override);
        g_free(uri_override);
    }

    /* Verbose feedback */
    if (uzbl.state.verbose) {
        printf("Uzbl start location: %s\n", argv[0]);
        if (uzbl.state.socket_id)
            printf("plug_id %i\n", gtk_plug_get_id(uzbl.gui.plug));
        else
            printf("window_id %i\n",(int) uzbl.xwin);
        printf("pid %i\n", getpid ());
        printf("name: %s\n", uzbl.state.instance_name);
        printf("commit: %s\n", uzbl.info.commit);
    }


    gtk_main();

    /* Cleanup and exit*/
    clean_up();

    return EXIT_SUCCESS;
}
#endif

/* vi: set et ts=4: */<|MERGE_RESOLUTION|>--- conflicted
+++ resolved
@@ -333,69 +333,6 @@
     g_string_free(js_ret, TRUE);
     return g_string_free(buf, FALSE);
 }
-
-<<<<<<< HEAD
-=======
-char *
-itos(int val) {
-    char tmp[20];
-
-    snprintf(tmp, sizeof(tmp), "%i", val);
-    return g_strdup(tmp);
-}
-
-gchar*
-argv_idx(const GArray *a, const guint idx) { return g_array_index(a, gchar*, idx); }
-
-/* search a PATH style string for an existing file+path combination */
-gchar*
-find_existing_file(gchar* path_list) {
-    int i=0;
-    int cnt;
-    gchar **split;
-    gchar *tmp = NULL;
-    gchar *executable;
-
-    if(!path_list)
-        return NULL;
-
-    split = g_strsplit(path_list, ":", 0);
-    while(split[i])
-        i++;
-
-    if(i<=1) {
-        tmp = g_strdup(split[0]);
-        g_strfreev(split);
-        return tmp;
-    }
-    else
-        cnt = i-1;
-
-    i=0;
-    tmp = g_strdup(split[cnt]);
-    g_strstrip(tmp);
-    if(tmp[0] == '/')
-        executable = g_strdup_printf("%s", tmp+1);
-    else
-        executable = g_strdup(tmp);
-    g_free(tmp);
-
-    while(i<cnt) {
-        tmp = g_strconcat(g_strstrip(split[i]), "/", executable, NULL);
-        if(g_file_test(tmp, G_FILE_TEST_EXISTS)) {
-            g_strfreev(split);
-            return tmp;
-        }
-        else
-            g_free(tmp);
-        i++;
-    }
-
-    g_free(executable);
-    g_strfreev(split);
-    return NULL;
-}
->>>>>>> 700332fa
 
 void
 clean_up(void) {
@@ -949,15 +886,8 @@
 }
 
 void
-<<<<<<< HEAD
 chain(WebKitWebView *page, GArray *argv, GString *result) {
-    (void) page; (void) result;
-    gchar *a = NULL;
-    gchar **parts = NULL;
-=======
-chain (WebKitWebView *page, GArray *argv, GString *result) {
     (void) page;
->>>>>>> 700332fa
     guint i = 0;
     const gchar *cmd;
     GString *r = g_string_new ("");
@@ -1169,40 +1099,6 @@
 run_parsed_command(const CommandInfo *c, GArray *a, GString *result) {
     c->function(uzbl.gui.web_view, a, result);
 
-<<<<<<< HEAD
-    if ((c = g_hash_table_lookup(uzbl.behave.commands, cmd))) {
-        guint i;
-        gchar **par = split_quoted(param, TRUE);
-        GArray *a = g_array_new (TRUE, FALSE, sizeof(gchar*));
-
-        if (c->no_split) { /* don't split */
-            sharg_append(a, param);
-        } else if (par) {
-            for (i = 0; i < g_strv_length(par); i++)
-                sharg_append(a, par[i]);
-        }
-
-        if (result == NULL) {
-            GString *result_print = g_string_new("");
-
-            c->function(uzbl.gui.web_view, a, result_print);
-            if (result_print->len)
-                printf("%*s\n", (int)result_print->len, result_print->str);
-
-            g_string_free(result_print, TRUE);
-        } else {
-            c->function(uzbl.gui.web_view, a, result);
-        }
-        g_strfreev (par);
-        g_array_free (a, TRUE);
-
-        if(strcmp("set", cmd)     &&
-                strcmp("event", cmd)   &&
-                strcmp("request", cmd)) {
-            g_string_printf(tmp, "%s %s", cmd, param?param:"");
-            send_event(COMMAND_EXECUTED, tmp->str, NULL);
-        }
-=======
     /* send the COMMAND_EXECUTED event, except for set and event/request commands */
     if(strcmp("set", c->key)   &&
        strcmp("event", c->key) &&
@@ -1257,7 +1153,6 @@
         g_free(exp_line);
         g_strfreev(tokens);
         return NULL;
->>>>>>> 700332fa
     }
 
     gchar *p = g_strdup(tokens[1]);
@@ -1378,26 +1273,8 @@
 }
 
 void
-<<<<<<< HEAD
-parse_cmd_line(const char* ctl_line, GString* result) {
-    size_t len = 0;
-    gchar* ctlstrip    = NULL;
-    gchar* exp_line    = NULL;
-    gchar* work_string = NULL;
-
-    work_string = g_strdup(ctl_line);
-
-    /* Strip trailing newline */
-    len = strlen(ctl_line);
-    if (work_string[len - 1] == '\n')
-        ctlstrip = g_strndup(work_string, len - 1);
-    else
-        ctlstrip = g_strdup(work_string);
-    g_free(work_string);
-=======
 parse_cmd_line(const char *ctl_line, GString *result) {
     gchar *work_string = g_strdup(ctl_line);
->>>>>>> 700332fa
 
     /* strip trailing newline, and any other whitespace in front */
     g_strstrip(work_string);
@@ -1413,336 +1290,6 @@
 
     g_free(work_string);
 }
-
-<<<<<<< HEAD
-=======
-/*@null@*/ gchar*
-build_stream_name(int type, const gchar* dir) {
-    State *s = &uzbl.state;
-    gchar *str = NULL;
-
-    if (type == FIFO) {
-        str = g_strdup_printf
-            ("%s/uzbl_fifo_%s", dir, s->instance_name);
-    } else if (type == SOCKET) {
-        str = g_strdup_printf
-            ("%s/uzbl_socket_%s", dir, s->instance_name);
-    }
-    return str;
-}
-
-gboolean
-control_fifo(GIOChannel *gio, GIOCondition condition) {
-    if (uzbl.state.verbose)
-        printf("triggered\n");
-    gchar *ctl_line;
-    GIOStatus ret;
-    GError *err = NULL;
-
-    if (condition & G_IO_HUP)
-        g_error ("Fifo: Read end of pipe died!\n");
-
-    if(!gio)
-       g_error ("Fifo: GIOChannel broke\n");
-
-    ret = g_io_channel_read_line(gio, &ctl_line, NULL, NULL, &err);
-    if (ret == G_IO_STATUS_ERROR) {
-        g_error ("Fifo: Error reading: %s\n", err->message);
-        g_error_free (err);
-    }
-
-    parse_cmd_line(ctl_line, NULL);
-    g_free(ctl_line);
-
-    return TRUE;
-}
-
-gboolean
-attach_fifo(gchar *path) {
-    GError *error = NULL;
-    /* we don't really need to write to the file, but if we open the
-     * file as 'r' we will block here, waiting for a writer to open
-     * the file. */
-    GIOChannel *chan = g_io_channel_new_file(path, "r+", &error);
-    if (chan) {
-        if (g_io_add_watch(chan, G_IO_IN|G_IO_HUP, (GIOFunc) control_fifo, NULL)) {
-            if (uzbl.state.verbose)
-                printf ("attach_fifo: created successfully as %s\n", path);
-            send_event(FIFO_SET, path, NULL);
-            uzbl.comm.fifo_path = path;
-            g_setenv("UZBL_FIFO", uzbl.comm.fifo_path, TRUE);
-            return TRUE;
-        } else g_warning ("attach_fifo: could not add watch on %s\n", path);
-    } else g_warning ("attach_fifo: can't open: %s\n", error->message);
-
-    if (error) g_error_free (error);
-    return FALSE;
-}
-
-/*@null@*/ gchar*
-init_fifo(gchar *dir) { /* return dir or, on error, free dir and return NULL */
-    if (uzbl.comm.fifo_path) { /* get rid of the old fifo if one exists */
-        if (unlink(uzbl.comm.fifo_path) == -1)
-            g_warning ("Fifo: Can't unlink old fifo at %s\n", uzbl.comm.fifo_path);
-        g_free(uzbl.comm.fifo_path);
-        uzbl.comm.fifo_path = NULL;
-    }
-
-    gchar *path = build_stream_name(FIFO, dir);
-
-    if (!file_exists(path)) {
-        if (mkfifo (path, 0666) == 0 && attach_fifo(path)) {
-            return dir;
-        } else g_warning ("init_fifo: can't create %s: %s\n", path, strerror(errno));
-    } else {
-        /* the fifo exists. but is anybody home? */
-        int fd = open(path, O_WRONLY|O_NONBLOCK);
-        if(fd < 0) {
-            /* some error occurred, presumably nobody's on the read end.
-             * we can attach ourselves to it. */
-            if(attach_fifo(path))
-                return dir;
-            else
-                g_warning("init_fifo: can't attach to %s: %s\n", path, strerror(errno));
-        } else {
-            /* somebody's there, we can't use that fifo. */
-            close(fd);
-            /* whatever, this instance can live without a fifo. */
-            g_warning ("init_fifo: can't create %s: file exists and is occupied\n", path);
-        }
-    }
-
-    /* if we got this far, there was an error; cleanup */
-    g_free(dir);
-    g_free(path);
-    return NULL;
-}
-
-gboolean
-control_stdin(GIOChannel *gio, GIOCondition condition) {
-    (void) condition;
-    gchar *ctl_line = NULL;
-    GIOStatus ret;
-
-    ret = g_io_channel_read_line(gio, &ctl_line, NULL, NULL, NULL);
-    if ( (ret == G_IO_STATUS_ERROR) || (ret == G_IO_STATUS_EOF) )
-        return FALSE;
-
-    parse_cmd_line(ctl_line, NULL);
-    g_free(ctl_line);
-
-    return TRUE;
-}
-
-void
-create_stdin () {
-    GIOChannel *chan = g_io_channel_unix_new(fileno(stdin));
-    if (chan) {
-        if (!g_io_add_watch(chan, G_IO_IN|G_IO_HUP, (GIOFunc) control_stdin, NULL)) {
-            g_error ("create_stdin: could not add watch\n");
-        } else if (uzbl.state.verbose) {
-            printf ("create_stdin: watch added successfully\n");
-        }
-    } else {
-        g_error ("create_stdin: error while opening stdin\n");
-    }
-}
-
-gboolean
-remove_socket_from_array(GIOChannel *chan) {
-    gboolean ret = 0;
-
-    ret = g_ptr_array_remove_fast(uzbl.comm.connect_chan, chan);
-    if(!ret)
-        ret = g_ptr_array_remove_fast(uzbl.comm.client_chan, chan);
-
-    if(ret)
-        g_io_channel_unref (chan);
-    return ret;
-}
-
-gboolean
-control_socket(GIOChannel *chan) {
-    struct sockaddr_un remote;
-    unsigned int t = sizeof(remote);
-    GIOChannel *iochan;
-    int clientsock;
-
-    clientsock = accept (g_io_channel_unix_get_fd(chan),
-                         (struct sockaddr *) &remote, &t);
-
-    if(!uzbl.comm.client_chan)
-        uzbl.comm.client_chan = g_ptr_array_new();
-
-    if ((iochan = g_io_channel_unix_new(clientsock))) {
-        g_io_channel_set_encoding(iochan, NULL, NULL);
-        g_io_add_watch(iochan, G_IO_IN|G_IO_HUP,
-                       (GIOFunc) control_client_socket, iochan);
-        g_ptr_array_add(uzbl.comm.client_chan, (gpointer)iochan);
-    }
-    return TRUE;
-}
-
-void
-init_connect_socket() {
-    int sockfd, replay = 0;
-    struct sockaddr_un local;
-    GIOChannel *chan;
-    gchar **name = NULL;
-
-    if(!uzbl.comm.connect_chan)
-        uzbl.comm.connect_chan = g_ptr_array_new();
-
-    name = uzbl.state.connect_socket_names;
-
-    while(name && *name) {
-        sockfd = socket (AF_UNIX, SOCK_STREAM, 0);
-        local.sun_family = AF_UNIX;
-        strcpy (local.sun_path, *name);
-
-        if(!connect(sockfd, (struct sockaddr *) &local, sizeof(local))) {
-            if ((chan = g_io_channel_unix_new(sockfd))) {
-                g_io_channel_set_encoding(chan, NULL, NULL);
-                g_io_add_watch(chan, G_IO_IN|G_IO_HUP,
-                        (GIOFunc) control_client_socket, chan);
-                g_ptr_array_add(uzbl.comm.connect_chan, (gpointer)chan);
-                replay++;
-            }
-        }
-        else
-            g_warning("Error connecting to socket: %s\n", *name);
-        name++;
-    }
-
-    /* replay buffered events */
-    if(replay)
-        send_event_socket(NULL);
-}
-
-gboolean
-control_client_socket(GIOChannel *clientchan) {
-    char *ctl_line;
-    GString *result = g_string_new("");
-    GError *error = NULL;
-    GIOStatus ret;
-    gsize len;
-
-    ret = g_io_channel_read_line(clientchan, &ctl_line, &len, NULL, &error);
-    if (ret == G_IO_STATUS_ERROR) {
-        g_warning ("Error reading: %s", error->message);
-        g_clear_error (&error);
-        ret = g_io_channel_shutdown (clientchan, TRUE, &error); 
-        remove_socket_from_array (clientchan);
-        if (ret == G_IO_STATUS_ERROR) {
-            g_warning ("Error closing: %s", error->message);
-            g_clear_error (&error);
-        }
-        return FALSE;
-    } else if (ret == G_IO_STATUS_EOF) {
-        /* shutdown and remove channel watch from main loop */
-        ret = g_io_channel_shutdown (clientchan, TRUE, &error); 
-        remove_socket_from_array (clientchan);
-        if (ret == G_IO_STATUS_ERROR) {
-            g_warning ("Error closing: %s", error->message);
-            g_clear_error (&error);
-        }
-        return FALSE;
-    }
-
-    if (ctl_line) {
-        parse_cmd_line (ctl_line, result);
-        g_string_append_c(result, '\n');
-        ret = g_io_channel_write_chars (clientchan, result->str, result->len,
-                                        &len, &error);
-        if (ret == G_IO_STATUS_ERROR) {
-            g_warning ("Error writing: %s", error->message);
-            g_clear_error (&error);
-        }
-        if (g_io_channel_flush(clientchan, &error) == G_IO_STATUS_ERROR) {
-            g_warning ("Error flushing: %s", error->message);
-            g_clear_error (&error);
-        }
-    }
-
-    g_string_free(result, TRUE);
-    g_free(ctl_line);
-    return TRUE;
-}
-
-
-gboolean
-attach_socket(gchar *path, struct sockaddr_un *local) {
-    GIOChannel *chan = NULL;
-    int sock = socket (AF_UNIX, SOCK_STREAM, 0);
-
-    if (bind (sock, (struct sockaddr *) local, sizeof(*local)) != -1) {
-        if (uzbl.state.verbose)
-            printf ("init_socket: opened in %s\n", path);
-
-        if(listen (sock, 5) < 0)
-            g_warning ("attach_socket: could not listen on %s: %s\n", path, strerror(errno));
-
-        if( (chan = g_io_channel_unix_new(sock)) ) {
-            g_io_add_watch(chan, G_IO_IN|G_IO_HUP, (GIOFunc) control_socket, chan);
-            uzbl.comm.socket_path = path;
-            send_event(SOCKET_SET, path, NULL);
-            g_setenv("UZBL_SOCKET", uzbl.comm.socket_path, TRUE);
-            return TRUE;
-        }
-    } else g_warning ("attach_socket: could not bind to %s: %s\n", path, strerror(errno));
-
-    return FALSE;
-}
-
-
-/*@null@*/ gchar*
-init_socket(gchar *dir) { /* return dir or, on error, free dir and return NULL */
-    if (uzbl.comm.socket_path) { /* remove an existing socket should one exist */
-        if (unlink(uzbl.comm.socket_path) == -1)
-            g_warning ("init_socket: couldn't unlink socket at %s\n", uzbl.comm.socket_path);
-        g_free(uzbl.comm.socket_path);
-        uzbl.comm.socket_path = NULL;
-    }
-
-    if (*dir == ' ') {
-        g_free(dir);
-        return NULL;
-    }
-
-    struct sockaddr_un local;
-    gchar *path = build_stream_name(SOCKET, dir);
-
-    local.sun_family = AF_UNIX;
-    strcpy (local.sun_path, path);
-
-    if(!file_exists(path) && attach_socket(path, &local)) {
-        /* it's free for the taking. */
-        return dir;
-    } else {
-        /* see if anybody's listening on the socket path we want. */
-        int sock = socket (AF_UNIX, SOCK_STREAM, 0);
-        if(connect(sock, (struct sockaddr *) &local, sizeof(local)) < 0) {
-            /* some error occurred, presumably nobody's listening.
-             * we can attach ourselves to it. */
-            unlink(path);
-            if(attach_socket(path, &local))
-                return dir;
-            else
-                g_warning("init_socket: can't attach to existing socket %s: %s\n", path, strerror(errno));
-        } else {
-            /* somebody's there, we can't use that socket path. */
-            close(sock);
-            /* whatever, this instance can live without a socket. */
-            g_warning ("init_socket: can't create %s: socket exists and is occupied\n", path);
-        }
-    }
-
-    /* if we got this far, there was an error; cleanup */
-    g_free(path);
-    g_free(dir);
-    return NULL;
-}
->>>>>>> 700332fa
 
 void
 update_title(void) {
@@ -1932,14 +1479,7 @@
 void handle_authentication (SoupSession *session, SoupMessage *msg, SoupAuth *auth, gboolean retrying, gpointer user_data) {
     (void) user_data;
 
-<<<<<<< HEAD
     if (uzbl.behave.authentication_handler && *uzbl.behave.authentication_handler != 0) {
-        gchar *info, *host, *realm;
-        gchar *p;
-
-=======
-    if(uzbl.behave.authentication_handler && *uzbl.behave.authentication_handler != 0) {
->>>>>>> 700332fa
         soup_session_pause_message(session, msg);
 
         GString *result = g_string_new ("");
@@ -2094,13 +1634,7 @@
     uzbl.info.arch             = ARCH;
     uzbl.info.commit           = COMMIT;
 
-<<<<<<< HEAD
-=======
-    uzbl.state.executable_path = g_strdup(argv[0]);
-    uzbl.state.selected_url = NULL;
-    uzbl.state.searchtx     = NULL;
     uzbl.state.last_result  = NULL;
->>>>>>> 700332fa
 
     /* Parse commandline arguments */
     GOptionContext* context = g_option_context_new ("[ uri ] - load a uri by default");
