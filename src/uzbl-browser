--- conflicted
+++ resolved
@@ -8,15 +8,7 @@
 # to your $XDG_DATA_HOME/uzbl/scripts/ and edit them
 
 PREFIX=/usr/local
-<<<<<<< HEAD
-=======
 EXAMPLES=$PREFIX/share/uzbl/examples
-
-if [ -z "$XDG_DATA_HOME" ]
-then
-	export XDG_DATA_HOME=$HOME/.local/share
-fi
->>>>>>> e660b9de
 
 XDG_DATA_HOME=${XDG_DATA_HOME:-$HOME/.local/share}
 export XDG_DATA_HOME
@@ -43,29 +35,19 @@
 # if no config exists yet in the recommended location, put the default (recommended) config there
 if [ ! -f "$XDG_CONFIG_HOME"/uzbl/config ]
 then
-<<<<<<< HEAD
-	global_config=$PREFIX/share/uzbl/examples/config/config
-	if [ ! -r "$global_config" ]
-=======
-	if ! cp "$EXAMPLES"/config/config $XDG_CONFIG_HOME/uzbl/config
->>>>>>> e660b9de
+	if [ ! -r "$EXAMPLES"/config/config ]
 	then
 		echo "Error: Global config not found; please check if your distribution ships them separately"
 		exit 3
 	fi
-	if ! cp "$global_config" "$XDG_CONFIG_HOME"/uzbl/config
+	if ! cp "$EXAMPLES"/config/config "$XDG_CONFIG_HOME"/uzbl/config
 	then
 		echo "Could not copy default config to $XDG_CONFIG_HOME/uzbl/config" >&2
 		# Run with the global config as a last resort
-		config_file=$global_config
+		config_file=$EXAMPLES/config/config
 	fi
 fi
 
-<<<<<<< HEAD
-# uzbl-cookie-manager will exit if another instance is already running.
-# we could also check if its pid file exists to avoid having to spawn it.
-#if [ ! -f "$XDG_CACHE_HOME"/uzbl/cookie_daemon_socket.pid ]
-=======
 # this variable is used by the default helper scripts as a location to
 # load shared code from
 if [ -z "$UZBL_UTIL_DIR" ]
@@ -80,10 +62,9 @@
 	export UZBL_UTIL_DIR
 fi
 
-# Uncomment this for a slight speedup at the expense of not having
-# stale cookie daemon sockets cleaned up.
-#if [ ! -S $XDG_CACHE_HOME/uzbl/cookie_daemon_socket ]
->>>>>>> e660b9de
+# uzbl-cookie-manager will exit if another instance is already running.
+# we could also check if its pid file exists to avoid having to spawn it.
+#if [ ! -f "$XDG_CACHE_HOME"/uzbl/cookie_daemon_socket.pid ]
 #then
 	${UZBL_COOKIE_DAEMON:-uzbl-cookie-manager}
 #fi
