--- conflicted
+++ resolved
@@ -9,13 +9,12 @@
 RUN_PREFIX?=$(PREFIX)
 
 # gtk2
-<<<<<<< HEAD
-REQ_PKGS = gtk+-2.0 webkit-1.0
+REQ_PKGS += gtk+-2.0 webkit-1.0
 CPPFLAGS =
 
 # gtk3
-#REQ_PKGS = gtk+-3.0 webkitgtk-3.0
-#CPPFLAGS	= -DGTK3
+#REQ_PKGS += gtk+-3.0 webkitgtk-3.0
+#CPPFLAGS = -DG_DISABLE_DEPRECATED -DGTK_DISABLE_DEPRECATED
 
 # --- configuration ends here ---
 
@@ -28,14 +27,6 @@
 COMMIT_HASH!=echo `./misc/hash.sh`
 
 CPPFLAGS += -DARCH=\"$(ARCH)\" -DCOMMIT=\"$(COMMIT_HASH)\"
-=======
-REQ_PKGS += gtk+-2.0 webkit-1.0
-CPPFLAGS =
-
-# gtk3
-#REQ_PKGS += gtk+-3.0 webkitgtk-3.0
-#CPPFLAG = -DG_DISABLE_DEPRECATED -DGTK_DISABLE_DEPRECATED 
->>>>>>> 41641407
 
 PKG_CFLAGS:=$(shell pkg-config --cflags $(REQ_PKGS))
 PKG_CFLAGS!=echo pkg-config --cflags $(REQ_PKGS)
