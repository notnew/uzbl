--- conflicted
+++ resolved
@@ -1,12 +1,7 @@
-<<<<<<< HEAD
-all:
-	gcc -lpthread `pkg-config --libs --cflags gtk+-2.0` `pkg-config --libs --cflags webkit-1.0` `pkg-config --libs --cflags gdk-2.0` -Wall uzbl.c -o uzbl
-=======
 CPPFLAGS=$(shell pkg-config --cflags gtk+-2.0 webkit-1.0) -Wall -W
 LDFLAGS=$(shell pkg-config --libs gtk+-2.0 webkit-1.0)
 all: uzbl
 
->>>>>>> bef13936
 test:
 	./uzbl --uri http://www.archlinux.org
 
