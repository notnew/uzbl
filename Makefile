# first entries are for gnu make, 2nd for BSD make.  see http://lists.uzbl.org/pipermail/uzbl-dev-uzbl.org/2009-July/000177.html

# packagers, set DESTDIR to your "package directory" and PREFIX to the prefix you want to have on the end-user system
# end-users who build from source: don't care about DESTDIR, update PREFIX if you want to
# RUN_PREFIX : what the prefix is when the software is run. usually the same as PREFIX
PREFIX?=/usr/local
INSTALLDIR?=$(DESTDIR)$(PREFIX)
DOCDIR?=$(INSTALLDIR)/share/uzbl/docs
RUN_PREFIX?=$(PREFIX)

# gtk2
REQ_PKGS += gtk+-2.0 webkit-1.0
CPPFLAGS =

# gtk3
#REQ_PKGS += gtk+-3.0 webkitgtk-3.0
#CPPFLAGS = -DG_DISABLE_DEPRECATED -DGTK_DISABLE_DEPRECATED

# --- configuration ends here ---

REQ_PKGS += libsoup-2.4 gthread-2.0 glib-2.0

ARCH:=$(shell uname -m)
ARCH!=echo `uname -m`

COMMIT_HASH:=$(shell ./misc/hash.sh)
COMMIT_HASH!=echo `./misc/hash.sh`

CPPFLAGS += -DARCH=\"$(ARCH)\" -DCOMMIT=\"$(COMMIT_HASH)\"

PKG_CFLAGS:=$(shell pkg-config --cflags $(REQ_PKGS))
PKG_CFLAGS!=echo pkg-config --cflags $(REQ_PKGS)

LDLIBS:=$(shell pkg-config --libs $(REQ_PKGS) x11)
LDLIBS!=echo pkg-config --libs $(REQ_PKGS) x11

CFLAGS += -std=c99 $(PKG_CFLAGS) -ggdb -W -Wall -Wextra -pedantic -pthread

SRC = $(wildcard src/*.c)
HEAD = $(wildcard src/*.h)
OBJ  = $(foreach obj, $(SRC:.c=.o),  $(notdir $(obj)))
LOBJ = $(foreach obj, $(SRC:.c=.lo), $(notdir $(obj)))

all: uzbl-browser

VPATH:=src

${OBJ}: ${HEAD}

uzbl-core: ${OBJ}

<<<<<<< HEAD
uzbl-browser: uzbl-core
=======
uzbl-cookie-manager: examples/uzbl-cookie-manager.o util.o
	@echo -e "\n${CC} -o $@ examples/uzbl-cookie-manager.o util.o ${shell pkg-config --libs glib-2.0 libsoup-2.4}"
	@${CC} -o $@ examples/uzbl-cookie-manager.o util.o $(shell pkg-config --libs glib-2.0 libsoup-2.4)

uzbl-browser: uzbl-core uzbl-cookie-manager
>>>>>>> 835f5d8d

# the 'tests' target can never be up to date
.PHONY: tests
force:

# this is here because the .so needs to be compiled with -fPIC on x86_64
${LOBJ}: ${SRC} ${HEAD}
	$(CC) $(CPPFLAGS) $(CFLAGS) -fPIC -c src/$(@:.lo=.c) -o $@

# When compiling unit tests, compile uzbl as a library first
tests: ${LOBJ} force
	$(CC) -shared -Wl ${LOBJ} -o ./tests/libuzbl-core.so
	cd ./tests/; $(MAKE)

test-uzbl-core: uzbl-core
	./uzbl-core --uri http://www.uzbl.org --verbose

test-uzbl-browser: uzbl-browser
	./src/uzbl-browser --uri http://www.uzbl.org --verbose

test-uzbl-core-sandbox: uzbl-core
	make DESTDIR=./sandbox RUN_PREFIX=`pwd`/sandbox/usr/local install-uzbl-core
	make DESTDIR=./sandbox RUN_PREFIX=`pwd`/sandbox/usr/local install-example-data
	cp -np ./misc/env.sh ./sandbox/env.sh
	source ./sandbox/env.sh && uzbl-core --uri http://www.uzbl.org --verbose
	make DESTDIR=./sandbox uninstall
	rm -rf ./sandbox/usr

test-uzbl-browser-sandbox: uzbl-browser
	make DESTDIR=./sandbox RUN_PREFIX=`pwd`/sandbox/usr/local install-uzbl-core
	make DESTDIR=./sandbox RUN_PREFIX=`pwd`/sandbox/usr/local install-uzbl-browser
	make DESTDIR=./sandbox RUN_PREFIX=`pwd`/sandbox/usr/local install-example-data
	cp -np ./misc/env.sh ./sandbox/env.sh
	-source ./sandbox/env.sh && uzbl-event-manager restart -avv
	source ./sandbox/env.sh && uzbl-browser --uri http://www.uzbl.org --verbose
	source ./sandbox/env.sh && uzbl-event-manager stop -ivv
	make DESTDIR=./sandbox uninstall
	rm -rf ./sandbox/usr

test-uzbl-tabbed-sandbox: uzbl-browser
	make DESTDIR=./sandbox RUN_PREFIX=`pwd`/sandbox/usr/local install-uzbl-core
	make DESTDIR=./sandbox RUN_PREFIX=`pwd`/sandbox/usr/local install-uzbl-browser
	make DESTDIR=./sandbox RUN_PREFIX=`pwd`/sandbox/usr/local install-example-data
	cp -np ./misc/env.sh ./sandbox/env.sh
	-source ./sandbox/env.sh && uzbl-event-manager restart -avv
	source ./sandbox/env.sh && ./sandbox/home/.local/share/uzbl/scripts/uzbl-tabbed
	source ./sandbox/env.sh && uzbl-event-manager stop -ivv
	make DESTDIR=./sandbox uninstall
	rm -rf ./sandbox/usr

clean:
	rm -f uzbl-core
<<<<<<< HEAD
	rm -f uzbl-core.o
	rm -f events.o
	rm -f callbacks.o
	rm -f inspector.o
	rm -f cookie-jar.o
	rm -f util.o
=======
	rm -f uzbl-cookie-manager
	rm -f *.o *.lo
>>>>>>> 835f5d8d
	find ./examples/ -name "*.pyc" -delete
	cd ./tests/; $(MAKE) clean
	rm -rf ./sandbox/

strip:
	@echo Stripping binary
	@strip uzbl-core
	@echo ... done.

install: install-uzbl-core install-uzbl-browser install-uzbl-tabbed

install-dirs:
	[ -d "$(INSTALLDIR)/bin" ] || install -d -m755 $(INSTALLDIR)/bin

install-uzbl-core: all install-dirs
	install -d $(INSTALLDIR)/share/uzbl/
	install -d $(DOCDIR)
	install -m644 docs/* $(DOCDIR)/
	install -m644 src/config.h $(DOCDIR)/
	install -m644 README $(DOCDIR)/
	install -m644 AUTHORS $(DOCDIR)/
	cp -r examples $(INSTALLDIR)/share/uzbl/
	chmod 755 $(INSTALLDIR)/share/uzbl/examples/data/scripts/*
	install -m755 uzbl-core $(INSTALLDIR)/bin/uzbl-core

install-uzbl-browser: install-dirs
	install -m755 src/uzbl-browser $(INSTALLDIR)/bin/uzbl-browser
	install -m755 examples/data/scripts/uzbl-event-manager $(INSTALLDIR)/bin/uzbl-event-manager
	mv $(INSTALLDIR)/bin/uzbl-browser $(INSTALLDIR)/bin/uzbl-browser.bak
	sed 's#^PREFIX=.*#PREFIX=$(RUN_PREFIX)#' < $(INSTALLDIR)/bin/uzbl-browser.bak > $(INSTALLDIR)/bin/uzbl-browser
	chmod 755 $(INSTALLDIR)/bin/uzbl-browser
	rm $(INSTALLDIR)/bin/uzbl-browser.bak
	mv $(INSTALLDIR)/bin/uzbl-event-manager $(INSTALLDIR)/bin/uzbl-event-manager.bak
	sed "s#^PREFIX = .*#PREFIX = '$(RUN_PREFIX)'#" < $(INSTALLDIR)/bin/uzbl-event-manager.bak > $(INSTALLDIR)/bin/uzbl-event-manager
	chmod 755 $(INSTALLDIR)/bin/uzbl-event-manager
	rm $(INSTALLDIR)/bin/uzbl-event-manager.bak

install-uzbl-tabbed: install-dirs
	install -m755 examples/data/scripts/uzbl-tabbed $(INSTALLDIR)/bin/uzbl-tabbed

# you probably only want to do this manually when testing and/or to the sandbox. not meant for distributors
install-example-data:
	install -d $(DESTDIR)/home/.config/uzbl
	install -d $(DESTDIR)/home/.cache/uzbl
	install -d $(DESTDIR)/home/.local/share/uzbl
	cp -rp examples/config/* $(DESTDIR)/home/.config/uzbl/
	cp -rp examples/data/*   $(DESTDIR)/home/.local/share/uzbl/

uninstall:
	rm -rf $(INSTALLDIR)/bin/uzbl-*
	rm -rf $(INSTALLDIR)/share/uzbl<|MERGE_RESOLUTION|>--- conflicted
+++ resolved
@@ -49,15 +49,7 @@
 
 uzbl-core: ${OBJ}
 
-<<<<<<< HEAD
 uzbl-browser: uzbl-core
-=======
-uzbl-cookie-manager: examples/uzbl-cookie-manager.o util.o
-	@echo -e "\n${CC} -o $@ examples/uzbl-cookie-manager.o util.o ${shell pkg-config --libs glib-2.0 libsoup-2.4}"
-	@${CC} -o $@ examples/uzbl-cookie-manager.o util.o $(shell pkg-config --libs glib-2.0 libsoup-2.4)
-
-uzbl-browser: uzbl-core uzbl-cookie-manager
->>>>>>> 835f5d8d
 
 # the 'tests' target can never be up to date
 .PHONY: tests
@@ -110,17 +102,12 @@
 
 clean:
 	rm -f uzbl-core
-<<<<<<< HEAD
 	rm -f uzbl-core.o
 	rm -f events.o
 	rm -f callbacks.o
 	rm -f inspector.o
 	rm -f cookie-jar.o
 	rm -f util.o
-=======
-	rm -f uzbl-cookie-manager
-	rm -f *.o *.lo
->>>>>>> 835f5d8d
 	find ./examples/ -name "*.pyc" -delete
 	cd ./tests/; $(MAKE) clean
 	rm -rf ./sandbox/
