# Create a local.mk file to store default local settings to override the
# defaults below.
include $(wildcard local.mk)

# packagers, set DESTDIR to your "package directory" and PREFIX to the prefix you want to have on the end-user system
# end-users who build from source: don't care about DESTDIR, update PREFIX if you want to
# RUN_PREFIX : what the prefix is when the software is run. usually the same as PREFIX
PREFIX     ?= /usr/local
INSTALLDIR ?= $(DESTDIR)$(PREFIX)
MANDIR     ?= $(INSTALLDIR)/share/man
DOCDIR     ?= $(INSTALLDIR)/share/uzbl/docs
RUN_PREFIX ?= $(PREFIX)
INSTALL    ?= install -p

ENABLE_WEBKIT2 ?= auto
ENABLE_GTK3    ?= auto

ENABLE_CUSTOM_SCHEME ?= yes

PYTHON=python3
PYTHONV=$(shell $(PYTHON) --version | sed -n /[0-9].[0-9]/p)
COVERAGE=$(shell which coverage)

# --- configuration ends here ---

ifeq ($(ENABLE_WEBKIT2),auto)
ENABLE_WEBKIT2 := $(shell pkg-config --exists webkit2gtk-3.0 && echo yes)
endif

ifeq ($(ENABLE_GTK3),auto)
ENABLE_GTK3 := $(shell pkg-config --exists gtk+-3.0 && echo yes)
endif

ifeq ($(ENABLE_WEBKIT2),yes)
REQ_PKGS += 'webkit2gtk-3.0 >= 1.2.4' javascriptcoregtk-3.0
CPPFLAGS += -DUSE_WEBKIT2
# WebKit2 requires GTK3
ENABLE_GTK3 := yes
else
ifeq ($(ENABLE_GTK3),yes)
REQ_PKGS += 'webkitgtk-3.0 >= 1.2.4' javascriptcoregtk-3.0
else
REQ_PKGS += 'webkit-1.0 >= 1.2.4' javascriptcoregtk-1.0
endif
endif

ifeq ($(ENABLE_GTK3),yes)
REQ_PKGS += gtk+-3.0
CPPFLAGS += -DG_DISABLE_DEPRECATED -DGTK_DISABLE_DEPRECATED
else
REQ_PKGS += gtk+-2.0
endif

REQ_PKGS += 'libsoup-2.4 >= 2.33.4' gthread-2.0 glib-2.0

ARCH:=$(shell uname -m)

COMMIT_HASH:=$(shell ./misc/hash.sh)

CPPFLAGS += -D_BSD_SOURCE -D_POSIX_SOURCE -DARCH=\"$(ARCH)\" -DCOMMIT=\"$(COMMIT_HASH)\"

PKG_CFLAGS:=$(shell pkg-config --cflags $(REQ_PKGS))

LDLIBS:=$(shell pkg-config --libs $(REQ_PKGS) x11)

CFLAGS += -std=c99 $(PKG_CFLAGS) -ggdb -W -Wall -Wextra -pthread

SOURCES := \
    comm.c \
    commands.c \
    cookie-jar.c \
    events.c \
    gui.c \
    inspector.c \
    io.c \
    js.c \
    requests.c \
    scheme.c \
    status-bar.c \
    util.c \
    uzbl-core.c \
    variables.c \
    3p/async-queue-source/rb-async-queue-watch.c

HEADERS := \
    comm.h \
    commands.h \
    config.h \
    cookie-jar.h \
    events.h \
    gui.h \
    inspector.h \
    io.h \
    js.h \
    requests.h \
    menu.h \
    scheme.h \
    status-bar.h \
    util.h \
    uzbl-core.h \
    variables.h \
    webkit.h \
    3p/async-queue-source/rb-async-queue-watch.h

ifneq ($(ENABLE_WEBKIT2),yes)
SOURCES += \
    scheme-request.c \
    soup.c
HEADERS += \
    scheme-request.h \
    soup.h
endif

SRC  = $(addprefix src/,$(SOURCES))
HEAD = $(addprefix src/,$(HEADERS))
OBJ  = $(foreach obj, $(SRC:.c=.o),  $(obj))
LOBJ = $(foreach obj, $(SRC:.c=.lo), $(obj))
PY = $(wildcard uzbl/*.py uzbl/plugins/*.py)

all: uzbl-browser

VPATH:=src

${OBJ}: ${HEAD}

uzbl-core: ${OBJ}

uzbl-browser: uzbl-core uzbl-event-manager
	sed 's#@PREFIX@#$(PREFIX)#' < uzbl.desktop.in > uzbl.desktop

build: ${PY}
	$(PYTHON) setup.py build

.PHONY: uzbl-event-manager
uzbl-event-manager: build

# the 'tests' target can never be up to date
.PHONY: tests
force:

# this is here because the .so needs to be compiled with -fPIC on x86_64
${LOBJ}: ${SRC} ${HEAD}
	$(CC) $(CPPFLAGS) $(CFLAGS) -fPIC -c src/$(@:.lo=.c) -o $@

# When compiling unit tests, compile uzbl as a library first
tests: ${LOBJ} force
	$(CC) -shared -Wl ${LOBJ} -o ./tests/libuzbl-core.so
	cd ./tests/; $(MAKE)

test-event-manager: force
	${PYTHON} -m unittest discover tests/event-manager -v

coverage-event-manager: force
	${PYTHON} ${COVERAGE} erase
	${PYTHON} ${COVERAGE} run -m unittest discover tests/event-manager
	${PYTHON} ${COVERAGE} html ${PY}
	# Hmm, I wonder what a good default browser would be
	uzbl-browser htmlcov/index.html

test-uzbl-core: uzbl-core
	./uzbl-core --uri http://www.uzbl.org --verbose

test-uzbl-browser: uzbl-browser
	./bin/uzbl-browser --uri http://www.uzbl.org --verbose

test-uzbl-core-sandbox: sandbox uzbl-core sandbox-install-uzbl-core sandbox-install-example-data
	. ./sandbox/env.sh && uzbl-core --uri http://www.uzbl.org --verbose
	make DESTDIR=./sandbox uninstall
	rm -rf ./sandbox/usr

test-uzbl-browser-sandbox: sandbox uzbl-browser sandbox-install-uzbl-browser sandbox-install-example-data
	. ./sandbox/env.sh && ${PYTHON} -S `which uzbl-event-manager` restart -navv &
	. ./sandbox/env.sh && uzbl-browser --uri http://www.uzbl.org --verbose
	. ./sandbox/env.sh && ${PYTHON} -S `which uzbl-event-manager` stop -vv -o /dev/null
	make DESTDIR=./sandbox uninstall
	rm -rf ./sandbox/usr

test-uzbl-tabbed-sandbox: sandbox uzbl-browser sandbox-install-uzbl-browser sandbox-install-uzbl-tabbed sandbox-install-example-data
	. ./sandbox/env.sh && ${PYTHON} -S `which uzbl-event-manager` restart -avv
	. ./sandbox/env.sh && uzbl-tabbed
	. ./sandbox/env.sh && ${PYTHON} -S `which uzbl-event-manager` stop -avv
	make DESTDIR=./sandbox uninstall
	rm -rf ./sandbox/usr

test-uzbl-event-manager-sandbox: sandbox uzbl-browser sandbox-install-uzbl-browser sandbox-install-example-data
	. ./sandbox/env.sh && ${PYTHON} -S `which uzbl-event-manager` restart -navv
	make DESTDIR=./sandbox uninstall
	rm -rf ./sandbox/usr

clean:
	rm -f uzbl-core
	rm -f $(OBJ) ${LOBJ}
	find ./examples/ -name "*.pyc" -delete
	cd ./tests/; $(MAKE) clean
	rm -rf ./sandbox/
	$(PYTHON) setup.py clean

strip:
	@echo Stripping binary
	@strip uzbl-core
	@echo ... done.

SANDBOXOPTS=\
	DESTDIR=./sandbox\
	RUN_PREFIX=`pwd`/sandbox/usr/local\
	PYINSTALL_EXTRA='--prefix=./sandbox/usr/local --install-scripts=./sandbox/usr/local/bin'

sandbox: misc/env.sh
	mkdir -p sandbox/${PREFIX}/lib64
	cp -p misc/env.sh sandbox/env.sh
	test -e sandbox/${PREFIX}/lib || ln -s lib64 sandbox/${PREFIX}/lib

sandbox-install-uzbl-browser:
	make ${SANDBOXOPTS} install-uzbl-browser

sandbox-install-uzbl-tabbed:
	make ${SANDBOXOPTS} install-uzbl-tabbed

sandbox-install-uzbl-core:
	make ${SANDBOXOPTS} install-uzbl-core

sandbox-install-event-manager:
	make ${SANDBOXOPTS} install-event-manager

sandbox-install-example-data:
	make ${SANDBOXOPTS} install-example-data

install: install-uzbl-core install-uzbl-browser install-uzbl-tabbed

install-dirs:
	[ -d "$(INSTALLDIR)/bin" ] || install -d -m755 $(INSTALLDIR)/bin

install-uzbl-core: uzbl-core install-dirs
<<<<<<< HEAD
	install -d $(INSTALLDIR)/share/uzbl/
	install -d $(DOCDIR)
	install -d $(MANDIR)/man1
	install -m644 docs/* $(DOCDIR)/
	install -m644 src/config.h $(DOCDIR)/
	install -m644 README $(DOCDIR)/
	install -m644 AUTHORS $(DOCDIR)/
	install -m755 uzbl-core $(INSTALLDIR)/bin/uzbl-core
	install -m644 uzbl.1 $(MANDIR)/man1/uzbl.1
	install -m644 uzbl-event-manager.1 $(MANDIR)/man1/uzbl-event-manager.1
=======
	$(INSTALL) -d $(INSTALLDIR)/share/uzbl/
	$(INSTALL) -d $(DOCDIR)
	$(INSTALL) -m644 docs/* $(DOCDIR)/
	$(INSTALL) -m644 src/config.h $(DOCDIR)/
	$(INSTALL) -m644 README $(DOCDIR)/
	$(INSTALL) -m644 AUTHORS $(DOCDIR)/
	$(INSTALL) -m755 uzbl-core $(INSTALLDIR)/bin/uzbl-core
>>>>>>> 57947a98

install-event-manager: install-dirs
	$(PYTHON) setup.py install --prefix=$(PREFIX) --root=$(DESTDIR) --install-scripts=$(INSTALLDIR)/bin $(PYINSTALL_EXTRA)

install-uzbl-browser: install-dirs install-uzbl-core install-event-manager
	$(INSTALL) -d $(INSTALLDIR)/share/applications
	sed 's#^PREFIX=.*#PREFIX=$(RUN_PREFIX)#' < bin/uzbl-browser > $(INSTALLDIR)/bin/uzbl-browser
	chmod 755 $(INSTALLDIR)/bin/uzbl-browser
	cp -r examples $(INSTALLDIR)/share/uzbl/
	chmod 755 $(INSTALLDIR)/share/uzbl/examples/data/scripts/*
	$(INSTALL) -m644 uzbl.desktop $(INSTALLDIR)/share/applications/uzbl.desktop

install-uzbl-tabbed: install-dirs
	$(INSTALL) -m755 bin/uzbl-tabbed $(INSTALLDIR)/bin/uzbl-tabbed

# you probably only want to do this manually when testing and/or to the sandbox. not meant for distributors
install-example-data:
	$(INSTALL) -d $(DESTDIR)/home/.config/uzbl
	$(INSTALL) -d $(DESTDIR)/home/.cache/uzbl
	$(INSTALL) -d $(DESTDIR)/home/.local/share/uzbl
	cp -rp examples/config/* $(DESTDIR)/home/.config/uzbl/
	cp -rp examples/data/*   $(DESTDIR)/home/.local/share/uzbl/

uninstall:
	rm -rf $(INSTALLDIR)/bin/uzbl-*
	rm -rf $(INSTALLDIR)/share/uzbl<|MERGE_RESOLUTION|>--- conflicted
+++ resolved
@@ -231,26 +231,16 @@
 	[ -d "$(INSTALLDIR)/bin" ] || install -d -m755 $(INSTALLDIR)/bin
 
 install-uzbl-core: uzbl-core install-dirs
-<<<<<<< HEAD
-	install -d $(INSTALLDIR)/share/uzbl/
-	install -d $(DOCDIR)
-	install -d $(MANDIR)/man1
-	install -m644 docs/* $(DOCDIR)/
-	install -m644 src/config.h $(DOCDIR)/
-	install -m644 README $(DOCDIR)/
-	install -m644 AUTHORS $(DOCDIR)/
-	install -m755 uzbl-core $(INSTALLDIR)/bin/uzbl-core
-	install -m644 uzbl.1 $(MANDIR)/man1/uzbl.1
-	install -m644 uzbl-event-manager.1 $(MANDIR)/man1/uzbl-event-manager.1
-=======
 	$(INSTALL) -d $(INSTALLDIR)/share/uzbl/
 	$(INSTALL) -d $(DOCDIR)
+	$(INSTALL) -d $(MANDIR)/man1
 	$(INSTALL) -m644 docs/* $(DOCDIR)/
 	$(INSTALL) -m644 src/config.h $(DOCDIR)/
 	$(INSTALL) -m644 README $(DOCDIR)/
 	$(INSTALL) -m644 AUTHORS $(DOCDIR)/
 	$(INSTALL) -m755 uzbl-core $(INSTALLDIR)/bin/uzbl-core
->>>>>>> 57947a98
+	$(INSTALL) -m644 uzbl.1 $(MANDIR)/man1/uzbl.1
+	$(INSTALL) -m644 uzbl-event-manager.1 $(MANDIR)/man1/uzbl-event-manager.1
 
 install-event-manager: install-dirs
 	$(PYTHON) setup.py install --prefix=$(PREFIX) --root=$(DESTDIR) --install-scripts=$(INSTALLDIR)/bin $(PYINSTALL_EXTRA)
