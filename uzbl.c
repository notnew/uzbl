--- conflicted
+++ resolved
@@ -239,21 +239,6 @@
 
 /* -- CORE FUNCTIONS -- */
 
-<<<<<<< HEAD
-static gchar* 
-uricheck (gchar* uri) { 
-    if (! uri == NULL && g_strrstr (uri, "://") == NULL){   
-        GString newuri[512];
-        strcpy ((char *)newuri, "http://");
-        strcat ((char *)newuri, (char *)uri);
-        strcpy ((char *)uri, (char *)newuri);
-    }
-    return uri;  
-}  
-
-
-=======
->>>>>>> 3e42283e
 static bool
 file_exists (const char * filename) {
     FILE *file = fopen (filename, "r");
@@ -265,14 +250,6 @@
 }
 
 static void
-<<<<<<< HEAD
-load_uri (WebKitWebView * web_view, gchar * uri) {
-    if (! uri == NULL) {
-        const gchar* newuri = uricheck (uri);
-        g_assert (newuri);
-        
-        webkit_web_view_load_uri (web_view, newuri);
-=======
 load_uri (WebKitWebView * web_view, const gchar * uri) {
     if (uri != NULL) {
         GString* newuri = g_string_new (uri);
@@ -280,7 +257,6 @@
             g_string_prepend (newuri, "http://"); 
         webkit_web_view_load_uri (web_view, newuri->str);
         g_string_free (newuri, TRUE);
->>>>>>> 3e42283e
     }
 }
 
