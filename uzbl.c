/* -*- c-basic-offset: 4; -*- */
// Original code taken from the example webkit-gtk+ application. see notice below.
// Modified code is licensed under the GPL 3.  See LICENSE file.


/*
 * Copyright (C) 2006, 2007 Apple Inc.
 * Copyright (C) 2007 Alp Toker <alp@atoker.com>
 *
 * Redistribution and use in source and binary forms, with or without
 * modification, are permitted provided that the following conditions
 * are met:
 * 1. Redistributions of source code must retain the above copyright
 *    notice, this list of conditions and the following disclaimer.
 * 2. Redistributions in binary form must reproduce the above copyright
 *    notice, this list of conditions and the following disclaimer in the
 *    documentation and/or other materials provided with the distribution.
 *
 * THIS SOFTWARE IS PROVIDED BY APPLE COMPUTER, INC. ``AS IS'' AND ANY
 * EXPRESS OR IMPLIED WARRANTIES, INCLUDING, BUT NOT LIMITED TO, THE
 * IMPLIED WARRANTIES OF MERCHANTABILITY AND FITNESS FOR A PARTICULAR
 * PURPOSE ARE DISCLAIMED.  IN NO EVENT SHALL APPLE COMPUTER, INC. OR
 * CONTRIBUTORS BE LIABLE FOR ANY DIRECT, INDIRECT, INCIDENTAL, SPECIAL,
 * EXEMPLARY, OR CONSEQUENTIAL DAMAGES (INCLUDING, BUT NOT LIMITED TO,
 * PROCUREMENT OF SUBSTITUTE GOODS OR SERVICES; LOSS OF USE, DATA, OR
 * PROFITS; OR BUSINESS INTERRUPTION) HOWEVER CAUSED AND ON ANY THEORY
 * OF LIABILITY, WHETHER IN CONTRACT, STRICT LIABILITY, OR TORT
 * (INCLUDING NEGLIGENCE OR OTHERWISE) ARISING IN ANY WAY OUT OF THE USE
 * OF THIS SOFTWARE, EVEN IF ADVISED OF THE POSSIBILITY OF SUCH DAMAGE.
 */


#define LENGTH(x) (sizeof x / sizeof x[0])
#define MAX_BINDINGS 256

#include <gtk/gtk.h>
#include <gdk/gdkx.h>
#include <gdk/gdkkeysyms.h>
#include <sys/socket.h>
#include <sys/stat.h>
#include <sys/types.h>
#include <sys/un.h>
#include <sys/utsname.h>
#include <webkit/webkit.h>
#include <stdio.h>
#include <string.h>
#include <unistd.h>
#include <stdlib.h>
#include <errno.h>
#include <string.h>
#include <fcntl.h>
#include <sys/socket.h>
#include <sys/un.h>
#include <libsoup/soup.h>
#include <signal.h>
#include "uzbl.h"


static Uzbl uzbl;

/* define names and pointers to all config specific variables */
const struct {
    char *name;
    void **ptr;
} var_name_to_ptr[] = {
    // Already working commands
    { "uri",                (void *)&uzbl.state.uri                 },
    { "status_format",      (void *)&uzbl.behave.status_format      },
    { "status_background",  (void *)&uzbl.behave.status_background  },
    { "status_message",     (void *)&uzbl.gui.sbar.msg              },
    { "show_status",        (void *)&uzbl.behave.show_status        },
    { "insert_mode",        (void *)&uzbl.behave.insert_mode        },
<<<<<<< HEAD
    { "load_finish_handler",(void *)&uzbl.behave.load_finish_handler},
    { "history_handler",    (void *)&uzbl.behave.history_handler    },
    { "download_handler",   (void *)&uzbl.behave.download_handler   },
    { "cookie_handler",     (void *)&uzbl.behave.cookie_handler     },
    { NULL,             NULL                        }
=======
    { "proxy_url",          (void *)&uzbl.net.proxy_url             },
    // TODO: write cmd handlers for the following
    { "useragent",          (void *)&uzbl.net.useragent             },
    { "max_conns",          (void *)&uzbl.net.max_conns             },
    { "max_conns_host",     (void *)&uzbl.net.max_conns_host        },
    { "http_debug",         (void *)&uzbl.behave.http_debug         },
    { NULL,                 NULL                                    }
>>>>>>> a5d12d12
}, *n2v_p = var_name_to_ptr;

/* construct a hash from the var_name_to_ptr array for quick access */
static void
make_var_to_name_hash() {
    uzbl.comm.proto_var = g_hash_table_new(g_str_hash, g_str_equal);
    while(n2v_p->name) {
        g_hash_table_insert(uzbl.comm.proto_var, n2v_p->name, n2v_p->ptr);
        n2v_p++;
    }
}

/* commandline arguments (set initial values for the state variables) */
static GOptionEntry entries[] =
{
    { "uri",     'u', 0, G_OPTION_ARG_STRING, &uzbl.state.uri,           "Uri to load", "URI" },
    { "name",    'n', 0, G_OPTION_ARG_STRING, &uzbl.state.instance_name, "Name of the current instance", "NAME" },
    { "config",  'c', 0, G_OPTION_ARG_STRING, &uzbl.state.config_file,   "Config file", "FILE" },
    { NULL,      0, 0, 0, NULL, NULL, NULL }
};

typedef void (*Command)(WebKitWebView*, const char *);

/* XDG stuff */
static char *XDG_CONFIG_HOME_default[256];
static char *XDG_CONFIG_DIRS_default = "/etc/xdg";


/* --- UTILITY FUNCTIONS --- */

char *
itos(int val) {
    char tmp[20];

    snprintf(tmp, sizeof(tmp), "%i", val);
    return g_strdup(tmp);
}

static char *
str_replace (const char* search, const char* replace, const char* string) {
    return g_strjoinv (replace, g_strsplit(string, search, -1));
}

static sigfunc*
setup_signal(int signr, sigfunc *shandler) {
    struct sigaction nh, oh;

    nh.sa_handler = shandler;
    sigemptyset(&nh.sa_mask);
    nh.sa_flags = 0;

    if(sigaction(signr, &nh, &oh) < 0)
        return SIG_ERR;

    return NULL;
}

static void
clean_up(void) {
    if (uzbl.behave.fifo_dir)
        unlink (uzbl.comm.fifo_path);
    if (uzbl.behave.socket_dir)
        unlink (uzbl.comm.socket_path);

    g_string_free(uzbl.state.keycmd, TRUE);
    g_hash_table_destroy(uzbl.bindings);
    g_hash_table_destroy(uzbl.behave.commands);
}


/* --- SIGNAL HANDLER --- */

static void
catch_sigterm(int s) {
    (void) s;
    clean_up();
}

/* --- CALLBACKS --- */

static gboolean
new_window_cb (WebKitWebView *web_view, WebKitWebFrame *frame, WebKitNetworkRequest *request, WebKitWebNavigationAction *navigation_action, WebKitWebPolicyDecision *policy_decision, gpointer user_data) {
    (void) web_view;
    (void) frame;
    (void) navigation_action;
    (void) policy_decision;
    (void) user_data;
    const gchar* uri = webkit_network_request_get_uri (request);
    printf("New window requested -> %s \n", uri);
    new_window_load_uri(uri);
    return (FALSE);
}

WebKitWebView*
create_web_view_cb (WebKitWebView  *web_view, WebKitWebFrame *frame, gpointer user_data) {
    (void) web_view;
    (void) frame;
    (void) user_data;
    if (uzbl.state.selected_url[0]!=0) {
        printf("\nNew web view -> %s\n",uzbl.state.selected_url);
        new_window_load_uri(uzbl.state.selected_url);
    } else {
        printf("New web view -> %s\n","Nothing to open, exiting");
    }
    return (NULL);
}

static gboolean
download_cb (WebKitWebView *web_view, GObject *download, gpointer user_data) {
    (void) web_view;
    (void) user_data;
    if (uzbl.behave.download_handler) {
        const gchar* uri = webkit_download_get_uri ((WebKitDownload*)download);
        printf("Download -> %s\n",uri);
        run_command_async(uzbl.behave.download_handler, uri);
    }
    return (FALSE);
}

/* scroll a bar in a given direction */
static void
scroll (GtkAdjustment* bar, const char *param) {
    gdouble amount;
    gchar *end;

    amount = g_ascii_strtod(param, &end);

    if (*end)
        fprintf(stderr, "found something after double: %s\n", end);

    gtk_adjustment_set_value (bar, gtk_adjustment_get_value(bar)+amount);
}

static void scroll_vert(WebKitWebView* page, const char *param) {
    (void) page;

    scroll(uzbl.gui.bar_v, param);
}

static void scroll_horz(WebKitWebView* page, const char *param) {
    (void) page;

    scroll(uzbl.gui.bar_h, param);
}

static void
cmd_set_status() {
    if (!uzbl.behave.show_status) {
        gtk_widget_hide(uzbl.gui.mainbar);
    } else {
        gtk_widget_show(uzbl.gui.mainbar);
    }
    update_title();
}

static void
toggle_status_cb (WebKitWebView* page, const char *param) {
    (void)page;
    (void)param;

    if (uzbl.behave.show_status) {
        gtk_widget_hide(uzbl.gui.mainbar);
    } else {
        gtk_widget_show(uzbl.gui.mainbar);
    }
    uzbl.behave.show_status = !uzbl.behave.show_status;
    update_title();
}

static void
link_hover_cb (WebKitWebView* page, const gchar* title, const gchar* link, gpointer data) {
    (void) page;
    (void) title;
    (void) data;    
    //ADD HOVER URL TO WINDOW TITLE
    uzbl.state.selected_url[0] = '\0';
    if (link) {
        strcpy (uzbl.state.selected_url, link);
    }
    update_title();
}

static void
title_change_cb (WebKitWebView* web_view, WebKitWebFrame* web_frame, const gchar* title, gpointer data) {
    (void) web_view;
    (void) web_frame;
    (void) data;
    if (uzbl.gui.main_title)
        g_free (uzbl.gui.main_title);
    uzbl.gui.main_title = g_strdup (title);
    update_title();
}

static void
progress_change_cb (WebKitWebView* page, gint progress, gpointer data) {
    (void) page;
    (void) data;
    uzbl.gui.sbar.load_progress = progress;
    update_title();
}

static void
load_finish_cb (WebKitWebView* page, WebKitWebFrame* frame, gpointer data) {
    (void) page;
    (void) frame;
    (void) data;
    if (uzbl.behave.load_finish_handler) {
        run_command_async(uzbl.behave.load_finish_handler, NULL);
    }
}

static void
load_commit_cb (WebKitWebView* page, WebKitWebFrame* frame, gpointer data) {
    (void) page;
    (void) data;
    free (uzbl.state.uri);
    GString* newuri = g_string_new (webkit_web_frame_get_uri (frame));
    uzbl.state.uri = g_string_free (newuri, FALSE);
    if ((!uzbl.behave.never_reset_mode) && (uzbl.behave.insert_mode)) {
        uzbl.behave.insert_mode = uzbl.behave.always_insert_mode;
        update_title();
    }    
    g_string_truncate(uzbl.state.keycmd, 0); // don't need old commands to remain on new page?
}

static void
destroy_cb (GtkWidget* widget, gpointer data) {
    (void) widget;
    (void) data;
    gtk_main_quit ();
}

static void
log_history_cb () {
   if (uzbl.behave.history_handler) {
       time_t rawtime;
       struct tm * timeinfo;
       char date [80];
       time ( &rawtime );
       timeinfo = localtime ( &rawtime );
       strftime (date, 80, "%Y-%m-%d %H:%M:%S", timeinfo);
       GString* args = g_string_new ("");
       g_string_printf (args, "'%s'", date);
       run_command_async(uzbl.behave.history_handler, args->str);
       g_string_free (args, TRUE);
   }
}


/* VIEW funcs (little webkit wrappers) */
#define VIEWFUNC(name) static void view_##name(WebKitWebView *page, const char *param){(void)param; webkit_web_view_##name(page);}
VIEWFUNC(reload)
VIEWFUNC(reload_bypass_cache)
VIEWFUNC(stop_loading)
VIEWFUNC(zoom_in)
VIEWFUNC(zoom_out)
VIEWFUNC(go_back)
VIEWFUNC(go_forward)
#undef VIEWFUNC

/* -- command to callback/function map for things we cannot attach to any signals */
// TODO: reload

static struct {char *name; Command command;} cmdlist[] =
{
    { "back",             view_go_back            },
    { "forward",          view_go_forward         },
    { "scroll_vert",      scroll_vert             },
    { "scroll_horz",      scroll_horz             },
    { "reload",           view_reload,            }, 
    { "reload_ign_cache", view_reload_bypass_cache},
    { "stop",             view_stop_loading,      },
    { "zoom_in",          view_zoom_in,           }, //Can crash (when max zoom reached?).
    { "zoom_out",         view_zoom_out,          },
    { "uri",              load_uri                },
    { "script",           run_js                  },
    { "toggle_status",    toggle_status_cb        },
    { "spawn",            spawn                   },
    { "exit",             close_uzbl              },
    { "search",           search_text             },
    { "insert_mode",      set_insert_mode         }
};

static void
commands_hash(void)
{
    unsigned int i;
    uzbl.behave.commands = g_hash_table_new(g_str_hash, g_str_equal);

    for (i = 0; i < LENGTH(cmdlist); i++)
        g_hash_table_insert(uzbl.behave.commands, cmdlist[i].name, cmdlist[i].command);
}

/* -- CORE FUNCTIONS -- */

void
free_action(gpointer act) {
    Action *action = (Action*)act;
    g_free(action->name);
    if (action->param)
        g_free(action->param);
    g_free(action);
}

Action*
new_action(const gchar *name, const gchar *param) {
    Action *action = g_new(Action, 1);

    action->name = g_strdup(name);
    if (param)
        action->param = g_strdup(param);
    else
        action->param = NULL;

    return action;
}

static bool
file_exists (const char * filename) {
    FILE *file = fopen (filename, "r");
    if (file) {
        fclose (file);
        return true;
    }
    return false;
}

void
set_insert_mode(WebKitWebView *page, const gchar *param) {
    (void)page;
    (void)param;

    uzbl.behave.insert_mode = TRUE;
    update_title();
}

static void
load_uri (WebKitWebView * web_view, const gchar *param) {
    if (param) {
        GString* newuri = g_string_new (param);
        if (g_strrstr (param, "://") == NULL)
            g_string_prepend (newuri, "http://");
		/* if we do handle cookies, ask our handler for them */
        webkit_web_view_load_uri (web_view, newuri->str);
        g_string_free (newuri, TRUE);
    }
}

static void
run_js (WebKitWebView * web_view, const gchar *param) {
    if (param)
        webkit_web_view_execute_script (web_view, param);
}

static void
search_text (WebKitWebView *page, const char *param) {
    if ((param) && (param[0] != '\0')) {
        strcpy(uzbl.state.searchtx, param);
    }
    if (uzbl.state.searchtx[0] != '\0') {
        printf ("Searching: %s\n", uzbl.state.searchtx);
        webkit_web_view_unmark_text_matches (page);
        webkit_web_view_mark_text_matches (page, uzbl.state.searchtx, FALSE, 0);
        webkit_web_view_set_highlight_text_matches (page, TRUE);
        webkit_web_view_search_text (page, uzbl.state.searchtx, FALSE, TRUE, TRUE);
    }
}

static void
new_window_load_uri (const gchar * uri) {
    GString* to_execute = g_string_new ("");
    g_string_append_printf (to_execute, "%s --uri '%s'", uzbl.state.executable_path, uri);
    int i;
    for (i = 0; entries[i].long_name != NULL; i++) {
        if ((entries[i].arg == G_OPTION_ARG_STRING) && (strcmp(entries[i].long_name,"uri")!=0)) {
            gchar** str = (gchar**)entries[i].arg_data;
            if (*str!=NULL) {
                g_string_append_printf (to_execute, " --%s '%s'", entries[i].long_name, *str);
            }
        }
    }
    printf("\n%s\n", to_execute->str);
    g_spawn_command_line_async (to_execute->str, NULL);
    g_string_free (to_execute, TRUE);
}

static void
close_uzbl (WebKitWebView *page, const char *param) {
    (void)page;
    (void)param;
    gtk_main_quit ();
}

/* --Statusbar functions-- */
static char*
build_progressbar_ascii(int percent) {
   int width=10;
   int i;
   double l;
   GString *bar = g_string_new("");

   l = (double)percent*((double)width/100.);
   l = (int)(l+.5)>=(int)l ? l+.5 : l;

   g_string_append(bar, "[");
   for(i=0; i<(int)l; i++)
       g_string_append(bar, "=");
          
   for(; i<width; i++)
       g_string_append(bar, "·");
   g_string_append(bar, "]");

   return g_string_free(bar, FALSE);
}

static void
setup_scanner() {
     const GScannerConfig scan_config = {
             (
              "\t\r\n"
             )            /* cset_skip_characters */,
             (
              G_CSET_a_2_z
              "_#"
              G_CSET_A_2_Z
             )            /* cset_identifier_first */,
             (
              G_CSET_a_2_z
              "_0123456789"
              G_CSET_A_2_Z
              G_CSET_LATINS
              G_CSET_LATINC
             )            /* cset_identifier_nth */,
             ( "" )    /* cpair_comment_single */,

             TRUE         /* case_sensitive */,

             FALSE        /* skip_comment_multi */,
             FALSE        /* skip_comment_single */,
             FALSE        /* scan_comment_multi */,
             TRUE         /* scan_identifier */,
             TRUE         /* scan_identifier_1char */,
             FALSE        /* scan_identifier_NULL */,
             TRUE         /* scan_symbols */,
             FALSE        /* scan_binary */,
             FALSE        /* scan_octal */,
             FALSE        /* scan_float */,
             FALSE        /* scan_hex */,
             FALSE        /* scan_hex_dollar */,
             FALSE        /* scan_string_sq */,
             FALSE        /* scan_string_dq */,
             TRUE         /* numbers_2_int */,
             FALSE        /* int_2_float */,
             FALSE        /* identifier_2_string */,
             FALSE        /* char_2_token */,
             FALSE        /* symbol_2_token */,
             TRUE         /* scope_0_fallback */,
             FALSE,
             TRUE
     };

     uzbl.scan = g_scanner_new(&scan_config);
     while(symp->symbol_name) {
         g_scanner_scope_add_symbol(uzbl.scan, 0,
                         symp->symbol_name,
                         GINT_TO_POINTER(symp->symbol_token));
         symp++;
     }
}

static gchar *
parse_status_template(const char *template) {
     GTokenType token = G_TOKEN_NONE;
     GString *ret = g_string_new("");
     gchar *buf=NULL;
     int sym;

     if(!template)
         return NULL;

     g_scanner_input_text(uzbl.scan, template, strlen(template));
     while(!g_scanner_eof(uzbl.scan) && token != G_TOKEN_LAST) {
         token = g_scanner_get_next_token(uzbl.scan);

         if(token == G_TOKEN_SYMBOL) {
             sym = (int)g_scanner_cur_value(uzbl.scan).v_symbol;
             switch(sym) {
                 case SYM_URI:
                     g_string_append(ret, 
                         uzbl.state.uri?
                         g_markup_printf_escaped("%s", uzbl.state.uri):"");
                     break;
                 case SYM_LOADPRGS:
                     g_string_append(ret, itos(uzbl.gui.sbar.load_progress));
                     break;
                 case SYM_LOADPRGSBAR:
                     buf = build_progressbar_ascii(uzbl.gui.sbar.load_progress);
                     g_string_append(ret, buf);
                     g_free(buf);
                     break;
                 case SYM_TITLE:
                     g_string_append(ret,
                         uzbl.gui.main_title?
                         g_markup_printf_escaped("%s", uzbl.gui.main_title):"");
                     break;
                 case SYM_NAME:
                     g_string_append(ret, 
                         uzbl.state.instance_name?uzbl.state.instance_name:itos(uzbl.xwin));
                     break;
                 case SYM_KEYCMD:
                     g_string_append(ret, 
                         uzbl.state.keycmd->str ?
                         g_markup_printf_escaped("%s", uzbl.state.keycmd->str):"");
                     break;
                 case SYM_MODE:
                     g_string_append(ret, 
                         uzbl.behave.insert_mode?"[I]":"[C]");
                     break;
                 case SYM_MSG:
                     g_string_append(ret, 
                         uzbl.gui.sbar.msg?uzbl.gui.sbar.msg:"");
                     break;
                 default:
                     break;
             }
         }
         else if(token == G_TOKEN_INT) {
             g_string_append(ret, itos(g_scanner_cur_value(uzbl.scan).v_int));
         }
         else if(token == G_TOKEN_IDENTIFIER) {
             g_string_append(ret, (gchar *)g_scanner_cur_value(uzbl.scan).v_identifier);
         }
         else if(token == G_TOKEN_CHAR) {
             g_string_append_c(ret, (gchar)g_scanner_cur_value(uzbl.scan).v_char);
         }
     }

     return g_string_free(ret, FALSE);
}
/* --End Statusbar functions-- */


// make sure to put '' around args, so that if there is whitespace we can still keep arguments together.
static gboolean
run_command_async(const char *command, const char *args) {
   //command <uzbl conf> <uzbl pid> <uzbl win id> <uzbl fifo file> <uzbl socket file> [args]
    GString* to_execute = g_string_new ("");
    gboolean result;
    g_string_printf (to_execute, "%s '%s' '%i' '%i' '%s' '%s'", 
                    command, uzbl.state.config_file, (int) getpid() ,
                    (int) uzbl.xwin, uzbl.comm.fifo_path, uzbl.comm.socket_path);
    g_string_append_printf (to_execute, " '%s' '%s'", 
                    uzbl.state.uri, "TODO title here");
    if(args) {
        g_string_append_printf (to_execute, " %s", args);
    }
    result = g_spawn_command_line_async (to_execute->str, NULL);
    printf("Called %s.  Result: %s\n", to_execute->str, (result ? "TRUE" : "FALSE" ));
    g_string_free (to_execute, TRUE);
    return result;
}

static gboolean
run_command_sync(const char *command, const char *args, char **stdout) {
	//command <uzbl conf> <uzbl pid> <uzbl win id> <uzbl fifo file> <uzbl socket file> [args]
    GString* to_execute = g_string_new ("");
    gboolean result;
    g_string_printf (to_execute, "%s '%s' '%i' '%i' '%s' '%s'", command, uzbl.state.config_file, (int) getpid() , (int) uzbl.xwin, uzbl.comm.fifo_path, uzbl.comm.socket_path);
    g_string_append_printf (to_execute, " '%s' '%s'", uzbl.state.uri, "TODO title here");
    if(args) {
        g_string_append_printf (to_execute, " %s", args);
    }
    result = g_spawn_command_line_sync (to_execute->str, stdout, NULL, NULL, NULL);
    printf("Called %s.  Result: %s\n", to_execute->str, (result ? "TRUE" : "FALSE" ));
    g_string_free (to_execute, TRUE);
    return result;
}

static void
spawn(WebKitWebView *web_view, const char *param) {
    (void)web_view;
    run_command_async(param, NULL);
}

static void
parse_command(const char *cmd, const char *param) {
    Command c;

    if ((c = g_hash_table_lookup(uzbl.behave.commands, cmd)))
        c(uzbl.gui.web_view, param);
    else
        fprintf (stderr, "command \"%s\" not understood. ignoring.\n", cmd);
}

/* command parser */
static void
setup_regex() {
    GError *err=NULL;

    uzbl.comm.get_regex  = g_regex_new("^[Gg][a-zA-Z]*\\s+([^ \\n]+)$", 
            G_REGEX_OPTIMIZE, 0, &err);
    uzbl.comm.set_regex  = g_regex_new("^[Ss][a-zA-Z]*\\s+([^ ]+)\\s*=\\s*([^\\n].*)$",
            G_REGEX_OPTIMIZE, 0, &err);
    uzbl.comm.bind_regex = g_regex_new("^[Bb][a-zA-Z]*\\s+?(.*[^ ])\\s*?=\\s*([a-z][^\\n].+)$", 
            G_REGEX_UNGREEDY|G_REGEX_OPTIMIZE, 0, &err);
    uzbl.comm.cmd_regex = g_regex_new("^CMD\\s+([^ \\n]+)\\s*([^\\n]*)?$",
            G_REGEX_OPTIMIZE, 0, &err);
}

static gboolean
get_var_value(gchar *name) {
    void **p = NULL;

    if( (p = g_hash_table_lookup(uzbl.comm.proto_var, name)) ) {
        if(!strcmp(name, "status_format")) {
            printf("VAR: %s VALUE: %s\n", name, (char *)*p);
        } else {
            printf("VAR: %s VALUE: %d\n", name, (int)*p);
        }
    }
    return TRUE;
}

static void
set_proxy_url() {
    SoupURI *suri;

    if(*uzbl.net.proxy_url == ' '
       || uzbl.net.proxy_url == NULL) {
        soup_session_remove_feature_by_type(uzbl.net.soup_session,
                (GType) SOUP_SESSION_PROXY_URI);
    }
    else {
        suri = soup_uri_new(uzbl.net.proxy_url);
        g_object_set(G_OBJECT(uzbl.net.soup_session),
                SOUP_SESSION_PROXY_URI,
                suri, NULL);
        soup_uri_free(suri);
    }
    return;
}

static gboolean
var_is(const char *x, const char *y) {
    gboolean ret = FALSE;

    if(!strcmp(x, y))
        ret = TRUE;

    return ret;
}

static gboolean
set_var_value(gchar *name, gchar *val) {
    void **p = NULL;
    char *endp = NULL;

    if( (p = g_hash_table_lookup(uzbl.comm.proto_var, name)) ) {
<<<<<<< HEAD
        if(!strcmp(name, "status_message")
                || !strcmp(name, "status_background")
                || !strcmp(name, "status_format")
                || !strcmp(name, "load_finish_handler")
                || !strcmp(name, "history_handler")
                || !strcmp(name, "download_handler")
                || !strcmp(name, "cookie_handler")) {
=======
        if(var_is("status_message", name)
                || var_is("status_background", name)
                || var_is("status_format", name)) {
>>>>>>> a5d12d12
            if(*p)
                free(*p);
            *p = g_strdup(val);
            update_title();
        } 
        else if(var_is("uri", name)) {
            if(*p)
                free(*p);
            *p = g_strdup(val);
            load_uri(uzbl.gui.web_view, (const gchar*)*p);
        } 
        else if(var_is("proxy_url", name)) {
            if(*p)
                free(*p);
            *p = g_strdup(val);
            set_proxy_url();
        } 
        /* variables that take int values */
        else {
            *p = (int)strtoul(val, &endp, 10);

            if(var_is("show_status", name)) {
                cmd_set_status();
            }
        }
    }
    return TRUE;
}


static void 
parse_cmd_line(char *ctl_line) {
    gchar **tokens;

    /* SET command */
    if(ctl_line[0] == 's' || ctl_line[0] == 'S') {
        tokens = g_regex_split(uzbl.comm.set_regex, ctl_line, 0);
        if(tokens[0][0] == 0) {
            set_var_value(tokens[1], tokens[2]);
            g_strfreev(tokens);
        }
        else 
            printf("Error in command: %s\n", tokens[0]);
    }
    /* GET command */
    else if(ctl_line[0] == 'g' || ctl_line[0] == 'G') {
        tokens = g_regex_split(uzbl.comm.get_regex, ctl_line, 0);
        if(tokens[0][0] == 0) {
            get_var_value(tokens[1]);
            g_strfreev(tokens);
        }
        else 
            printf("Error in command: %s\n", tokens[0]);
    } 
    /* BIND command */
    else if(ctl_line[0] == 'b' || ctl_line[0] == 'B') {
        tokens = g_regex_split(uzbl.comm.bind_regex, ctl_line, 0);
        if(tokens[0][0] == 0) {
            add_binding(tokens[1], tokens[2]);
            g_strfreev(tokens);
        }
        else 
            printf("Error in command: %s\n", tokens[0]);
    }
    /* CMD command */
    else if(ctl_line[0] == 'C') {
        tokens = g_regex_split(uzbl.comm.cmd_regex, ctl_line, 0);
        if(tokens[0][0] == 0) {
            parse_command(tokens[1], tokens[2]);
            g_strfreev(tokens);
        }
        else
            printf("Error in command: %s\n", tokens[0]);
    }
    /* Comments */
    else if(   (ctl_line[0] == '#')
            || (ctl_line[0] == ' ')
            || (ctl_line[0] == '\n'))
        ; /* ignore these lines */
    else
        printf("Command not understood (%s)\n", ctl_line);

    return;
}


void
build_stream_name(int type) {
    char *xwin_str;
    State *s = &uzbl.state;
    Behaviour *b = &uzbl.behave;

    xwin_str = itos((int)uzbl.xwin);
    switch(type) {
        case FIFO:
            if (b->fifo_dir) {
                sprintf (uzbl.comm.fifo_path, "%s/uzbl_fifo_%s", 
                            b->fifo_dir,
                            s->instance_name ? s->instance_name : xwin_str);
            } else {
                sprintf (uzbl.comm.fifo_path, "/tmp/uzbl_fifo_%s",
                            s->instance_name ? s->instance_name : xwin_str);
            }
            break;

        case SOCKET:
            if (b->socket_dir) {
                sprintf (uzbl.comm.socket_path, "%s/uzbl_socket_%s",
                            b->socket_dir,
                            s->instance_name ? s->instance_name : xwin_str);
            } else {
                sprintf (uzbl.comm.socket_path, "/tmp/uzbl_socket_%s",
                                s->instance_name ? s->instance_name : xwin_str);
            }
            break;
        default:
            break;
    }
    g_free(xwin_str);
}

static void
control_fifo(GIOChannel *gio, GIOCondition condition) {
    printf("triggered\n");
    gchar *ctl_line;
    GIOStatus ret;
    GError *err = NULL;

    if (condition & G_IO_HUP)
        g_error ("Fifo: Read end of pipe died!\n");

    if(!gio)
       g_error ("Fifo: GIOChannel broke\n");

    ret = g_io_channel_read_line(gio, &ctl_line, NULL, NULL, &err);
    if (ret == G_IO_STATUS_ERROR)
        g_error ("Fifo: Error reading: %s\n", err->message);

    parse_cmd_line(ctl_line);
    g_free(ctl_line);

    return;
}

static void
create_fifo() {
    GIOChannel *chan = NULL;
    GError *error = NULL;

    build_stream_name(FIFO);
    if (file_exists(uzbl.comm.fifo_path)) {
        g_error ("Fifo: Error when creating %s: File exists\n", uzbl.comm.fifo_path);
        return;
    }
    if (mkfifo (uzbl.comm.fifo_path, 0666) == -1) {
        g_error ("Fifo: Error when creating %s: %s\n", uzbl.comm.fifo_path, strerror(errno));
    } else {
        // we don't really need to write to the file, but if we open the file as 'r' we will block here, waiting for a writer to open the file.
        chan = g_io_channel_new_file((gchar *) uzbl.comm.fifo_path, "r+", &error);
        if (chan) {
            if (!g_io_add_watch(chan, G_IO_IN|G_IO_HUP, (GIOFunc) control_fifo, NULL)) {
                g_error ("Fifo: could not add watch on %s\n", uzbl.comm.fifo_path);
            } else { 
                printf ("Fifo: created successfully as %s\n", uzbl.comm.fifo_path);
            }
        } else {
            g_error ("Fifo: Error while opening: %s\n", error->message);
        }
    }
    return;
}


static gboolean
control_stdin(GIOChannel *gio, GIOCondition condition) {
    gchar *ctl_line = NULL;
    gsize ctl_line_len = 0;
    GIOStatus ret;
    GError *err = NULL;

    if (condition & G_IO_HUP) { 
        ret = g_io_channel_shutdown (gio, FALSE, &err);
        return FALSE;
    }

    ret = g_io_channel_read_line(gio, &ctl_line, &ctl_line_len, NULL, &err);
    if ( (ret == G_IO_STATUS_ERROR) || (ret == G_IO_STATUS_EOF) )
        return FALSE;

    parse_cmd_line(ctl_line);
    g_free(ctl_line);

    return TRUE;
}

static void
create_stdin () {
    GIOChannel *chan = NULL;
    GError *error = NULL;

    chan = g_io_channel_unix_new(fileno(stdin));
    if (chan) {
        if (!g_io_add_watch(chan, G_IO_IN|G_IO_HUP, (GIOFunc) control_stdin, NULL)) {
            g_error ("Stdin: could not add watch\n");
        } else {
            printf ("Stdin: watch added successfully\n");
        }
    } else {
        g_error ("Stdin: Error while opening: %s\n", error->message);
    }
}

static void
control_socket(GIOChannel *chan) {
    struct sockaddr_un remote;
    char buffer[512], *ctl_line;
    char temp[128];
    int sock, clientsock, n, done;
    unsigned int t;

    sock = g_io_channel_unix_get_fd(chan);

    memset (buffer, 0, sizeof (buffer));

    t          = sizeof (remote);
    clientsock = accept (sock, (struct sockaddr *) &remote, &t);

    done = 0;
    do {
        memset (temp, 0, sizeof (temp));
        n = recv (clientsock, temp, 128, 0);
        if (n == 0) {
            buffer[strlen (buffer)] = '\0';
            done = 1;
        }
        if (!done)
            strcat (buffer, temp);
    } while (!done);

    if (strcmp (buffer, "\n") < 0) {
        buffer[strlen (buffer) - 1] = '\0';
    } else {
        buffer[strlen (buffer)] = '\0';
    }
    close (clientsock);
    ctl_line = g_strdup(buffer);
    parse_cmd_line (ctl_line);

/*
   TODO: we should be able to do it with this.  but glib errors out with "Invalid argument"
    GError *error = NULL;
    gsize len;
    GIOStatus ret;
    ret = g_io_channel_read_line(chan, &ctl_line, &len, NULL, &error);
    if (ret == G_IO_STATUS_ERROR)
        g_error ("Error reading: %s\n", error->message);

    printf("Got line %s (%u bytes) \n",ctl_line, len);
    if(ctl_line) {
       parse_line(ctl_line);
*/

    g_free(ctl_line);
    return;
} 

static void
create_socket() {
    GIOChannel *chan = NULL;
    int sock, len;
    struct sockaddr_un local;

    build_stream_name(SOCKET);
    sock = socket (AF_UNIX, SOCK_STREAM, 0);

    local.sun_family = AF_UNIX;
    strcpy (local.sun_path, uzbl.comm.socket_path);
    unlink (local.sun_path);

    len = strlen (local.sun_path) + sizeof (local.sun_family);
    bind (sock, (struct sockaddr *) &local, len);

    if (errno == -1) {
        printf ("Socket: Could not open in %s: %s\n", uzbl.comm.socket_path, strerror(errno));
    } else {
        printf ("Socket: Opened in %s\n", uzbl.comm.socket_path);
        listen (sock, 5);

        if( (chan = g_io_channel_unix_new(sock)) )
            g_io_add_watch(chan, G_IO_IN|G_IO_HUP, (GIOFunc) control_socket, chan);
    }
}

static void
update_title (void) {
    GString* string_long = g_string_new ("");
    GString* string_short = g_string_new ("");
    char* iname = NULL;
    gchar *statln;
    int iname_len;
    State *s = &uzbl.state;
    Behaviour *b = &uzbl.behave;

    if(s->instance_name) {
            iname_len = strlen(s->instance_name)+4;
            iname = malloc(iname_len);
            snprintf(iname, iname_len, "<%s> ", s->instance_name);
            
            g_string_prepend(string_long, iname);
            g_string_prepend(string_short, iname);
            free(iname);
    }

    g_string_append_printf(string_long, "%s ", s->keycmd->str);
    if (!b->always_insert_mode)
        g_string_append (string_long, (b->insert_mode ? "[I] " : "[C] "));
    if (uzbl.gui.main_title) {
        g_string_append (string_long, uzbl.gui.main_title);
        g_string_append (string_short, uzbl.gui.main_title);
    }
    g_string_append (string_long, " - Uzbl browser");
    g_string_append (string_short, " - Uzbl browser");
    if (s->selected_url[0]!=0) {
        g_string_append_printf (string_long, " -> (%s)", s->selected_url);
    }

    gchar* title_long = g_string_free (string_long, FALSE);
    gchar* title_short = g_string_free (string_short, FALSE);

    if (b->show_status) {
        gtk_window_set_title (GTK_WINDOW(uzbl.gui.main_window), title_short);
        // TODO: we should probably not do this every time we want to update the title..?
        statln = parse_status_template(uzbl.behave.status_format);
        gtk_label_set_markup(GTK_LABEL(uzbl.gui.mainbar_label), statln);
        if (b->status_background) {
            GdkColor color;
            gdk_color_parse (b->status_background, &color);
            //labels and hboxes do not draw their own background.  applying this on the window is ok as we the statusbar is the only affected widget.  (if not, we could also use GtkEventBox)
            gtk_widget_modify_bg (uzbl.gui.main_window, GTK_STATE_NORMAL, &color);
        }
        g_free(statln);
    } else {
        gtk_window_set_title (GTK_WINDOW(uzbl.gui.main_window), title_long);
    }

    g_free (title_long);
    g_free (title_short);
}

static gboolean
key_press_cb (WebKitWebView* page, GdkEventKey* event)
{
    //TRUE to stop other handlers from being invoked for the event. FALSE to propagate the event further.

    (void) page;
    Action *action;

    if (event->type != GDK_KEY_PRESS || event->keyval == GDK_Page_Up || event->keyval == GDK_Page_Down
        || event->keyval == GDK_Up || event->keyval == GDK_Down || event->keyval == GDK_Left || event->keyval == GDK_Right || event->keyval == GDK_Shift_L || event->keyval == GDK_Shift_R)
        return FALSE;

    /* turn off insert mode (if always_insert_mode is not used) */
    if (uzbl.behave.insert_mode && (event->keyval == GDK_Escape)) {
        uzbl.behave.insert_mode = uzbl.behave.always_insert_mode;
        update_title();
        return TRUE;
    }

    if (uzbl.behave.insert_mode && (((event->state & uzbl.behave.modmask) != uzbl.behave.modmask) || (!uzbl.behave.modmask)))
        return FALSE;

    if (event->keyval == GDK_Escape) {
        g_string_truncate(uzbl.state.keycmd, 0);
        update_title();
        return TRUE;
    }

    //Insert without shift - insert from clipboard; Insert with shift - insert from primary
    if (event->keyval == GDK_Insert) {
        gchar * str;
        if ((event->state & GDK_SHIFT_MASK) == GDK_SHIFT_MASK) {
            str = gtk_clipboard_wait_for_text (gtk_clipboard_get (GDK_SELECTION_PRIMARY));
        } else {
            str = gtk_clipboard_wait_for_text (gtk_clipboard_get (GDK_SELECTION_CLIPBOARD)); 
        }
        if (str) {
            g_string_append_printf (uzbl.state.keycmd, "%s",  str);
            update_title ();
            free (str);
        }
        return TRUE;
    }

    if ((event->keyval == GDK_BackSpace) && (uzbl.state.keycmd->len > 0)) {
        g_string_truncate(uzbl.state.keycmd, uzbl.state.keycmd->len - 1);
        update_title();
    }

    gboolean key_ret = FALSE;
    if ((event->keyval == GDK_Return) || (event->keyval == GDK_KP_Enter))
        key_ret = TRUE;

    if (!key_ret) g_string_append(uzbl.state.keycmd, event->string);
    if ((action = g_hash_table_lookup(uzbl.bindings, uzbl.state.keycmd->str))) {
        g_string_truncate(uzbl.state.keycmd, 0);
        parse_command(action->name, action->param);
    }

    GString* short_keys = g_string_new ("");
    GString* short_keys_inc = g_string_new ("");
    unsigned int i;
    for (i=0; i<(uzbl.state.keycmd->len); i++) {
        g_string_append_c(short_keys, uzbl.state.keycmd->str[i]);
        g_string_assign(short_keys_inc, short_keys->str);
        g_string_append_c(short_keys, '_');
        g_string_append_c(short_keys_inc, '*');
            
        gboolean exec_now = FALSE;
        if ((action = g_hash_table_lookup(uzbl.bindings, short_keys->str))) {
            if (key_ret) exec_now = TRUE; // run normal cmds only if return was pressed
        } else if ((action = g_hash_table_lookup(uzbl.bindings, short_keys_inc->str))) {
            if (key_ret) { // just quit the incremental command on return
                g_string_truncate(uzbl.state.keycmd, 0);
                break;
            } else exec_now = TRUE; // always exec inc. commands on keys other than return
        }

        if (exec_now) {
            GString* parampart = g_string_new (uzbl.state.keycmd->str);
            GString* actionname = g_string_new ("");
            GString* actionparam = g_string_new ("");
            g_string_erase (parampart, 0, i+1);
            if (action->name)
                g_string_printf (actionname, action->name, parampart->str);
            if (action->param)
                g_string_printf (actionparam, action->param, parampart->str);
            parse_command(actionname->str, actionparam->str);
            g_string_free (actionname, TRUE);
            g_string_free (actionparam, TRUE);
            g_string_free (parampart, TRUE);
            if (key_ret)
                g_string_truncate(uzbl.state.keycmd, 0);
            break;
        }      
        
        g_string_truncate(short_keys, short_keys->len - 1);
    }
    g_string_free (short_keys, TRUE);
    g_string_free (short_keys_inc, TRUE);
    update_title();
    if (key_ret) return (!uzbl.behave.insert_mode);
    return TRUE;
}

static GtkWidget*
create_browser () {
    GUI *g = &uzbl.gui;

    GtkWidget* scrolled_window = gtk_scrolled_window_new (NULL, NULL);
    gtk_scrolled_window_set_policy (GTK_SCROLLED_WINDOW (scrolled_window), GTK_POLICY_NEVER, GTK_POLICY_NEVER); //todo: some sort of display of position/total length. like what emacs does

    g->web_view = WEBKIT_WEB_VIEW (webkit_web_view_new ());
    gtk_container_add (GTK_CONTAINER (scrolled_window), GTK_WIDGET (g->web_view));

    g_signal_connect (G_OBJECT (g->web_view), "title-changed", G_CALLBACK (title_change_cb), g->web_view);
    g_signal_connect (G_OBJECT (g->web_view), "load-progress-changed", G_CALLBACK (progress_change_cb), g->web_view);
    g_signal_connect (G_OBJECT (g->web_view), "load-committed", G_CALLBACK (load_commit_cb), g->web_view);
    g_signal_connect (G_OBJECT (g->web_view), "load-committed", G_CALLBACK (log_history_cb), g->web_view);
    g_signal_connect (G_OBJECT (g->web_view), "load-finished", G_CALLBACK (load_finish_cb), g->web_view);
    g_signal_connect (G_OBJECT (g->web_view), "hovering-over-link", G_CALLBACK (link_hover_cb), g->web_view);
    g_signal_connect (G_OBJECT (g->web_view), "key-press-event", G_CALLBACK (key_press_cb), g->web_view);
    g_signal_connect (G_OBJECT (g->web_view), "new-window-policy-decision-requested", G_CALLBACK (new_window_cb), g->web_view); 
    g_signal_connect (G_OBJECT (g->web_view), "download-requested", G_CALLBACK (download_cb), g->web_view); 
    g_signal_connect (G_OBJECT (g->web_view), "create-web-view", G_CALLBACK (create_web_view_cb), g->web_view);  

    return scrolled_window;
}

static GtkWidget*
create_mainbar () {
    GUI *g = &uzbl.gui;

    g->mainbar = gtk_hbox_new (FALSE, 0);
    g->mainbar_label = gtk_label_new ("");  
    gtk_label_set_selectable((GtkLabel *)g->mainbar_label, TRUE);
    gtk_label_set_ellipsize(GTK_LABEL(g->mainbar_label), PANGO_ELLIPSIZE_END);
    gtk_misc_set_alignment (GTK_MISC(g->mainbar_label), 0, 0);
    gtk_misc_set_padding (GTK_MISC(g->mainbar_label), 2, 2);
    gtk_box_pack_start (GTK_BOX (g->mainbar), g->mainbar_label, TRUE, TRUE, 0);
    return g->mainbar;
}

static
GtkWidget* create_window () {
    GtkWidget* window = gtk_window_new (GTK_WINDOW_TOPLEVEL);
    gtk_window_set_default_size (GTK_WINDOW (window), 800, 600);
    gtk_widget_set_name (window, "Uzbl browser");
    g_signal_connect (G_OBJECT (window), "destroy", G_CALLBACK (destroy_cb), NULL);

    return window;
}

static void
add_binding (const gchar *key, const gchar *act) {
    char **parts = g_strsplit(act, " ", 2);
    Action *action;

    if (!parts)
        return;

    //Debug:
    printf ("Binding %-10s : %s\n", key, act);
    action = new_action(parts[0], parts[1]);
    
    if(g_hash_table_lookup(uzbl.bindings, key))
        g_hash_table_remove(uzbl.bindings, key);
    g_hash_table_insert(uzbl.bindings, g_strdup(key), action);

    g_strfreev(parts);
}

static void
settings_init () {
    GKeyFile* config = NULL;
    gboolean res  = FALSE;
    char *saveptr;
    gchar** keys = NULL;
    State *s = &uzbl.state;
    Network *n = &uzbl.net;
    Behaviour *b = &uzbl.behave;

    if (!s->config_file) {
        const char* XDG_CONFIG_HOME = getenv ("XDG_CONFIG_HOME");
        if (! XDG_CONFIG_HOME || ! strcmp (XDG_CONFIG_HOME, "")) {
          XDG_CONFIG_HOME = (char*)XDG_CONFIG_HOME_default;
        }
        printf("XDG_CONFIG_HOME: %s\n", XDG_CONFIG_HOME);
    
        strcpy (s->config_file_path, XDG_CONFIG_HOME);
        strcat (s->config_file_path, "/uzbl/config");
        if (file_exists (s->config_file_path)) {
          printf ("Config file %s found.\n", s->config_file_path);
          s->config_file = &s->config_file_path[0];
        } else {
            // Now we check $XDG_CONFIG_DIRS
            char *XDG_CONFIG_DIRS = getenv ("XDG_CONFIG_DIRS");
            if (! XDG_CONFIG_DIRS || ! strcmp (XDG_CONFIG_DIRS, ""))
                XDG_CONFIG_DIRS = XDG_CONFIG_DIRS_default;

            printf("XDG_CONFIG_DIRS: %s\n", XDG_CONFIG_DIRS);

            char buffer[512];
            strcpy (buffer, XDG_CONFIG_DIRS);
            const gchar* dir = (char *) strtok_r (buffer, ":", &saveptr);
            while (dir && ! file_exists (s->config_file_path)) {
                strcpy (s->config_file_path, dir);
                strcat (s->config_file_path, "/uzbl/config_file_pathig");
                if (file_exists (s->config_file_path)) {
                    printf ("Config file %s found.\n", s->config_file_path);
                    s->config_file = &s->config_file_path[0];
                }
                dir = (char * ) strtok_r (NULL, ":", &saveptr);
            }
        }
    }

    if (s->config_file) {
        config = g_key_file_new ();
        res = g_key_file_load_from_file (config, s->config_file, G_KEY_FILE_NONE, NULL);
          if (res) {
            printf ("Config %s loaded\n", s->config_file);
          } else {
            fprintf (stderr, "Config %s loading failed\n", s->config_file);
        }
    } else {
        printf ("No configuration.\n");
    }

    if (res) {
        b->load_finish_handler= g_key_file_get_value   (config, "behavior", "load_finish_handler",NULL);
        b->history_handler    = g_key_file_get_value   (config, "behavior", "history_handler",    NULL);
        b->download_handler   = g_key_file_get_value   (config, "behavior", "download_handler",   NULL);
        b->cookie_handler     = g_key_file_get_string  (config, "behavior", "cookie_handler",     NULL);
        b->always_insert_mode = g_key_file_get_boolean (config, "behavior", "always_insert_mode", NULL);
        b->show_status        = g_key_file_get_boolean (config, "behavior", "show_status",        NULL);
        b->modkey             = g_key_file_get_value   (config, "behavior", "modkey",             NULL);
        b->status_top         = g_key_file_get_boolean (config, "behavior", "status_top",         NULL);
        b->never_reset_mode   = g_key_file_get_boolean (config, "behavior", "never_reset_mode",   NULL);
        b->status_format      = g_key_file_get_string  (config, "behavior", "status_format",      NULL);
        b->status_background  = g_key_file_get_string  (config, "behavior", "status_background",  NULL);
        if (! b->fifo_dir)
            b->fifo_dir       = g_key_file_get_value   (config, "behavior", "fifo_dir",           NULL);
        if (! b->socket_dir)
            b->socket_dir     = g_key_file_get_value   (config, "behavior", "socket_dir",         NULL);
        keys                  = g_key_file_get_keys    (config, "bindings", NULL,                 NULL);
    }

    printf ("History handler: %s\n",    (b->history_handler    ? b->history_handler  : "disabled"));
    printf ("Download manager: %s\n",   (b->download_handler   ? b->download_handler : "disabled"));
    printf ("Cookie handler: %s\n",     (b->cookie_handler     ? b->cookie_handler   : "disabled"));
    printf ("Fifo directory: %s\n",     (b->fifo_dir           ? b->fifo_dir         : "disabled"));
    printf ("Socket directory: %s\n",   (b->socket_dir         ? b->socket_dir       : "disabled"));
    printf ("Always insert mode: %s\n", (b->always_insert_mode ? "TRUE"              : "FALSE"));
    printf ("Don't reset mode: %s\n",   (b->never_reset_mode   ? "TRUE"              : "FALSE"));
    printf ("Show status: %s\n",        (b->show_status        ? "TRUE"              : "FALSE"));
    printf ("Status top: %s\n",         (b->status_top         ? "TRUE"              : "FALSE"));
    printf ("Modkey: %s\n",             (b->modkey             ? b->modkey           : "disabled"));
    printf ("Status format: %s\n",      (b->status_format      ? b->status_format    : "none"));

    if (!b->modkey)
        b->modkey = "";

    //POSSIBLE MODKEY VALUES (COMBINATIONS CAN BE USED)
    gchar* modkeyup = g_utf8_strup (b->modkey, -1);
    if (g_strrstr (modkeyup,"SHIFT") != NULL)    b->modmask |= GDK_SHIFT_MASK;    //the Shift key.
    if (g_strrstr (modkeyup,"LOCK") != NULL)     b->modmask |= GDK_LOCK_MASK;     //a Lock key (depending on the modifier mapping of the X server this may either be CapsLock or ShiftLock).
    if (g_strrstr (modkeyup,"CONTROL") != NULL)  b->modmask |= GDK_CONTROL_MASK;  //the Control key.
    if (g_strrstr (modkeyup,"MOD1") != NULL)     b->modmask |= GDK_MOD1_MASK;     //the fourth modifier key (it depends on the modifier mapping of the X server which key is interpreted as this modifier, but normally it is the Alt key).
    if (g_strrstr (modkeyup,"MOD2") != NULL)     b->modmask |= GDK_MOD2_MASK;     //the fifth modifier key (it depends on the modifier mapping of the X server which key is interpreted as this modifier).
    if (g_strrstr (modkeyup,"MOD3") != NULL)     b->modmask |= GDK_MOD3_MASK;     //the sixth modifier key (it depends on the modifier mapping of the X server which key is interpreted as this modifier).
    if (g_strrstr (modkeyup,"MOD4") != NULL)     b->modmask |= GDK_MOD4_MASK;     //the seventh modifier key (it depends on the modifier mapping of the X server which key is interpreted as this modifier).
    if (g_strrstr (modkeyup,"MOD5") != NULL)     b->modmask |= GDK_MOD5_MASK;     //the eighth modifier key (it depends on the modifier mapping of the X server which key is interpreted as this modifier).
    if (g_strrstr (modkeyup,"BUTTON1") != NULL)  b->modmask |= GDK_BUTTON1_MASK;  //the first mouse button.
    if (g_strrstr (modkeyup,"BUTTON2") != NULL)  b->modmask |= GDK_BUTTON2_MASK;  //the second mouse button.
    if (g_strrstr (modkeyup,"BUTTON3") != NULL)  b->modmask |= GDK_BUTTON3_MASK;  //the third mouse button.
    if (g_strrstr (modkeyup,"BUTTON4") != NULL)  b->modmask |= GDK_BUTTON4_MASK;  //the fourth mouse button.
    if (g_strrstr (modkeyup,"BUTTON5") != NULL)  b->modmask |= GDK_BUTTON5_MASK;  //the fifth mouse button.
    if (g_strrstr (modkeyup,"SUPER") != NULL)    b->modmask |= GDK_SUPER_MASK;    //the Super modifier. Since 2.10
    if (g_strrstr (modkeyup,"HYPER") != NULL)    b->modmask |= GDK_HYPER_MASK;    //the Hyper modifier. Since 2.10
    if (g_strrstr (modkeyup,"META") != NULL)     b->modmask |= GDK_META_MASK;     //the Meta modifier. Since 2.10  */
    free (modkeyup);

    if (keys) {
        int i;
        for (i = 0; keys[i]; i++) {
            gchar *value = g_key_file_get_string (config, "bindings", keys[i], NULL);
            
            add_binding(g_strstrip(keys[i]), value);
            g_free(value);
        }

        g_strfreev(keys);
    }

    /* networking options */
    if (res) {
        b->http_debug     = g_key_file_get_integer (config, "network", "http_debug",         NULL);
        n->useragent      = g_key_file_get_value   (config, "network", "user-agent",         NULL);
        n->max_conns      = g_key_file_get_integer (config, "network", "max_conns",          NULL);
        n->max_conns_host = g_key_file_get_integer (config, "network", "max_conns_per_host", NULL);
    }

	
    if(!(b->http_debug <= 3)){
        b->http_debug = 0;
        fprintf(stderr, "Wrong http_debug level, ignoring.\n");
    } else if (b->http_debug > 0) {
        n->soup_logger = soup_logger_new(b->http_debug, -1);
        soup_session_add_feature(n->soup_session, SOUP_SESSION_FEATURE(n->soup_logger));
    }
	
    if(n->useragent){
        char* newagent  = malloc(1024);

        strcpy(newagent, str_replace("%webkit-major%", itos(WEBKIT_MAJOR_VERSION), n->useragent));
        strcpy(newagent, str_replace("%webkit-minor%", itos(WEBKIT_MINOR_VERSION), newagent));
        strcpy(newagent, str_replace("%webkit-micro%", itos(WEBKIT_MICRO_VERSION), newagent));

        if (uname (&s->unameinfo) == -1) {
            printf("Error getting uname info. Not replacing system-related user agent variables.\n");
        } else {
            strcpy(newagent, str_replace("%sysname%",     s->unameinfo.sysname, newagent));
            strcpy(newagent, str_replace("%nodename%",    s->unameinfo.nodename, newagent));
            strcpy(newagent, str_replace("%kernrel%",     s->unameinfo.release, newagent));
            strcpy(newagent, str_replace("%kernver%",     s->unameinfo.version, newagent));
            strcpy(newagent, str_replace("%arch-system%", s->unameinfo.machine, newagent));

            #ifdef _GNU_SOURCE
                strcpy(newagent, str_replace("%domainname%", s->unameinfo.domainname, newagent));
            #endif
        }

        strcpy(newagent, str_replace("%arch-uzbl%",    ARCH,                       newagent));
        strcpy(newagent, str_replace("%commit%",       COMMIT,                     newagent));

        n->useragent = malloc(1024);
        strcpy(n->useragent, newagent);
        g_object_set(G_OBJECT(n->soup_session), SOUP_SESSION_USER_AGENT, n->useragent, NULL);
    }

    if(n->max_conns >= 1){
        g_object_set(G_OBJECT(n->soup_session), SOUP_SESSION_MAX_CONNS, n->max_conns, NULL);
    }

    if(n->max_conns_host >= 1){
        g_object_set(G_OBJECT(n->soup_session), SOUP_SESSION_MAX_CONNS_PER_HOST, n->max_conns_host, NULL);
    }

    printf("Proxy configured: %s\n", n->proxy_url ? n->proxy_url : "none");
    printf("HTTP logging level: %d\n", b->http_debug);
    printf("User-agent: %s\n", n->useragent? n->useragent : "default");
    printf("Maximum connections: %d\n", n->max_conns ? n->max_conns : 0);
    printf("Maximum connections per host: %d\n", n->max_conns_host ? n->max_conns_host: 0);

    g_signal_connect(n->soup_session, "request-queued", G_CALLBACK(handle_cookies), NULL);
}

static void handle_cookies (SoupSession *session, SoupMessage *msg, gpointer user_data){
    (void) session;
    (void) user_data;
    if (!uzbl.behave.cookie_handler) return;
    
    gchar * stdout = NULL;
    soup_message_add_header_handler(msg, "got-headers", "Set-Cookie", G_CALLBACK(save_cookies), NULL);
    GString* args = g_string_new ("");
    SoupURI * soup_uri = soup_message_get_uri(msg);
    g_string_printf (args, "GET %s %s", soup_uri->host, soup_uri->path);
    run_command_sync(uzbl.behave.cookie_handler, args->str, &stdout);
    if(stdout) {
        soup_message_headers_replace (msg->request_headers, "Cookie", stdout);
    }
    g_string_free(args, TRUE);
}

static void
save_cookies (SoupMessage *msg, gpointer user_data){
    (void) user_data;
    GSList *ck;
    char *cookie;
    for (ck = soup_cookies_from_response(msg); ck; ck = ck->next){
        cookie = soup_cookie_to_set_cookie_header(ck->data);
        GString* args = g_string_new ("");
        SoupURI * soup_uri = soup_message_get_uri(msg);
        g_string_printf (args, "PUT %s %s \"%s\"", soup_uri->host, soup_uri->path, cookie);
        run_command_async(uzbl.behave.cookie_handler, args->str);
        g_string_free(args, TRUE);
        free(cookie);
    }
    g_slist_free(ck);
}

int
main (int argc, char* argv[]) {
    gtk_init (&argc, &argv);
    if (!g_thread_supported ())
        g_thread_init (NULL);

    printf("Uzbl start location: %s\n", argv[0]);
    strcpy(uzbl.state.executable_path,argv[0]);

    strcat ((char *) XDG_CONFIG_HOME_default, getenv ("HOME"));
    strcat ((char *) XDG_CONFIG_HOME_default, "/.config");

    GError *error = NULL;
    GOptionContext* context = g_option_context_new ("- some stuff here maybe someday");
    g_option_context_add_main_entries (context, entries, NULL);
    g_option_context_add_group (context, gtk_get_option_group (TRUE));
    g_option_context_parse (context, &argc, &argv, &error);
    /* initialize hash table */
    uzbl.bindings = g_hash_table_new_full(g_str_hash, g_str_equal, g_free, free_action);
	
    uzbl.net.soup_session = webkit_get_default_session();
    uzbl.state.keycmd = g_string_new("");

    settings_init ();
    commands_hash ();
	
    if (uzbl.behave.always_insert_mode)
        uzbl.behave.insert_mode = TRUE;

    GtkWidget* vbox = gtk_vbox_new (FALSE, 0);
    if (uzbl.behave.status_top)
        gtk_box_pack_start (GTK_BOX (vbox), create_mainbar (), FALSE, TRUE, 0);
    gtk_box_pack_start (GTK_BOX (vbox), create_browser (), TRUE, TRUE, 0);
    if (!uzbl.behave.status_top)
        gtk_box_pack_start (GTK_BOX (vbox), create_mainbar (), FALSE, TRUE, 0);

    uzbl.gui.main_window = create_window ();
    gtk_container_add (GTK_CONTAINER (uzbl.gui.main_window), vbox);

    load_uri (uzbl.gui.web_view, uzbl.state.uri);

    gtk_widget_grab_focus (GTK_WIDGET (uzbl.gui.web_view));
    gtk_widget_show_all (uzbl.gui.main_window);
    uzbl.xwin = GDK_WINDOW_XID (GTK_WIDGET (uzbl.gui.main_window)->window);
    printf("window_id %i\n",(int) uzbl.xwin);
    printf("pid %i\n", getpid ());
    printf("name: %s\n", uzbl.state.instance_name);

    uzbl.gui.scbar_v = (GtkScrollbar*) gtk_vscrollbar_new (NULL);
    uzbl.gui.bar_v = gtk_range_get_adjustment((GtkRange*) uzbl.gui.scbar_v);
    uzbl.gui.scbar_h = (GtkScrollbar*) gtk_hscrollbar_new (NULL);
    uzbl.gui.bar_h = gtk_range_get_adjustment((GtkRange*) uzbl.gui.scbar_h);
    gtk_widget_set_scroll_adjustments ((GtkWidget*) uzbl.gui.web_view, uzbl.gui.bar_h, uzbl.gui.bar_v);


    if(setup_signal(SIGTERM, catch_sigterm) == SIG_ERR)
        fprintf(stderr, "uzbl: error hooking SIGTERM\n");


    setup_regex();
    setup_scanner();

    if (!uzbl.behave.status_format)
        uzbl.behave.status_format = g_strdup(STATUS_DEFAULT);
    if (!uzbl.behave.show_status)
        gtk_widget_hide(uzbl.gui.mainbar);
    else
        update_title();


    make_var_to_name_hash();
    create_stdin();
    if (uzbl.behave.fifo_dir)
        create_fifo ();
    if (uzbl.behave.socket_dir)
        create_socket ();

    gtk_main ();
    clean_up();

    return EXIT_SUCCESS;
}

/* vi: set et ts=4: */<|MERGE_RESOLUTION|>--- conflicted
+++ resolved
@@ -70,13 +70,10 @@
     { "status_message",     (void *)&uzbl.gui.sbar.msg              },
     { "show_status",        (void *)&uzbl.behave.show_status        },
     { "insert_mode",        (void *)&uzbl.behave.insert_mode        },
-<<<<<<< HEAD
     { "load_finish_handler",(void *)&uzbl.behave.load_finish_handler},
     { "history_handler",    (void *)&uzbl.behave.history_handler    },
     { "download_handler",   (void *)&uzbl.behave.download_handler   },
     { "cookie_handler",     (void *)&uzbl.behave.cookie_handler     },
-    { NULL,             NULL                        }
-=======
     { "proxy_url",          (void *)&uzbl.net.proxy_url             },
     // TODO: write cmd handlers for the following
     { "useragent",          (void *)&uzbl.net.useragent             },
@@ -84,7 +81,6 @@
     { "max_conns_host",     (void *)&uzbl.net.max_conns_host        },
     { "http_debug",         (void *)&uzbl.behave.http_debug         },
     { NULL,                 NULL                                    }
->>>>>>> a5d12d12
 }, *n2v_p = var_name_to_ptr;
 
 /* construct a hash from the var_name_to_ptr array for quick access */
@@ -743,19 +739,13 @@
     char *endp = NULL;
 
     if( (p = g_hash_table_lookup(uzbl.comm.proto_var, name)) ) {
-<<<<<<< HEAD
-        if(!strcmp(name, "status_message")
-                || !strcmp(name, "status_background")
-                || !strcmp(name, "status_format")
-                || !strcmp(name, "load_finish_handler")
-                || !strcmp(name, "history_handler")
-                || !strcmp(name, "download_handler")
-                || !strcmp(name, "cookie_handler")) {
-=======
         if(var_is("status_message", name)
-                || var_is("status_background", name)
-                || var_is("status_format", name)) {
->>>>>>> a5d12d12
+           || var_is("status_background", name)
+           || var_is("status_format", name)
+           || var_is("load_finish_handler", name)
+           || var_is("history_handler", name)
+           || var_is("download_handler", name)
+           || var_is("cookie_handler", name)) {
             if(*p)
                 free(*p);
             *p = g_strdup(val);
