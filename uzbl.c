--- conflicted
+++ resolved
@@ -245,11 +245,7 @@
     unsigned int i;
     Command *c = NULL;
     char buffer[512];
-<<<<<<< HEAD
-    strcpy(buffer,cmd);
-=======
     strcpy (buffer, cmd);
->>>>>>> 62669758
     char * command_name  = strtok (buffer, " ");
     gchar * command_param = strtok (NULL,  " ,");
 
