/* -*- c-basic-offset: 4; -*- */
// Original code taken from the example webkit-gtk+ application. see notice below.
// Modified code is licensed under the GPL 3.  See LICENSE file.


/*
 * Copyright (C) 2006, 2007 Apple Inc.
 * Copyright (C) 2007 Alp Toker <alp@atoker.com>
 *
 * Redistribution and use in source and binary forms, with or without
 * modification, are permitted provided that the following conditions
 * are met:
 * 1. Redistributions of source code must retain the above copyright
 *    notice, this list of conditions and the following disclaimer.
 * 2. Redistributions in binary form must reproduce the above copyright
 *    notice, this list of conditions and the following disclaimer in the
 *    documentation and/or other materials provided with the distribution.
 *
 * THIS SOFTWARE IS PROVIDED BY APPLE COMPUTER, INC. ``AS IS'' AND ANY
 * EXPRESS OR IMPLIED WARRANTIES, INCLUDING, BUT NOT LIMITED TO, THE
 * IMPLIED WARRANTIES OF MERCHANTABILITY AND FITNESS FOR A PARTICULAR
 * PURPOSE ARE DISCLAIMED.  IN NO EVENT SHALL APPLE COMPUTER, INC. OR
 * CONTRIBUTORS BE LIABLE FOR ANY DIRECT, INDIRECT, INCIDENTAL, SPECIAL,
 * EXEMPLARY, OR CONSEQUENTIAL DAMAGES (INCLUDING, BUT NOT LIMITED TO,
 * PROCUREMENT OF SUBSTITUTE GOODS OR SERVICES; LOSS OF USE, DATA, OR
 * PROFITS; OR BUSINESS INTERRUPTION) HOWEVER CAUSED AND ON ANY THEORY
 * OF LIABILITY, WHETHER IN CONTRACT, STRICT LIABILITY, OR TORT
 * (INCLUDING NEGLIGENCE OR OTHERWISE) ARISING IN ANY WAY OUT OF THE USE
 * OF THIS SOFTWARE, EVEN IF ADVISED OF THE POSSIBILITY OF SUCH DAMAGE.
 */


#define LENGTH(x) (sizeof x / sizeof x[0])
#define MAX_BINDINGS 256
#define _POSIX_SOURCE

#include <gtk/gtk.h>
#include <gdk/gdkx.h>
#include <gdk/gdkkeysyms.h>
#include <sys/socket.h>
#include <sys/stat.h>
#include <sys/types.h>
#include <sys/un.h>
#include <sys/utsname.h>
#include <sys/time.h>
#include <webkit/webkit.h>
#include <libsoup/soup.h>
#include <JavaScriptCore/JavaScript.h>

#include <stdio.h>
#include <string.h>
#include <unistd.h>
#include <stdlib.h>
#include <errno.h>
#include <fcntl.h>
#include <signal.h>
#include "uzbl.h"
#include "config.h"

static Uzbl uzbl;



/* commandline arguments (set initial values for the state variables) */
static const 
GOptionEntry entries[] =
{
    { "uri",     'u', 0, G_OPTION_ARG_STRING, &uzbl.state.uri,
        "Uri to load at startup (equivalent to 'set uri = URI')", "URI" },
    { "verbose", 'v', 0, G_OPTION_ARG_NONE,   &uzbl.state.verbose,
        "Whether to print all messages or just errors.", NULL },
    { "name",    'n', 0, G_OPTION_ARG_STRING, &uzbl.state.instance_name, 
        "Name of the current instance (defaults to Xorg window id)", "NAME" },
    { "config",  'c', 0, G_OPTION_ARG_STRING, &uzbl.state.config_file,   
        "Config file (this is pretty much equivalent to uzbl < FILE )", "FILE" },
    { "socket",  's', 0, G_OPTION_ARG_INT, &uzbl.state.socket_id,   
        "Socket ID", "SOCKET" },
    { NULL,      0, 0, 0, NULL, NULL, NULL }
};

/* associate command names to their properties */
typedef const struct {
    void **ptr;
    int type;
    int dump;
    void (*func)(void);
} uzbl_cmdprop;

enum {TYPE_INT, TYPE_STR, TYPE_FLOAT};

/* an abbreviation to help keep the table's width humane */
#define PTR(var, t, d, fun) { .ptr = (void*)&(var), .type = TYPE_##t, .dump = d, .func = fun }

const struct {
    char *name;
    uzbl_cmdprop cp;
} var_name_to_ptr[] = {
/*    variable name         pointer to variable in code          type  dump callback function    */
/*  --------------------------------------------------------------------------------------- */
    { "uri",                 PTR(uzbl.state.uri,                  STR,  1,   cmd_load_uri)},
    { "verbose",             PTR(uzbl.state.verbose,              INT,  1,   NULL)},
    { "mode",                PTR(uzbl.behave.mode,                INT,  0,   NULL)},
    { "inject_html",         PTR(uzbl.behave.inject_html,         STR,  0,   cmd_inject_html)},
    { "base_url",            PTR(uzbl.behave.base_url,            STR,  1,   NULL)},
    { "html_endmarker",      PTR(uzbl.behave.html_endmarker,      STR,  1,   NULL)},
    { "html_mode_timeout",   PTR(uzbl.behave.html_timeout,        INT,  1,   NULL)},
    { "status_message",      PTR(uzbl.gui.sbar.msg,               STR,  1,   update_title)},
    { "show_status",         PTR(uzbl.behave.show_status,         INT,  1,   cmd_set_status)},
    { "status_top",          PTR(uzbl.behave.status_top,          INT,  1,   move_statusbar)},
    { "status_format",       PTR(uzbl.behave.status_format,       STR,  1,   update_title)},
    { "status_pbar_done",    PTR(uzbl.gui.sbar.progress_s,        STR,  1,   update_title)},
    { "status_pbar_pending", PTR(uzbl.gui.sbar.progress_u,        STR,  1,   update_title)},
    { "status_pbar_width",   PTR(uzbl.gui.sbar.progress_w,        INT,  1,   update_title)},
    { "status_background",   PTR(uzbl.behave.status_background,   STR,  1,   update_title)},
    { "insert_indicator",    PTR(uzbl.behave.insert_indicator,    STR,  1,   update_title)},
    { "command_indicator",   PTR(uzbl.behave.cmd_indicator,       STR,  1,   update_title)},
    { "title_format_long",   PTR(uzbl.behave.title_format_long,   STR,  1,   update_title)},
    { "title_format_short",  PTR(uzbl.behave.title_format_short,  STR,  1,   update_title)},
    { "icon",                PTR(uzbl.gui.icon,                   STR,  1,   set_icon)},
    { "insert_mode",         PTR(uzbl.behave.insert_mode,         INT,  1,   NULL)},
    { "always_insert_mode",  PTR(uzbl.behave.always_insert_mode,  INT,  1,   cmd_always_insert_mode)},
    { "reset_command_mode",  PTR(uzbl.behave.reset_command_mode,  INT,  1,   NULL)},
    { "modkey",              PTR(uzbl.behave.modkey,              STR,  1,   cmd_modkey)},
    { "load_finish_handler", PTR(uzbl.behave.load_finish_handler, STR,  1,   NULL)},
    { "load_start_handler",  PTR(uzbl.behave.load_start_handler,  STR,  1,   NULL)},
    { "load_commit_handler", PTR(uzbl.behave.load_commit_handler, STR,  1,   NULL)},
    { "history_handler",     PTR(uzbl.behave.history_handler,     STR,  1,   NULL)},
    { "download_handler",    PTR(uzbl.behave.download_handler,    STR,  1,   NULL)},
    { "cookie_handler",      PTR(uzbl.behave.cookie_handler,      STR,  1,   cmd_cookie_handler)},
    { "fifo_dir",            PTR(uzbl.behave.fifo_dir,            STR,  1,   cmd_fifo_dir)},
    { "socket_dir",          PTR(uzbl.behave.socket_dir,          STR,  1,   cmd_socket_dir)},
    { "http_debug",          PTR(uzbl.behave.http_debug,          INT,  1,   cmd_http_debug)},
    { "shell_cmd",           PTR(uzbl.behave.shell_cmd,           STR,  1,   NULL)},
    { "proxy_url",           PTR(uzbl.net.proxy_url,              STR,  1,   set_proxy_url)},
    { "max_conns",           PTR(uzbl.net.max_conns,              INT,  1,   cmd_max_conns)},
    { "max_conns_host",      PTR(uzbl.net.max_conns_host,         INT,  1,   cmd_max_conns_host)},
    { "useragent",           PTR(uzbl.net.useragent,              STR,  1,   cmd_useragent)},
    /* exported WebKitWebSettings properties */
    { "zoom_level",          PTR(uzbl.behave.zoom_level,          FLOAT,1,   cmd_zoom_level)},
    { "font_size",           PTR(uzbl.behave.font_size,           INT,  1,   cmd_font_size)},
    { "monospace_size",      PTR(uzbl.behave.monospace_size,      INT,  1,   cmd_font_size)},
    { "minimum_font_size",   PTR(uzbl.behave.minimum_font_size,   INT,  1,   cmd_minimum_font_size)},
    { "disable_plugins",     PTR(uzbl.behave.disable_plugins,     INT,  1,   cmd_disable_plugins)},
    { "disable_scripts",     PTR(uzbl.behave.disable_scripts,     INT,  1,   cmd_disable_scripts)},
    { "autoload_images",     PTR(uzbl.behave.autoload_img,        INT,  1,   cmd_autoload_img)},
    { "autoshrink_images",   PTR(uzbl.behave.autoshrink_img,      INT,  1,   cmd_autoshrink_img)},
    { "enable_spellcheck",   PTR(uzbl.behave.enable_spellcheck,   INT,  1,   cmd_enable_spellcheck)},
    { "enable_private",      PTR(uzbl.behave.enable_private,      INT,  1,   cmd_enable_private)},
    { "print_backgrounds",   PTR(uzbl.behave.print_bg,            INT,  1,   cmd_print_bg)},
    { "stylesheet_uri",      PTR(uzbl.behave.style_uri,           STR,  1,   cmd_style_uri)},
    { "resizable_text_areas",PTR(uzbl.behave.resizable_txt,       INT,  1,   cmd_resizable_txt)},
    { "default_encoding",    PTR(uzbl.behave.default_encoding,    STR,  1,   cmd_default_encoding)},
    { "enforce_96_dpi",      PTR(uzbl.behave.enforce_96dpi,       INT,  1,   cmd_enforce_96dpi)},
    { "caret_browsing",      PTR(uzbl.behave.caret_browsing,      INT,  1,   cmd_caret_browsing)},

    { NULL,                  {.ptr = NULL, .type = TYPE_INT, .dump = 0, .func = NULL}}
}, *n2v_p = var_name_to_ptr;

const struct {
    char *key;
    guint mask;
} modkeys[] = {
    { "SHIFT",   GDK_SHIFT_MASK   }, // shift
    { "LOCK",    GDK_LOCK_MASK    }, // capslock or shiftlock, depending on xserver's modmappings
    { "CONTROL", GDK_CONTROL_MASK }, // control
    { "MOD1",    GDK_MOD1_MASK    }, // 4th mod - normally alt but depends on modmappings
    { "MOD2",    GDK_MOD2_MASK    }, // 5th mod
    { "MOD3",    GDK_MOD3_MASK    }, // 6th mod
    { "MOD4",    GDK_MOD4_MASK    }, // 7th mod
    { "MOD5",    GDK_MOD5_MASK    }, // 8th mod
    { "BUTTON1", GDK_BUTTON1_MASK }, // 1st mouse button
    { "BUTTON2", GDK_BUTTON2_MASK }, // 2nd mouse button
    { "BUTTON3", GDK_BUTTON3_MASK }, // 3rd mouse button
    { "BUTTON4", GDK_BUTTON4_MASK }, // 4th mouse button
    { "BUTTON5", GDK_BUTTON5_MASK }, // 5th mouse button
    { "SUPER",   GDK_SUPER_MASK   }, // super (since 2.10)
    { "HYPER",   GDK_HYPER_MASK   }, // hyper (since 2.10)
    { "META",    GDK_META_MASK    }, // meta (since 2.10)
    { NULL,      0                }
};


/* construct a hash from the var_name_to_ptr array for quick access */
static void
make_var_to_name_hash() {
    uzbl.comm.proto_var = g_hash_table_new(g_str_hash, g_str_equal);
    while(n2v_p->name) {
        g_hash_table_insert(uzbl.comm.proto_var, n2v_p->name, (gpointer) &n2v_p->cp);
        n2v_p++;
    }
}

/* --- UTILITY FUNCTIONS --- */
static gchar *
expand_vars(char *s) {
    uzbl_cmdprop *c;
    char upto = ' ';
    char ret[256],  *vend;
    GString *buf = g_string_new("");

    while(*s) {
        switch(*s) {
            case '\\':
                g_string_append_c(buf, *++s);
                s++;
                break;
            case '@':
                if(*(s+1) == '{') {
                    upto = '}'; s++;
                }
                s++;
                if( (vend = strchr(s, upto)) ||
                        (vend = strchr(s, '\0')) ) {
                    strncpy(ret, s, vend-s);
                    ret[vend-s] = '\0';
                    if( (c = g_hash_table_lookup(uzbl.comm.proto_var, ret)) ) {
                        if(c->type == TYPE_STR)
                            g_string_append(buf, (gchar *)*c->ptr);
                        else if(c->type == TYPE_INT) {
                            char *b = itos((int)*c->ptr);
                            g_string_append(buf, b);
                            g_free(b);
                        }
                    }
                    if(upto == ' ') s = vend;
                    else s = vend+1;
                    upto = ' ';
                }
                break;
            default:
                g_string_append_c(buf, *s);
                s++;
                break;
        }
    }
    return g_string_free(buf, FALSE);
}

char *
itos(int val) {
    char tmp[20];

    snprintf(tmp, sizeof(tmp), "%i", val);
    return g_strdup(tmp);
}

static gchar*
strfree(gchar *str) { g_free(str); return NULL; }  // for freeing & setting to null in one go

static gchar*
argv_idx(const GArray *a, const guint idx) { return g_array_index(a, gchar*, idx); }

static char *
str_replace (const char* search, const char* replace, const char* string) {
    gchar **buf;
    char *ret;

    buf = g_strsplit (string, search, -1);
    ret = g_strjoinv (replace, buf);
    g_strfreev(buf); // somebody said this segfaults

    return ret;
}

static GArray*
read_file_by_line (gchar *path) {
    GIOChannel *chan = NULL;
    gchar *readbuf = NULL;
    gsize len;
    GArray *lines = g_array_new(TRUE, FALSE, sizeof(gchar*));
    int i = 0;
    
    chan = g_io_channel_new_file(path, "r", NULL);
    
    if (chan) {
        while (g_io_channel_read_line(chan, &readbuf, &len, NULL, NULL) == G_IO_STATUS_NORMAL) {
            const gchar* val = g_strdup (readbuf);
            g_array_append_val (lines, val);
            g_free (readbuf);
            i ++;
        }
        
        g_io_channel_unref (chan);
    } else {
        fprintf(stderr, "File '%s' not be read.\n", path);
    }
    
    return lines;
}

static
gchar* parseenv (char* string) {
    extern char** environ;
    gchar* tmpstr = NULL;
    int i = 0;
    

    while (environ[i] != NULL) {
        gchar** env = g_strsplit (environ[i], "=", 2);
        gchar* envname = g_strconcat ("$", env[0], NULL);

        if (g_strrstr (string, envname) != NULL) {
            tmpstr = g_strdup(string);
            g_free (string);
            string = str_replace(envname, env[1], tmpstr);
            g_free (tmpstr);
        }

        g_free (envname);
        g_strfreev (env); // somebody said this breaks uzbl
        i++;
    }

    return string;
}

static sigfunc*
setup_signal(int signr, sigfunc *shandler) {
    struct sigaction nh, oh;

    nh.sa_handler = shandler;
    sigemptyset(&nh.sa_mask);
    nh.sa_flags = 0;

    if(sigaction(signr, &nh, &oh) < 0)
        return SIG_ERR;

    return NULL;
}

static void
clean_up(void) {
    if (uzbl.behave.fifo_dir)
        unlink (uzbl.comm.fifo_path);
    if (uzbl.behave.socket_dir)
        unlink (uzbl.comm.socket_path);

    g_free(uzbl.state.executable_path);
    g_string_free(uzbl.state.keycmd, TRUE);
    g_hash_table_destroy(uzbl.bindings);
    g_hash_table_destroy(uzbl.behave.commands);
}

/* used for html_mode_timeout 
 * be sure to extend this function to use
 * more timers if needed in other places
*/
static void
set_timeout(int seconds) {
    struct itimerval t;
    memset(&t, 0, sizeof t);

    t.it_value.tv_sec =  seconds;
    t.it_value.tv_usec = 0;
    setitimer(ITIMER_REAL, &t, NULL);
}

/* --- SIGNAL HANDLER --- */

static void
catch_sigterm(int s) {
    (void) s;
    clean_up();
}

static void
catch_sigint(int s) {
    (void) s;
    clean_up();
    exit(EXIT_SUCCESS);
}

static void
catch_alrm(int s) {
    (void) s;

    set_var_value("mode", "0");
    render_html();
}


/* --- CALLBACKS --- */

static gboolean
new_window_cb (WebKitWebView *web_view, WebKitWebFrame *frame, WebKitNetworkRequest *request, WebKitWebNavigationAction *navigation_action, WebKitWebPolicyDecision *policy_decision, gpointer user_data) {
    (void) web_view;
    (void) frame;
    (void) navigation_action;
    (void) policy_decision;
    (void) user_data;
    const gchar* uri = webkit_network_request_get_uri (request);
    if (uzbl.state.verbose)
        printf("New window requested -> %s \n", uri);
    new_window_load_uri(uri);
    return (FALSE);
}

static gboolean
mime_policy_cb(WebKitWebView *web_view, WebKitWebFrame *frame, WebKitNetworkRequest *request, gchar *mime_type,  WebKitWebPolicyDecision *policy_decision, gpointer user_data) {
    (void) frame;
    (void) request;
    (void) user_data;

    /* If we can display it, let's display it... */
    if (webkit_web_view_can_show_mime_type (web_view, mime_type)) {
        webkit_web_policy_decision_use (policy_decision);
        return TRUE;
    }

    /* ...everything we can't displayed is downloaded */
    webkit_web_policy_decision_download (policy_decision);
    return TRUE;
}

WebKitWebView*
create_web_view_cb (WebKitWebView  *web_view, WebKitWebFrame *frame, gpointer user_data) {
    (void) web_view;
    (void) frame;
    (void) user_data;
    if (uzbl.state.selected_url != NULL) {
        if (uzbl.state.verbose)
            printf("\nNew web view -> %s\n",uzbl.state.selected_url);
        new_window_load_uri(uzbl.state.selected_url);
    } else {
        if (uzbl.state.verbose)
            printf("New web view -> %s\n","Nothing to open, exiting");
    }
    return (NULL);
}

static gboolean
download_cb (WebKitWebView *web_view, GObject *download, gpointer user_data) {
    (void) web_view;
    (void) user_data;
    if (uzbl.behave.download_handler) {
        const gchar* uri = webkit_download_get_uri ((WebKitDownload*)download);
        if (uzbl.state.verbose)
            printf("Download -> %s\n",uri);
        /* if urls not escaped, we may have to escape and quote uri before this call */
        run_handler(uzbl.behave.download_handler, uri);
    }
    return (FALSE);
}

/* scroll a bar in a given direction */
static void
scroll (GtkAdjustment* bar, GArray *argv) {
    gdouble amount;
    gchar *end;

    amount = g_ascii_strtod(g_array_index(argv, gchar*, 0), &end);
    if (*end == '%') amount = gtk_adjustment_get_page_size(bar) * amount * 0.01;
    gtk_adjustment_set_value (bar, gtk_adjustment_get_value(bar)+amount);
}

static void
scroll_begin(WebKitWebView* page, GArray *argv, GString *result) {
    (void) page; (void) argv; (void) result;
    gtk_adjustment_set_value (uzbl.gui.bar_v, gtk_adjustment_get_lower(uzbl.gui.bar_v));
}

static void
scroll_end(WebKitWebView* page, GArray *argv, GString *result) {
    (void) page; (void) argv; (void) result;
    gtk_adjustment_set_value (uzbl.gui.bar_v, gtk_adjustment_get_upper(uzbl.gui.bar_v) -
                              gtk_adjustment_get_page_size(uzbl.gui.bar_v));
}

static void
scroll_vert(WebKitWebView* page, GArray *argv, GString *result) {
    (void) page; (void) result;
    scroll(uzbl.gui.bar_v, argv);
}

static void
scroll_horz(WebKitWebView* page, GArray *argv, GString *result) {
    (void) page; (void) result;
    scroll(uzbl.gui.bar_h, argv);
}

static void
cmd_set_status() {
    if (!uzbl.behave.show_status) {
        gtk_widget_hide(uzbl.gui.mainbar);
    } else {
        gtk_widget_show(uzbl.gui.mainbar);
    }
    update_title();
}

static void
toggle_zoom_type (WebKitWebView* page, GArray *argv, GString *result) {
    (void)page;
    (void)argv;
    (void)result;

    webkit_web_view_set_full_content_zoom (page, !webkit_web_view_get_full_content_zoom (page));
}

static void
toggle_status_cb (WebKitWebView* page, GArray *argv, GString *result) {
    (void)page;
    (void)argv;
    (void)result;

    if (uzbl.behave.show_status) {
        gtk_widget_hide(uzbl.gui.mainbar);
    } else {
        gtk_widget_show(uzbl.gui.mainbar);
    }
    uzbl.behave.show_status = !uzbl.behave.show_status;
    update_title();
}

static void
link_hover_cb (WebKitWebView* page, const gchar* title, const gchar* link, gpointer data) {
    (void) page;
    (void) title;
    (void) data;
    //Set selected_url state variable
    g_free(uzbl.state.selected_url);
    uzbl.state.selected_url = NULL;
    if (link) {
        uzbl.state.selected_url = g_strdup(link);
    }
    update_title();
}

static void
title_change_cb (WebKitWebView* web_view, WebKitWebFrame* web_frame, const gchar* title, gpointer data) {
    (void) web_view;
    (void) web_frame;
    (void) data;
    if (uzbl.gui.main_title)
        g_free (uzbl.gui.main_title);
    uzbl.gui.main_title = g_strdup (title);
    update_title();
}

static void
progress_change_cb (WebKitWebView* page, gint progress, gpointer data) {
    (void) page;
    (void) data;
    uzbl.gui.sbar.load_progress = progress;
    update_title();
}

static void
load_finish_cb (WebKitWebView* page, WebKitWebFrame* frame, gpointer data) {
    (void) page;
    (void) frame;
    (void) data;
    if (uzbl.behave.load_finish_handler)
        run_handler(uzbl.behave.load_finish_handler, "");
}

static void
load_start_cb (WebKitWebView* page, WebKitWebFrame* frame, gpointer data) {
    (void) page;
    (void) frame;
    (void) data;
    uzbl.gui.sbar.load_progress = 0;
    g_string_truncate(uzbl.state.keycmd, 0); // don't need old commands to remain on new page?
    if (uzbl.behave.load_start_handler)
        run_handler(uzbl.behave.load_start_handler, "");
}

static void
load_commit_cb (WebKitWebView* page, WebKitWebFrame* frame, gpointer data) {
    (void) page;
    (void) data;
    g_free (uzbl.state.uri);
    GString* newuri = g_string_new (webkit_web_frame_get_uri (frame));
    uzbl.state.uri = g_string_free (newuri, FALSE);
    if (uzbl.behave.reset_command_mode && uzbl.behave.insert_mode) {
        uzbl.behave.insert_mode = uzbl.behave.always_insert_mode;
        update_title();
    }
    if (uzbl.behave.load_commit_handler)
        run_handler(uzbl.behave.load_commit_handler, uzbl.state.uri);
}

static void
destroy_cb (GtkWidget* widget, gpointer data) {
    (void) widget;
    (void) data;
    gtk_main_quit ();
}

static void
log_history_cb () {
   if (uzbl.behave.history_handler) {
       time_t rawtime;
       struct tm * timeinfo;
       char date [80];
       time ( &rawtime );
       timeinfo = localtime ( &rawtime );
       strftime (date, 80, "\"%Y-%m-%d %H:%M:%S\"", timeinfo);
       run_handler(uzbl.behave.history_handler, date);
   }
}


/* VIEW funcs (little webkit wrappers) */
#define VIEWFUNC(name) static void view_##name(WebKitWebView *page, GArray *argv, GString *result){(void)argv; (void)result; webkit_web_view_##name(page);}
VIEWFUNC(reload)
VIEWFUNC(reload_bypass_cache)
VIEWFUNC(stop_loading)
VIEWFUNC(zoom_in)
VIEWFUNC(zoom_out)
VIEWFUNC(go_back)
VIEWFUNC(go_forward)
#undef VIEWFUNC

/* -- command to callback/function map for things we cannot attach to any signals */
static struct {char *key; CommandInfo value;} cmdlist[] =
{   /* key                   function      no_split      */
    { "back",               {view_go_back, 0}              },
    { "forward",            {view_go_forward, 0}           },
    { "scroll_vert",        {scroll_vert, 0}               },
    { "scroll_horz",        {scroll_horz, 0}               },
    { "scroll_begin",       {scroll_begin, 0}              },
    { "scroll_end",         {scroll_end, 0}                },
    { "reload",             {view_reload, 0},              },
    { "reload_ign_cache",   {view_reload_bypass_cache, 0}  },
    { "stop",               {view_stop_loading, 0},        },
    { "zoom_in",            {view_zoom_in, 0},             }, //Can crash (when max zoom reached?).
    { "zoom_out",           {view_zoom_out, 0},            },
    { "toggle_zoom_type",   {toggle_zoom_type, 0},         },
    { "uri",                {load_uri, TRUE}               },
    { "js",                 {run_js, TRUE}                 },
    { "script",             {run_external_js, 0}           },
    { "toggle_status",      {toggle_status_cb, 0}          },
    { "spawn",              {spawn, 0}                     },
    { "sync_spawn",         {spawn_sync, 0}                }, // needed for cookie handler
    { "sh",                 {spawn_sh, 0}                  },
    { "sync_sh",            {spawn_sh_sync, 0}             }, // needed for cookie handler
    { "exit",               {close_uzbl, 0}                },
    { "search",             {search_forward_text, TRUE}    },
    { "search_reverse",     {search_reverse_text, TRUE}    },
    { "dehilight",          {dehilight, 0}                 },
    { "toggle_insert_mode", {toggle_insert_mode, 0}        },
    { "set",                {set_var, TRUE}                },
  //{ "get",                {get_var, TRUE}                },
    { "bind",               {act_bind, TRUE}               },
    { "dump_config",        {act_dump_config, 0}           },
    { "keycmd",             {keycmd, TRUE}                 },
    { "keycmd_nl",          {keycmd_nl, TRUE}              },
    { "keycmd_bs",          {keycmd_bs, 0}                 },
    { "chain",              {chain, 0}                     },
    { "print",              {print, TRUE}                  }
};

static void
commands_hash(void)
{
    unsigned int i;
    uzbl.behave.commands = g_hash_table_new(g_str_hash, g_str_equal);

    for (i = 0; i < LENGTH(cmdlist); i++)
        g_hash_table_insert(uzbl.behave.commands, cmdlist[i].key, &cmdlist[i].value);
}

/* -- CORE FUNCTIONS -- */

void
free_action(gpointer act) {
    Action *action = (Action*)act;
    g_free(action->name);
    if (action->param)
        g_free(action->param);
    g_free(action);
}

Action*
new_action(const gchar *name, const gchar *param) {
    Action *action = g_new(Action, 1);

    action->name = g_strdup(name);
    if (param)
        action->param = g_strdup(param);
    else
        action->param = NULL;

    return action;
}

static bool
file_exists (const char * filename) {
    return (access(filename, F_OK) == 0);
}

static void
set_var(WebKitWebView *page, GArray *argv, GString *result) {
    (void) page; (void) result;
    gchar **split = g_strsplit(argv_idx(argv, 0), "=", 2);
    gchar *value = parseenv(g_strdup(split[1] ? g_strchug(split[1]) : " "));
    set_var_value(g_strstrip(split[0]), value);
    g_free(value);
    g_strfreev(split);
}

static void
print(WebKitWebView *page, GArray *argv, GString *result) {
    (void) page; (void) result;
    gchar* buf;

    buf = expand_vars(argv_idx(argv, 0));
    g_string_assign(result, buf);
    g_free(buf);
}

static void
act_bind(WebKitWebView *page, GArray *argv, GString *result) {
    (void) page; (void) result;
    gchar **split = g_strsplit(argv_idx(argv, 0), " = ", 2);
    gchar *value = parseenv(g_strdup(split[1] ? g_strchug(split[1]) : " "));
    add_binding(g_strstrip(split[0]), value);
    g_free(value);
    g_strfreev(split);
}


static void
act_dump_config() {
    dump_config();
}

static void
toggle_insert_mode(WebKitWebView *page, GArray *argv, GString *result) {
    (void) page; (void) result;

    if (argv_idx(argv, 0)) {
        if (strcmp (argv_idx(argv, 0), "0") == 0) {
            uzbl.behave.insert_mode = FALSE;
        } else {
            uzbl.behave.insert_mode = TRUE;
        }
    } else {
        uzbl.behave.insert_mode = ! uzbl.behave.insert_mode;
    }

    update_title();
}

static void
load_uri (WebKitWebView *web_view, GArray *argv, GString *result) {
    (void) result;

    if (argv_idx(argv, 0)) {
        GString* newuri = g_string_new (argv_idx(argv, 0));
        if (g_strstr_len (argv_idx(argv, 0), 11, "javascript:") != NULL) {
            run_js(web_view, argv, NULL);
            return;
        }
        if (g_strrstr (argv_idx(argv, 0), "://") == NULL && g_strstr_len (argv_idx(argv, 0), 5, "data:") == NULL)
            g_string_prepend (newuri, "http://");
        /* if we do handle cookies, ask our handler for them */
        webkit_web_view_load_uri (web_view, newuri->str);
        g_string_free (newuri, TRUE);
    }
}


/* Javascript*/

static JSValueRef
js_run_command (JSContextRef ctx, JSObjectRef function, JSObjectRef thisObject,
                size_t argumentCount, const JSValueRef arguments[],
                JSValueRef* exception) {
    (void) function;
    (void) thisObject;
    (void) exception;
    
    JSStringRef js_result_string;
    GString *result = g_string_new("");

    if (argumentCount >= 1) {
        JSStringRef arg = JSValueToStringCopy(ctx, arguments[0], NULL);
        size_t arg_size = JSStringGetMaximumUTF8CStringSize(arg);
        char ctl_line[arg_size];
        JSStringGetUTF8CString(arg, ctl_line, arg_size);

        parse_cmd_line(ctl_line, result);

        JSStringRelease(arg);
    }
    js_result_string = JSStringCreateWithUTF8CString(result->str);

    g_string_free(result, TRUE);

    return JSValueMakeString(ctx, js_result_string);
}

static JSStaticFunction js_static_functions[] = {
    {"run", js_run_command, kJSPropertyAttributeNone},
};

static void
js_init() {
    /* This function creates the class and its definition, only once */
    if (!uzbl.js.initialized) {
        /* it would be pretty cool to make this dynamic */
        uzbl.js.classdef = kJSClassDefinitionEmpty;
        uzbl.js.classdef.staticFunctions = js_static_functions;

        uzbl.js.classref = JSClassCreate(&uzbl.js.classdef);
    }
}


static void 
eval_js(WebKitWebView * web_view, gchar *script, GString *result) {
    WebKitWebFrame *frame;
    JSGlobalContextRef context;
    JSObjectRef globalobject;
    JSStringRef var_name;

    JSStringRef js_script;
    JSValueRef js_result;
    JSStringRef js_result_string;
    size_t js_result_size;
    
    js_init();

    frame = webkit_web_view_get_main_frame(WEBKIT_WEB_VIEW(web_view));
    context = webkit_web_frame_get_global_context(frame);
    globalobject = JSContextGetGlobalObject(context);
    
    /* uzbl javascript namespace */
    var_name = JSStringCreateWithUTF8CString("Uzbl");
    JSObjectSetProperty(context, globalobject, var_name,
                        JSObjectMake(context, uzbl.js.classref, NULL),  
                        kJSClassAttributeNone, NULL);
    
    /* evaluate the script and get return value*/ 
    js_script = JSStringCreateWithUTF8CString(script);
    js_result = JSEvaluateScript(context, js_script, globalobject, NULL, 0, NULL);
    if (js_result && !JSValueIsUndefined(context, js_result)) {
        js_result_string = JSValueToStringCopy(context, js_result, NULL);
        js_result_size = JSStringGetMaximumUTF8CStringSize(js_result_string);

        if (js_result_size) {
            char js_result_utf8[js_result_size];
            JSStringGetUTF8CString(js_result_string, js_result_utf8, js_result_size);
            g_string_assign(result, js_result_utf8);
        }

        JSStringRelease(js_result_string);
    }

    /* cleanup */
    JSObjectDeleteProperty(context, globalobject, var_name, NULL);

    JSStringRelease(var_name);
    JSStringRelease(js_script);
}

static void
run_js (WebKitWebView * web_view, GArray *argv, GString *result) {

    if (argv_idx(argv, 0))
        eval_js(web_view, argv_idx(argv, 0), result);
}

static void
run_external_js (WebKitWebView * web_view, GArray *argv, GString *result) {
    (void) result;
    if (argv_idx(argv, 0)) {
        GArray* lines = read_file_by_line (argv_idx (argv, 0));
        gchar*  js = NULL;
        int i = 0;
        gchar* line;

        while ((line = g_array_index(lines, gchar*, i))) {
            if (js == NULL) {
                js = g_strdup (line);
            } else {
                gchar* newjs = g_strconcat (js, line, NULL);
                js = newjs;
            }
            i ++;
            g_free (line);
        }
        
        if (uzbl.state.verbose)
            printf ("External JavaScript file %s loaded\n", argv_idx(argv, 0));

        if (argv_idx (argv, 1)) {
            gchar* newjs = str_replace("%s", argv_idx (argv, 1), js);
            g_free (js);
            js = newjs;
        }
        eval_js (web_view, js, result);
        g_free (js);
        g_array_free (lines, TRUE);
    }
}

static void
search_text (WebKitWebView *page, GArray *argv, const gboolean forward) {
    if (argv_idx(argv, 0) && (*argv_idx(argv, 0) != '\0')) {
        if (g_strcmp0 (uzbl.state.searchtx, argv_idx(argv, 0)) != 0) {
            webkit_web_view_unmark_text_matches (page);
            webkit_web_view_mark_text_matches (page, argv_idx(argv, 0), FALSE, 0);
            uzbl.state.searchtx = g_strdup(argv_idx(argv, 0));
        }
    }
    
    if (uzbl.state.searchtx) {
        if (uzbl.state.verbose)
            printf ("Searching: %s\n", uzbl.state.searchtx);
        webkit_web_view_set_highlight_text_matches (page, TRUE);
        webkit_web_view_search_text (page, uzbl.state.searchtx, FALSE, forward, TRUE);
    }
}

static void
search_forward_text (WebKitWebView *page, GArray *argv, GString *result) {
    (void) result;
    search_text(page, argv, TRUE);
}

static void
search_reverse_text (WebKitWebView *page, GArray *argv, GString *result) {
    (void) result;
    search_text(page, argv, FALSE);
}

static void
dehilight (WebKitWebView *page, GArray *argv, GString *result) {
    (void) argv; (void) result;
    webkit_web_view_set_highlight_text_matches (page, FALSE);
}


static void
new_window_load_uri (const gchar * uri) {
    GString* to_execute = g_string_new ("");
    g_string_append_printf (to_execute, "%s --uri '%s'", uzbl.state.executable_path, uri);
    int i;
    for (i = 0; entries[i].long_name != NULL; i++) {
        if ((entries[i].arg == G_OPTION_ARG_STRING) && (strcmp(entries[i].long_name,"uri")!=0) && (strcmp(entries[i].long_name,"name")!=0)) {
            gchar** str = (gchar**)entries[i].arg_data;
            if (*str!=NULL) {
                g_string_append_printf (to_execute, " --%s '%s'", entries[i].long_name, *str);
            }
        }
    }
    if (uzbl.state.verbose)
        printf("\n%s\n", to_execute->str);
    g_spawn_command_line_async (to_execute->str, NULL);
    g_string_free (to_execute, TRUE);
}

static void
chain (WebKitWebView *page, GArray *argv, GString *result) {
    (void) page; (void) result;
    gchar *a = NULL;
    gchar **parts = NULL;
    guint i = 0;    
    while ((a = argv_idx(argv, i++))) {
        parts = g_strsplit (a, " ", 2);
        parse_command(parts[0], parts[1], result);
        g_strfreev (parts);
    }
}

static void
keycmd (WebKitWebView *page, GArray *argv, GString *result) {
    (void)page;
    (void)argv;
    (void)result;
    g_string_assign(uzbl.state.keycmd, argv_idx(argv, 0));
    run_keycmd(FALSE);
    update_title();
}

static void
keycmd_nl (WebKitWebView *page, GArray *argv, GString *result) {
    (void)page;
    (void)argv;
    (void)result;
    g_string_assign(uzbl.state.keycmd, argv_idx(argv, 0));
    run_keycmd(TRUE);
    update_title();
}

static void
<<<<<<< HEAD
keycmd_bs (WebKitWebView *page, GArray *argv, GString *result) {
    (void)page;
    (void)argv;
    (void)result;
    g_string_truncate(uzbl.state.keycmd, uzbl.state.keycmd->len - 1);
=======
keycmd_bs (WebKitWebView *page, GArray *argv) {
    gchar *prev;
    (void)page;
    (void)argv;
    prev = g_utf8_find_prev_char(uzbl.state.keycmd->str, uzbl.state.keycmd->str + uzbl.state.keycmd->len);
    if (prev)
      g_string_truncate(uzbl.state.keycmd, prev - uzbl.state.keycmd->str);
>>>>>>> 8f7064b6
    update_title();
}

static void
close_uzbl (WebKitWebView *page, GArray *argv, GString *result) {
    (void)page;
    (void)argv;
    (void)result;
    gtk_main_quit ();
}

/* --Statusbar functions-- */
static char*
build_progressbar_ascii(int percent) {
   int width=uzbl.gui.sbar.progress_w;
   int i;
   double l;
   GString *bar = g_string_new("");

   l = (double)percent*((double)width/100.);
   l = (int)(l+.5)>=(int)l ? l+.5 : l;

   for(i=0; i<(int)l; i++)
       g_string_append(bar, uzbl.gui.sbar.progress_s);

   for(; i<width; i++)
       g_string_append(bar, uzbl.gui.sbar.progress_u);

   return g_string_free(bar, FALSE);
}

static void
setup_scanner() {
     const GScannerConfig scan_config = {
             (
              "\t\r\n"
             )            /* cset_skip_characters */,
             (
              G_CSET_a_2_z
              "_#"
              G_CSET_A_2_Z
             )            /* cset_identifier_first */,
             (
              G_CSET_a_2_z
              "_0123456789"
              G_CSET_A_2_Z
              G_CSET_LATINS
              G_CSET_LATINC
             )            /* cset_identifier_nth */,
             ( "" )    /* cpair_comment_single */,

             TRUE         /* case_sensitive */,

             FALSE        /* skip_comment_multi */,
             FALSE        /* skip_comment_single */,
             FALSE        /* scan_comment_multi */,
             TRUE         /* scan_identifier */,
             TRUE         /* scan_identifier_1char */,
             FALSE        /* scan_identifier_NULL */,
             TRUE         /* scan_symbols */,
             FALSE        /* scan_binary */,
             FALSE        /* scan_octal */,
             FALSE        /* scan_float */,
             FALSE        /* scan_hex */,
             FALSE        /* scan_hex_dollar */,
             FALSE        /* scan_string_sq */,
             FALSE        /* scan_string_dq */,
             TRUE         /* numbers_2_int */,
             FALSE        /* int_2_float */,
             FALSE        /* identifier_2_string */,
             FALSE        /* char_2_token */,
             FALSE        /* symbol_2_token */,
             TRUE         /* scope_0_fallback */,
             FALSE,
             TRUE
     };

     uzbl.scan = g_scanner_new(&scan_config);
     while(symp->symbol_name) {
         g_scanner_scope_add_symbol(uzbl.scan, 0,
                         symp->symbol_name,
                         GINT_TO_POINTER(symp->symbol_token));
         symp++;
     }
}

static gchar *
expand_template(const char *template, gboolean escape_markup) {
     if(!template) return NULL;

     GTokenType token = G_TOKEN_NONE;
     GString *ret = g_string_new("");
     char *buf=NULL;
     int sym;

     g_scanner_input_text(uzbl.scan, template, strlen(template));
     while(!g_scanner_eof(uzbl.scan) && token != G_TOKEN_LAST) {
         token = g_scanner_get_next_token(uzbl.scan);

         if(token == G_TOKEN_SYMBOL) {
             sym = GPOINTER_TO_INT(g_scanner_cur_value(uzbl.scan).v_symbol);
             switch(sym) {
                 case SYM_URI:
                     if(escape_markup) {
                         buf = uzbl.state.uri?
                             g_markup_printf_escaped("%s", uzbl.state.uri):g_strdup("");
                         g_string_append(ret, buf);
                         g_free(buf);
                     }
                     else
                         g_string_append(ret, uzbl.state.uri?
                                 uzbl.state.uri:g_strdup(""));
                     break;
                 case SYM_LOADPRGS:
                     buf = itos(uzbl.gui.sbar.load_progress);
                     g_string_append(ret, buf);
                     g_free(buf);
                     break;
                 case SYM_LOADPRGSBAR:
                     buf = build_progressbar_ascii(uzbl.gui.sbar.load_progress);
                     g_string_append(ret, buf);
                     g_free(buf);
                     break;
                 case SYM_TITLE:
                     if(escape_markup) {
                         buf = uzbl.gui.main_title?
                             g_markup_printf_escaped("%s", uzbl.gui.main_title):g_strdup("");
                         g_string_append(ret, buf);
                         g_free(buf);
                     }
                     else
                         g_string_append(ret, uzbl.gui.main_title?
                                 uzbl.gui.main_title:g_strdup(""));
                     break;
                 case SYM_SELECTED_URI:
                     if(escape_markup) {
                         buf = uzbl.state.selected_url?
                             g_markup_printf_escaped("%s", uzbl.state.selected_url):g_strdup("");
                         g_string_append(ret, buf);
                         g_free(buf);
                     }
                     else
                         g_string_append(ret, uzbl.state.selected_url?
                                 uzbl.state.selected_url:g_strdup(""));
                     break;
                 case SYM_NAME:
                     buf = itos(uzbl.xwin);
                     g_string_append(ret,
                             uzbl.state.instance_name?uzbl.state.instance_name:buf);
                     g_free(buf);
                     break;
                 case SYM_KEYCMD:
                     if(escape_markup) {
                         buf = uzbl.state.keycmd->str?
                             g_markup_printf_escaped("%s", uzbl.state.keycmd->str):g_strdup("");
                         g_string_append(ret, buf);
                         g_free(buf);
                     }
                     else
                         g_string_append(ret, uzbl.state.keycmd->str?
                                 uzbl.state.keycmd->str:g_strdup(""));
                     break;
                 case SYM_MODE:
                     g_string_append(ret,
                             uzbl.behave.insert_mode?
                             uzbl.behave.insert_indicator:uzbl.behave.cmd_indicator);
                     break;
                 case SYM_MSG:
                     g_string_append(ret,
                             uzbl.gui.sbar.msg?uzbl.gui.sbar.msg:"");
                     break;
                     /* useragent syms */
                 case SYM_WK_MAJ:
                     buf = itos(WEBKIT_MAJOR_VERSION);
                     g_string_append(ret, buf);
                     g_free(buf);
                     break;
                 case SYM_WK_MIN:
                     buf = itos(WEBKIT_MINOR_VERSION);
                     g_string_append(ret, buf);
                     g_free(buf);
                     break;
                 case SYM_WK_MIC:
                     buf = itos(WEBKIT_MICRO_VERSION);
                     g_string_append(ret, buf);
                     g_free(buf);
                     break;
                 case SYM_SYSNAME:
                     g_string_append(ret, uzbl.state.unameinfo.sysname);
                     break;
                 case SYM_NODENAME:
                     g_string_append(ret, uzbl.state.unameinfo.nodename);
                     break;
                 case SYM_KERNREL:
                     g_string_append(ret, uzbl.state.unameinfo.release);
                     break;
                 case SYM_KERNVER:
                     g_string_append(ret, uzbl.state.unameinfo.version);
                     break;
                 case SYM_ARCHSYS:
                     g_string_append(ret, uzbl.state.unameinfo.machine);
                     break;
                 case SYM_ARCHUZBL:
                     g_string_append(ret, ARCH);
                     break;
#ifdef _GNU_SOURCE
                 case SYM_DOMAINNAME:
                     g_string_append(ret, uzbl.state.unameinfo.domainname);
                     break;
#endif
                 case SYM_COMMIT:
                     g_string_append(ret, COMMIT);
                     break;
                 default:
                     break;
             }
         }
         else if(token == G_TOKEN_INT) {
             buf = itos(g_scanner_cur_value(uzbl.scan).v_int);
             g_string_append(ret, buf);
             g_free(buf);
         }
         else if(token == G_TOKEN_IDENTIFIER) {
             g_string_append(ret, (gchar *)g_scanner_cur_value(uzbl.scan).v_identifier);
         }
         else if(token == G_TOKEN_CHAR) {
             g_string_append_c(ret, (gchar)g_scanner_cur_value(uzbl.scan).v_char);
         }
     }

     return g_string_free(ret, FALSE);
}
/* --End Statusbar functions-- */

static void
sharg_append(GArray *a, const gchar *str) {
    const gchar *s = (str ? str : "");
    g_array_append_val(a, s);
}

// make sure that the args string you pass can properly be interpreted (eg properly escaped against whitespace, quotes etc)
static gboolean
run_command (const gchar *command, const guint npre, const gchar **args,
             const gboolean sync, char **output_stdout) {
   //command <uzbl conf> <uzbl pid> <uzbl win id> <uzbl fifo file> <uzbl socket file> [args]
    GError *err = NULL;
    
    GArray *a = g_array_new (TRUE, FALSE, sizeof(gchar*));
    gchar *pid = itos(getpid());
    gchar *xwin = itos(uzbl.xwin);
    guint i;
    sharg_append(a, command);
    for (i = 0; i < npre; i++) /* add n args before the default vars */
        sharg_append(a, args[i]);
    sharg_append(a, uzbl.state.config_file);
    sharg_append(a, pid);
    sharg_append(a, xwin);
    sharg_append(a, uzbl.comm.fifo_path);
    sharg_append(a, uzbl.comm.socket_path);
    sharg_append(a, uzbl.state.uri);
    sharg_append(a, uzbl.gui.main_title);

    for (i = npre; i < g_strv_length((gchar**)args); i++)
        sharg_append(a, args[i]);
    
    gboolean result;
    if (sync) {
        if (*output_stdout) *output_stdout = strfree(*output_stdout);
        
        result = g_spawn_sync(NULL, (gchar **)a->data, NULL, G_SPAWN_SEARCH_PATH,
                              NULL, NULL, output_stdout, NULL, NULL, &err);
    } else result = g_spawn_async(NULL, (gchar **)a->data, NULL, G_SPAWN_SEARCH_PATH,
                                  NULL, NULL, NULL, &err);

    if (uzbl.state.verbose) {
        GString *s = g_string_new("spawned:");
        for (i = 0; i < (a->len); i++) {
            gchar *qarg = g_shell_quote(g_array_index(a, gchar*, i));
            g_string_append_printf(s, " %s", qarg);
            g_free (qarg);
        }
        g_string_append_printf(s, " -- result: %s", (result ? "true" : "false"));
        printf("%s\n", s->str);
        g_string_free(s, TRUE);
        if(output_stdout) {
            printf("Stdout: %s\n", *output_stdout);
        }
    }
    if (err) {
        g_printerr("error on run_command: %s\n", err->message);
        g_error_free (err);
    }
    g_free (pid);
    g_free (xwin);
    g_array_free (a, TRUE);
    return result;
}

static gchar**
split_quoted(const gchar* src, const gboolean unquote) {
    /* split on unquoted space, return array of strings;
       remove a layer of quotes and backslashes if unquote */
    if (!src) return NULL;
    
    gboolean dq = FALSE;
    gboolean sq = FALSE;
    GArray *a = g_array_new (TRUE, FALSE, sizeof(gchar*));
    GString *s = g_string_new ("");
    const gchar *p;
    gchar **ret;
    gchar *dup;
    for (p = src; *p != '\0'; p++) {
        if ((*p == '\\') && unquote) g_string_append_c(s, *++p);
        else if (*p == '\\') { g_string_append_c(s, *p++);
                               g_string_append_c(s, *p); }
        else if ((*p == '"') && unquote && !sq) dq = !dq;
        else if (*p == '"' && !sq) { g_string_append_c(s, *p);
                                     dq = !dq; }
        else if ((*p == '\'') && unquote && !dq) sq = !sq;
        else if (*p == '\'' && !dq) { g_string_append_c(s, *p);
                                      sq = ! sq; }
        else if ((*p == ' ') && !dq && !sq) {
            dup = g_strdup(s->str);
            g_array_append_val(a, dup);
            g_string_truncate(s, 0);
        } else g_string_append_c(s, *p);
    }
    dup = g_strdup(s->str);
    g_array_append_val(a, dup);
    ret = (gchar**)a->data;
    g_array_free (a, FALSE);
    g_string_free (s, TRUE);
    return ret;
}

static void
spawn(WebKitWebView *web_view, GArray *argv, GString *result) {
    (void)web_view; (void)result;
    //TODO: allow more control over argument order so that users can have some arguments before the default ones from run_command, and some after
    if (argv_idx(argv, 0))
        run_command(argv_idx(argv, 0), 0, ((const gchar **) (argv->data + sizeof(gchar*))), FALSE, NULL);
}

static void
spawn_sync(WebKitWebView *web_view, GArray *argv, GString *result) {
    (void)web_view; (void)result;
    
    if (argv_idx(argv, 0))
        run_command(argv_idx(argv, 0), 0, ((const gchar **) (argv->data + sizeof(gchar*))),
                    TRUE, &uzbl.comm.sync_stdout);
}

static void
spawn_sh(WebKitWebView *web_view, GArray *argv, GString *result) {
    (void)web_view; (void)result;
    if (!uzbl.behave.shell_cmd) {
        g_printerr ("spawn_sh: shell_cmd is not set!\n");
        return;
    }
    
    guint i;
    gchar *spacer = g_strdup("");
    g_array_insert_val(argv, 1, spacer);
    gchar **cmd = split_quoted(uzbl.behave.shell_cmd, TRUE);

    for (i = 1; i < g_strv_length(cmd); i++)
        g_array_prepend_val(argv, cmd[i]);

    if (cmd) run_command(cmd[0], g_strv_length(cmd) + 1, (const gchar **) argv->data, FALSE, NULL);
    g_free (spacer);
    g_strfreev (cmd);
}

static void
spawn_sh_sync(WebKitWebView *web_view, GArray *argv, GString *result) {
    (void)web_view; (void)result;
    if (!uzbl.behave.shell_cmd) {
        g_printerr ("spawn_sh_sync: shell_cmd is not set!\n");
        return;
    }
    
    guint i;
    gchar *spacer = g_strdup("");
    g_array_insert_val(argv, 1, spacer);
    gchar **cmd = split_quoted(uzbl.behave.shell_cmd, TRUE);

    for (i = 1; i < g_strv_length(cmd); i++)
        g_array_prepend_val(argv, cmd[i]);
         
    if (cmd) run_command(cmd[0], g_strv_length(cmd) + 1, (const gchar **) argv->data,
                         TRUE, &uzbl.comm.sync_stdout);
    g_free (spacer);
    g_strfreev (cmd);
}

static void
parse_command(const char *cmd, const char *param, GString *result) {
    CommandInfo *c;

    if ((c = g_hash_table_lookup(uzbl.behave.commands, cmd))) {
            guint i;
            gchar **par = split_quoted(param, TRUE);
            GArray *a = g_array_new (TRUE, FALSE, sizeof(gchar*));

            if (c->no_split) { /* don't split */
                sharg_append(a, param);
            } else if (par) {
                for (i = 0; i < g_strv_length(par); i++)
                    sharg_append(a, par[i]);
            }

            if (result == NULL) {
                GString *result_print = g_string_new("");

                c->function(uzbl.gui.web_view, a, result_print);
                if (result_print->len)
                    printf("%*s\n", result_print->len, result_print->str);

                g_string_free(result_print, TRUE);
            } else {
                c->function(uzbl.gui.web_view, a, result);
            }
            g_strfreev (par);
            g_array_free (a, TRUE);

    } else
        g_printerr ("command \"%s\" not understood. ignoring.\n", cmd);
}

static void
set_proxy_url() {
    SoupURI *suri;

    if(*uzbl.net.proxy_url == ' '
       || uzbl.net.proxy_url == NULL) {
        soup_session_remove_feature_by_type(uzbl.net.soup_session,
                (GType) SOUP_SESSION_PROXY_URI);
    }
    else {
        suri = soup_uri_new(uzbl.net.proxy_url);
        g_object_set(G_OBJECT(uzbl.net.soup_session),
                SOUP_SESSION_PROXY_URI,
                suri, NULL);
        soup_uri_free(suri);
    }
    return;
}

static void
set_icon() {
    if(file_exists(uzbl.gui.icon)) {
        if (uzbl.gui.main_window)
            gtk_window_set_icon_from_file (GTK_WINDOW (uzbl.gui.main_window), uzbl.gui.icon, NULL);
    } else {
        g_printerr ("Icon \"%s\" not found. ignoring.\n", uzbl.gui.icon);
    }
    g_free (uzbl.gui.icon);
}

static void
cmd_load_uri() {
    GArray *a = g_array_new (TRUE, FALSE, sizeof(gchar*));
    g_array_append_val (a, uzbl.state.uri);
    load_uri(uzbl.gui.web_view, a, NULL);
    g_array_free (a, TRUE);
}

static void 
cmd_always_insert_mode() {
    uzbl.behave.insert_mode =
        uzbl.behave.always_insert_mode ?  TRUE : FALSE;
    update_title();
}

static void
cmd_max_conns() {
    g_object_set(G_OBJECT(uzbl.net.soup_session),
            SOUP_SESSION_MAX_CONNS, uzbl.net.max_conns, NULL);
}

static void
cmd_max_conns_host() {
    g_object_set(G_OBJECT(uzbl.net.soup_session),
            SOUP_SESSION_MAX_CONNS_PER_HOST, uzbl.net.max_conns_host, NULL);
}

static void
cmd_http_debug() {
    soup_session_remove_feature
        (uzbl.net.soup_session, SOUP_SESSION_FEATURE(uzbl.net.soup_logger));
    /* do we leak if this doesn't get freed? why does it occasionally crash if freed? */
    /*g_free(uzbl.net.soup_logger);*/

    uzbl.net.soup_logger = soup_logger_new(uzbl.behave.http_debug, -1);
    soup_session_add_feature(uzbl.net.soup_session,
            SOUP_SESSION_FEATURE(uzbl.net.soup_logger));
}

static WebKitWebSettings*
view_settings() {
    return webkit_web_view_get_settings(uzbl.gui.web_view);
}

static void
cmd_font_size() {
    WebKitWebSettings *ws = view_settings();
    if (uzbl.behave.font_size > 0) {
        g_object_set (G_OBJECT(ws), "default-font-size", uzbl.behave.font_size, NULL);
    }
    
    if (uzbl.behave.monospace_size > 0) {
        g_object_set (G_OBJECT(ws), "default-monospace-font-size",
                      uzbl.behave.monospace_size, NULL);
    } else {
        g_object_set (G_OBJECT(ws), "default-monospace-font-size",
                      uzbl.behave.font_size, NULL);
    }
}

static void
cmd_zoom_level() {
    webkit_web_view_set_zoom_level (uzbl.gui.web_view, uzbl.behave.zoom_level);
}

static void
cmd_disable_plugins() {
    g_object_set (G_OBJECT(view_settings()), "enable-plugins", 
            !uzbl.behave.disable_plugins, NULL);
}

static void
cmd_disable_scripts() {
    g_object_set (G_OBJECT(view_settings()), "enable-scripts",
            !uzbl.behave.disable_scripts, NULL);
}

static void
cmd_minimum_font_size() {
    g_object_set (G_OBJECT(view_settings()), "minimum-font-size",
            uzbl.behave.minimum_font_size, NULL);
}
static void
cmd_autoload_img() {
    g_object_set (G_OBJECT(view_settings()), "auto-load-images",
            uzbl.behave.autoload_img, NULL);
}


static void
cmd_autoshrink_img() {
    g_object_set (G_OBJECT(view_settings()), "auto-shrink-images",
            uzbl.behave.autoshrink_img, NULL);
}


static void
cmd_enable_spellcheck() {
    g_object_set (G_OBJECT(view_settings()), "enable-spell-checking",
            uzbl.behave.enable_spellcheck, NULL);
}

static void
cmd_enable_private() {
    g_object_set (G_OBJECT(view_settings()), "enable-private-browsing",
            uzbl.behave.enable_private, NULL);
}

static void
cmd_print_bg() {
    g_object_set (G_OBJECT(view_settings()), "print-backgrounds",
            uzbl.behave.print_bg, NULL);
}

static void 
cmd_style_uri() {
    g_object_set (G_OBJECT(view_settings()), "user-stylesheet-uri",
            uzbl.behave.style_uri, NULL);
}

static void 
cmd_resizable_txt() {
    g_object_set (G_OBJECT(view_settings()), "resizable-text-areas",
            uzbl.behave.resizable_txt, NULL);
}

static void 
cmd_default_encoding() {
    g_object_set (G_OBJECT(view_settings()), "default-encoding",
            uzbl.behave.default_encoding, NULL);
}

static void 
cmd_enforce_96dpi() {
    g_object_set (G_OBJECT(view_settings()), "enforce-96-dpi",
            uzbl.behave.enforce_96dpi, NULL);
}

static void 
cmd_caret_browsing() {
    g_object_set (G_OBJECT(view_settings()), "enable-caret-browsing",
            uzbl.behave.caret_browsing, NULL);
}

static void
cmd_cookie_handler() {
    gchar **split = g_strsplit(uzbl.behave.cookie_handler, " ", 2);
    /* pitfall: doesn't handle chain actions; must the sync_ action manually */
    if ((g_strcmp0(split[0], "sh") == 0) ||
        (g_strcmp0(split[0], "spawn") == 0)) {
        g_free (uzbl.behave.cookie_handler);
        uzbl.behave.cookie_handler =
            g_strdup_printf("sync_%s %s", split[0], split[1]);
    }
    g_strfreev (split);
}

static void
cmd_fifo_dir() {
    uzbl.behave.fifo_dir = init_fifo(uzbl.behave.fifo_dir);
}

static void
cmd_socket_dir() {
    uzbl.behave.socket_dir = init_socket(uzbl.behave.socket_dir);
}

static void
cmd_inject_html() {
    if(uzbl.behave.inject_html) {
        webkit_web_view_load_html_string (uzbl.gui.web_view,
                uzbl.behave.inject_html, NULL);
    }
}

static void
cmd_modkey() {
    int i;
    char *buf;

    buf = g_utf8_strup(uzbl.behave.modkey, -1);
    uzbl.behave.modmask = 0;

    if(uzbl.behave.modkey) 
        g_free(uzbl.behave.modkey);
    uzbl.behave.modkey = buf;

    for (i = 0; modkeys[i].key != NULL; i++) {
        if (g_strrstr(buf, modkeys[i].key))
            uzbl.behave.modmask |= modkeys[i].mask;
    }
}

static void
cmd_useragent() {
    if (*uzbl.net.useragent == ' ') {
        g_free (uzbl.net.useragent);
        uzbl.net.useragent = NULL;
    } else {
        gchar *ua = expand_template(uzbl.net.useragent, FALSE);
        if (ua)
            g_object_set(G_OBJECT(uzbl.net.soup_session), SOUP_SESSION_USER_AGENT, ua, NULL);
        g_free(uzbl.net.useragent);
        uzbl.net.useragent = ua;
    }
}

static void
move_statusbar() {
    gtk_widget_ref(uzbl.gui.scrolled_win);
    gtk_widget_ref(uzbl.gui.mainbar);
    gtk_container_remove(GTK_CONTAINER(uzbl.gui.vbox), uzbl.gui.scrolled_win);
    gtk_container_remove(GTK_CONTAINER(uzbl.gui.vbox), uzbl.gui.mainbar);

    if(uzbl.behave.status_top) {
        gtk_box_pack_start (GTK_BOX (uzbl.gui.vbox), uzbl.gui.mainbar, FALSE, TRUE, 0);
        gtk_box_pack_start (GTK_BOX (uzbl.gui.vbox), uzbl.gui.scrolled_win, TRUE, TRUE, 0);
    }
    else {
        gtk_box_pack_start (GTK_BOX (uzbl.gui.vbox), uzbl.gui.scrolled_win, TRUE, TRUE, 0);
        gtk_box_pack_start (GTK_BOX (uzbl.gui.vbox), uzbl.gui.mainbar, FALSE, TRUE, 0);
    }
    gtk_widget_unref(uzbl.gui.scrolled_win);
    gtk_widget_unref(uzbl.gui.mainbar);
    gtk_widget_grab_focus (GTK_WIDGET (uzbl.gui.web_view));
    return;
}

static gboolean
set_var_value(gchar *name, gchar *val) {
    uzbl_cmdprop *c = NULL;
    char *endp = NULL;
    char *buf = NULL;

    if( (c = g_hash_table_lookup(uzbl.comm.proto_var, name)) ) {
        /* check for the variable type */
        if (c->type == TYPE_STR) {
            buf = expand_vars(val);
            g_free(*c->ptr);
            *c->ptr = buf;
        } else if(c->type == TYPE_INT) {
            int *ip = (int *)c->ptr;
            buf = expand_vars(val);
            *ip = (int)strtoul(buf, &endp, 10);
            g_free(buf);
        } else if (c->type == TYPE_FLOAT) {
            float *fp = (float *)c->ptr;
            buf = expand_vars(val);
            *fp = strtod(buf, &endp);
            g_free(buf);
        }

        /* invoke a command specific function */
        if(c->func) c->func();
    }
    return TRUE;
}

static void
render_html() {
    Behaviour *b = &uzbl.behave;

    if(b->html_buffer->str) {
        webkit_web_view_load_html_string (uzbl.gui.web_view,
                b->html_buffer->str, b->base_url);
        g_string_free(b->html_buffer, TRUE);
        b->html_buffer = g_string_new("");
    }
}

enum {M_CMD, M_HTML};
static void
parse_cmd_line(const char *ctl_line, GString *result) {
    Behaviour *b = &uzbl.behave;
    size_t len=0;

    if(b->mode == M_HTML) {
        len = strlen(b->html_endmarker);
        /* ctl_line has trailing '\n' so we check for strlen(ctl_line)-1 */
        if(len == strlen(ctl_line)-1 &&
           !strncmp(b->html_endmarker, ctl_line, len)) {
            set_timeout(0);
            set_var_value("mode", "0");
            render_html();
            return;
        }
        else {
            set_timeout(b->html_timeout);
            g_string_append(b->html_buffer, ctl_line);
        }
    }
    else if((ctl_line[0] == '#') /* Comments */
            || (ctl_line[0] == ' ')
            || (ctl_line[0] == '\n'))
        ; /* ignore these lines */
    else { /* parse a command */
        gchar *ctlstrip;
        gchar **tokens = NULL;
        len = strlen(ctl_line);

        if (ctl_line[len - 1] == '\n') /* strip trailing newline */
            ctlstrip = g_strndup(ctl_line, len - 1);
        else ctlstrip = g_strdup(ctl_line);

        tokens = g_strsplit(ctlstrip, " ", 2);
        parse_command(tokens[0], tokens[1], result);
        g_free(ctlstrip);
        g_strfreev(tokens);
    }
}

static gchar*
build_stream_name(int type, const gchar* dir) {
    char *xwin_str = NULL;
    State *s = &uzbl.state;
    gchar *str = NULL;

    xwin_str = itos((int)uzbl.xwin);
    if (type == FIFO) {
        str = g_strdup_printf
            ("%s/uzbl_fifo_%s", dir,
             s->instance_name ? s->instance_name : xwin_str);
    } else if (type == SOCKET) {
        str = g_strdup_printf
            ("%s/uzbl_socket_%s", dir,
             s->instance_name ? s->instance_name : xwin_str );
    }
    g_free(xwin_str);
    return str;
}

static gboolean
control_fifo(GIOChannel *gio, GIOCondition condition) {
    if (uzbl.state.verbose)
        printf("triggered\n");
    gchar *ctl_line;
    GIOStatus ret;
    GError *err = NULL;

    if (condition & G_IO_HUP)
        g_error ("Fifo: Read end of pipe died!\n");

    if(!gio)
       g_error ("Fifo: GIOChannel broke\n");

    ret = g_io_channel_read_line(gio, &ctl_line, NULL, NULL, &err);
    if (ret == G_IO_STATUS_ERROR) {
        g_error ("Fifo: Error reading: %s\n", err->message);
        g_error_free (err);
    }

    parse_cmd_line(ctl_line, NULL);
    g_free(ctl_line);

    return TRUE;
}

static gchar*
init_fifo(gchar *dir) { /* return dir or, on error, free dir and return NULL */
    if (uzbl.comm.fifo_path) { /* get rid of the old fifo if one exists */
        if (unlink(uzbl.comm.fifo_path) == -1)
            g_warning ("Fifo: Can't unlink old fifo at %s\n", uzbl.comm.fifo_path);
        g_free(uzbl.comm.fifo_path);
        uzbl.comm.fifo_path = NULL;
    }

    if (*dir == ' ') { /* space unsets the variable */
        g_free (dir);
        return NULL;
    }

    GIOChannel *chan = NULL;
    GError *error = NULL;
    gchar *path = build_stream_name(FIFO, dir);

    if (!file_exists(path)) {
        if (mkfifo (path, 0666) == 0) {
            // we don't really need to write to the file, but if we open the file as 'r' we will block here, waiting for a writer to open the file.
            chan = g_io_channel_new_file(path, "r+", &error);
            if (chan) {
                if (g_io_add_watch(chan, G_IO_IN|G_IO_HUP, (GIOFunc) control_fifo, NULL)) {
                    if (uzbl.state.verbose)
                        printf ("init_fifo: created successfully as %s\n", path);
                    uzbl.comm.fifo_path = path;
                    return dir;
                } else g_warning ("init_fifo: could not add watch on %s\n", path);
            } else g_warning ("init_fifo: can't open: %s\n", error->message);
        } else g_warning ("init_fifo: can't create %s: %s\n", path, strerror(errno));
    } else g_warning ("init_fifo: can't create %s: file exists\n", path);

    /* if we got this far, there was an error; cleanup */
    if (error) g_error_free (error);
    g_free(dir);
    g_free(path);
    return NULL;
}

static gboolean
control_stdin(GIOChannel *gio, GIOCondition condition) {
    (void) condition;
    gchar *ctl_line = NULL;
    GIOStatus ret;

    ret = g_io_channel_read_line(gio, &ctl_line, NULL, NULL, NULL);
    if ( (ret == G_IO_STATUS_ERROR) || (ret == G_IO_STATUS_EOF) )
        return FALSE;

    parse_cmd_line(ctl_line, NULL);
    g_free(ctl_line);

    return TRUE;
}

static void
create_stdin () {
    GIOChannel *chan = NULL;
    GError *error = NULL;

    chan = g_io_channel_unix_new(fileno(stdin));
    if (chan) {
        if (!g_io_add_watch(chan, G_IO_IN|G_IO_HUP, (GIOFunc) control_stdin, NULL)) {
            g_error ("Stdin: could not add watch\n");
        } else {
            if (uzbl.state.verbose)
                printf ("Stdin: watch added successfully\n");
        }
    } else {
        g_error ("Stdin: Error while opening: %s\n", error->message);
    }
    if (error) g_error_free (error);
}

static gboolean
control_socket(GIOChannel *chan) {
    struct sockaddr_un remote;
    unsigned int t = sizeof(remote);
    int clientsock;
    GIOChannel *clientchan;

    clientsock = accept (g_io_channel_unix_get_fd(chan),
                         (struct sockaddr *) &remote, &t);
    
    if ((clientchan = g_io_channel_unix_new(clientsock))) {
        g_io_add_watch(clientchan, G_IO_IN|G_IO_HUP,
                       (GIOFunc) control_client_socket, clientchan);
    }

    return TRUE;
}

static gboolean
control_client_socket(GIOChannel *clientchan) {
    char *ctl_line;
    GString *result = g_string_new("");
    GError *error = NULL;
    GIOStatus ret;
    gsize len;

    ret = g_io_channel_read_line(clientchan, &ctl_line, &len, NULL, &error);
    if (ret == G_IO_STATUS_ERROR) {
        g_warning ("Error reading: %s\n", error->message);
        g_io_channel_shutdown(clientchan, TRUE, &error);
        return FALSE;
    } else if (ret == G_IO_STATUS_EOF) {
        /* shutdown and remove channel watch from main loop */
        g_io_channel_shutdown(clientchan, TRUE, &error);
        return FALSE;
    }

    if (ctl_line) {
        parse_cmd_line (ctl_line, result);
        g_string_append_c(result, '\n');
        ret = g_io_channel_write_chars (clientchan, result->str, result->len,
                                        &len, &error);
        if (ret == G_IO_STATUS_ERROR) {
            g_warning ("Error writing: %s", error->message);
        }
        g_io_channel_flush(clientchan, &error);
    }

    if (error) g_error_free (error);
    g_string_free(result, TRUE);
    g_free(ctl_line);
    return TRUE;
}

static gchar*
init_socket(gchar *dir) { /* return dir or, on error, free dir and return NULL */
    if (uzbl.comm.socket_path) { /* remove an existing socket should one exist */
        if (unlink(uzbl.comm.socket_path) == -1)
            g_warning ("init_socket: couldn't unlink socket at %s\n", uzbl.comm.socket_path);
        g_free(uzbl.comm.socket_path);
        uzbl.comm.socket_path = NULL;
    }

    if (*dir == ' ') {
        g_free(dir);
        return NULL;
    }

    GIOChannel *chan = NULL;
    int sock, len;
    struct sockaddr_un local;
    gchar *path = build_stream_name(SOCKET, dir);

    sock = socket (AF_UNIX, SOCK_STREAM, 0);

    local.sun_family = AF_UNIX;
    strcpy (local.sun_path, path);
    unlink (local.sun_path);

    len = strlen (local.sun_path) + sizeof (local.sun_family);
    if (bind (sock, (struct sockaddr *) &local, len) != -1) {
        if (uzbl.state.verbose)
            printf ("init_socket: opened in %s\n", path);
        listen (sock, 5);

        if( (chan = g_io_channel_unix_new(sock)) ) {
            g_io_add_watch(chan, G_IO_IN|G_IO_HUP, (GIOFunc) control_socket, chan);
            uzbl.comm.socket_path = path;
            return dir;
        }
    } else g_warning ("init_socket: could not open in %s: %s\n", path, strerror(errno));

    /* if we got this far, there was an error; cleanup */
    g_free(path);
    g_free(dir);
    return NULL;
}

/*
 NOTE: we want to keep variables like b->title_format_long in their "unprocessed" state
 it will probably improve performance if we would "cache" the processed variant, but for now it works well enough...
*/
// this function may be called very early when the templates are not set (yet), hence the checks
static void
update_title (void) {
    Behaviour *b = &uzbl.behave;
    gchar *parsed;

    if (b->show_status) {
        if (b->title_format_short) {
            parsed = expand_template(b->title_format_short, FALSE);
            if (uzbl.gui.main_window)
                gtk_window_set_title (GTK_WINDOW(uzbl.gui.main_window), parsed);
            g_free(parsed);
        }
        if (b->status_format) {
            parsed = expand_template(b->status_format, TRUE);
            gtk_label_set_markup(GTK_LABEL(uzbl.gui.mainbar_label), parsed);
            g_free(parsed);
        }
        if (b->status_background) {
            GdkColor color;
            gdk_color_parse (b->status_background, &color);
            //labels and hboxes do not draw their own background.  applying this on the window is ok as we the statusbar is the only affected widget.  (if not, we could also use GtkEventBox)
            if (uzbl.gui.main_window)
                gtk_widget_modify_bg (uzbl.gui.main_window, GTK_STATE_NORMAL, &color);
        }
    } else {
        if (b->title_format_long) {
            parsed = expand_template(b->title_format_long, FALSE);
            if (uzbl.gui.main_window)
                gtk_window_set_title (GTK_WINDOW(uzbl.gui.main_window), parsed);
            g_free(parsed);
        }
    }
}

static gboolean
key_press_cb (GtkWidget* window, GdkEventKey* event)
{
    //TRUE to stop other handlers from being invoked for the event. FALSE to propagate the event further.

    (void) window;

    if (event->type != GDK_KEY_PRESS || event->keyval == GDK_Page_Up || event->keyval == GDK_Page_Down
        || event->keyval == GDK_Up || event->keyval == GDK_Down || event->keyval == GDK_Left || event->keyval == GDK_Right || event->keyval == GDK_Shift_L || event->keyval == GDK_Shift_R)
        return FALSE;

    /* turn off insert mode (if always_insert_mode is not used) */
    if (uzbl.behave.insert_mode && (event->keyval == GDK_Escape)) {
        uzbl.behave.insert_mode = uzbl.behave.always_insert_mode;
        update_title();
        return TRUE;
    }

    if (uzbl.behave.insert_mode && (((event->state & uzbl.behave.modmask) != uzbl.behave.modmask) || (!uzbl.behave.modmask)))
        return FALSE;

    if (event->keyval == GDK_Escape) {
        g_string_truncate(uzbl.state.keycmd, 0);
        update_title();
        dehilight(uzbl.gui.web_view, NULL, NULL);
        return TRUE;
    }

    //Insert without shift - insert from clipboard; Insert with shift - insert from primary
    if (event->keyval == GDK_Insert) {
        gchar * str;
        if ((event->state & GDK_SHIFT_MASK) == GDK_SHIFT_MASK) {
            str = gtk_clipboard_wait_for_text (gtk_clipboard_get (GDK_SELECTION_PRIMARY));
        } else {
            str = gtk_clipboard_wait_for_text (gtk_clipboard_get (GDK_SELECTION_CLIPBOARD));
        }
        if (str) {
            g_string_append (uzbl.state.keycmd, str);
            update_title ();
            g_free (str);
        }
        return TRUE;
    }

    if (event->keyval == GDK_BackSpace)
        keycmd_bs(NULL, NULL, NULL);

    gboolean key_ret = FALSE;
    if ((event->keyval == GDK_Return) || (event->keyval == GDK_KP_Enter))
        key_ret = TRUE;
    if (!key_ret) g_string_append(uzbl.state.keycmd, event->string);

    run_keycmd(key_ret);
    update_title();
    if (key_ret) return (!uzbl.behave.insert_mode);
    return TRUE;
}

static void
run_keycmd(const gboolean key_ret) {
    /* run the keycmd immediately if it isn't incremental and doesn't take args */
    Action *act;
    if ((act = g_hash_table_lookup(uzbl.bindings, uzbl.state.keycmd->str))) {
        g_string_truncate(uzbl.state.keycmd, 0);
        parse_command(act->name, act->param, NULL);
        return;
    }

    /* try if it's an incremental keycmd or one that takes args, and run it */
    GString* short_keys = g_string_new ("");
    GString* short_keys_inc = g_string_new ("");
    guint i;
    for (i=0; i<(uzbl.state.keycmd->len); i++) {
        g_string_append_c(short_keys, uzbl.state.keycmd->str[i]);
        g_string_assign(short_keys_inc, short_keys->str);
        g_string_append_c(short_keys, '_');
        g_string_append_c(short_keys_inc, '*');

        if (key_ret && (act = g_hash_table_lookup(uzbl.bindings, short_keys->str))) {
            /* run normal cmds only if return was pressed */
            exec_paramcmd(act, i);
            g_string_truncate(uzbl.state.keycmd, 0);
            break;
        } else if ((act = g_hash_table_lookup(uzbl.bindings, short_keys_inc->str))) {
            if (key_ret)  /* just quit the incremental command on return */
                g_string_truncate(uzbl.state.keycmd, 0);
            else exec_paramcmd(act, i); /* otherwise execute the incremental */
            break;
        }
        
        g_string_truncate(short_keys, short_keys->len - 1);
    }
    g_string_free (short_keys, TRUE);
    g_string_free (short_keys_inc, TRUE);
}

static void
exec_paramcmd(const Action *act, const guint i) {
    GString *parampart = g_string_new (uzbl.state.keycmd->str);
    GString *actionname = g_string_new ("");
    GString *actionparam = g_string_new ("");
    g_string_erase (parampart, 0, i+1);
    if (act->name)
        g_string_printf (actionname, act->name, parampart->str);
    if (act->param)
        g_string_printf (actionparam, act->param, parampart->str);
    parse_command(actionname->str, actionparam->str, NULL);
    g_string_free(actionname, TRUE);
    g_string_free(actionparam, TRUE);
    g_string_free(parampart, TRUE);
}


static GtkWidget*
create_browser () {
    GUI *g = &uzbl.gui;

    GtkWidget* scrolled_window = gtk_scrolled_window_new (NULL, NULL);
    //main_window_ref = g_object_ref(scrolled_window);
    gtk_scrolled_window_set_policy (GTK_SCROLLED_WINDOW (scrolled_window), GTK_POLICY_NEVER, GTK_POLICY_NEVER); //todo: some sort of display of position/total length. like what emacs does

    g->web_view = WEBKIT_WEB_VIEW (webkit_web_view_new ());
    gtk_container_add (GTK_CONTAINER (scrolled_window), GTK_WIDGET (g->web_view));

    g_signal_connect (G_OBJECT (g->web_view), "title-changed", G_CALLBACK (title_change_cb), g->web_view);
    g_signal_connect (G_OBJECT (g->web_view), "load-progress-changed", G_CALLBACK (progress_change_cb), g->web_view);
    g_signal_connect (G_OBJECT (g->web_view), "load-committed", G_CALLBACK (load_commit_cb), g->web_view);
    g_signal_connect (G_OBJECT (g->web_view), "load-started", G_CALLBACK (load_start_cb), g->web_view);
    g_signal_connect (G_OBJECT (g->web_view), "load-finished", G_CALLBACK (log_history_cb), g->web_view);
    g_signal_connect (G_OBJECT (g->web_view), "load-finished", G_CALLBACK (load_finish_cb), g->web_view);
    g_signal_connect (G_OBJECT (g->web_view), "hovering-over-link", G_CALLBACK (link_hover_cb), g->web_view);
    g_signal_connect (G_OBJECT (g->web_view), "new-window-policy-decision-requested", G_CALLBACK (new_window_cb), g->web_view);
    g_signal_connect (G_OBJECT (g->web_view), "download-requested", G_CALLBACK (download_cb), g->web_view);
    g_signal_connect (G_OBJECT (g->web_view), "create-web-view", G_CALLBACK (create_web_view_cb), g->web_view);
    g_signal_connect (G_OBJECT (g->web_view), "mime-type-policy-decision-requested", G_CALLBACK (mime_policy_cb), g->web_view);

    return scrolled_window;
}

static GtkWidget*
create_mainbar () {
    GUI *g = &uzbl.gui;

    g->mainbar = gtk_hbox_new (FALSE, 0);

    /* keep a reference to the bar so we can re-pack it at runtime*/
    //sbar_ref = g_object_ref(g->mainbar);

    g->mainbar_label = gtk_label_new ("");
    gtk_label_set_selectable((GtkLabel *)g->mainbar_label, TRUE);
    gtk_label_set_ellipsize(GTK_LABEL(g->mainbar_label), PANGO_ELLIPSIZE_END);
    gtk_misc_set_alignment (GTK_MISC(g->mainbar_label), 0, 0);
    gtk_misc_set_padding (GTK_MISC(g->mainbar_label), 2, 2);
    gtk_box_pack_start (GTK_BOX (g->mainbar), g->mainbar_label, TRUE, TRUE, 0);
    g_signal_connect (G_OBJECT (g->mainbar), "key-press-event", G_CALLBACK (key_press_cb), NULL);
    return g->mainbar;
}

static
GtkWidget* create_window () {
    GtkWidget* window = gtk_window_new (GTK_WINDOW_TOPLEVEL);
    gtk_window_set_default_size (GTK_WINDOW (window), 800, 600);
    gtk_widget_set_name (window, "Uzbl browser");
    g_signal_connect (G_OBJECT (window), "destroy", G_CALLBACK (destroy_cb), NULL);
    g_signal_connect (G_OBJECT (window), "key-press-event", G_CALLBACK (key_press_cb), NULL);

    return window;
}

static
GtkPlug* create_plug () {
    GtkPlug* plug = GTK_PLUG (gtk_plug_new (uzbl.state.socket_id));
    g_signal_connect (G_OBJECT (plug), "destroy", G_CALLBACK (destroy_cb), NULL);
    g_signal_connect (G_OBJECT (plug), "key-press-event", G_CALLBACK (key_press_cb), NULL);

    return plug;
}


static gchar**
inject_handler_args(const gchar *actname, const gchar *origargs, const gchar *newargs) {
    /*
      If actname is one that calls an external command, this function will inject
      newargs in front of the user-provided args in that command line.  They will
      come become after the body of the script (in sh) or after the name of
      the command to execute (in spawn).
      i.e. sh <body> <userargs> becomes sh <body> <ARGS> <userargs> and
      span <command> <userargs> becomes spawn <command> <ARGS> <userargs>.

      The return value consist of two strings: the action (sh, ...) and its args.

      If act is not one that calls an external command, then the given action merely
      gets duplicated.
    */
    GArray *rets = g_array_new(TRUE, FALSE, sizeof(gchar*));
    gchar *actdup = g_strdup(actname);
    g_array_append_val(rets, actdup);

    if ((g_strcmp0(actname, "spawn") == 0) ||
        (g_strcmp0(actname, "sh") == 0) ||
        (g_strcmp0(actname, "sync_spawn") == 0) ||
        (g_strcmp0(actname, "sync_sh") == 0)) {
        guint i;
        GString *a = g_string_new("");
        gchar **spawnparts = split_quoted(origargs, FALSE);
        g_string_append_printf(a, "%s", spawnparts[0]); /* sh body or script name */
        if (newargs) g_string_append_printf(a, " %s", newargs); /* handler args */

        for (i = 1; i < g_strv_length(spawnparts); i++) /* user args */
            if (spawnparts[i]) g_string_append_printf(a, " %s", spawnparts[i]);

        g_array_append_val(rets, a->str);
        g_string_free(a, FALSE);
        g_strfreev(spawnparts);
    } else {
        gchar *origdup = g_strdup(origargs);
        g_array_append_val(rets, origdup);
    }
    return (gchar**)g_array_free(rets, FALSE);
}

static void
run_handler (const gchar *act, const gchar *args) {
    /* Consider this code a temporary hack to make the handlers usable.
       In practice, all this splicing, injection, and reconstruction is
       inefficient, annoying and hard to manage.  Potential pitfalls arise
       when the handler specific args 1) are not quoted  (the handler
       callbacks should take care of this)  2) are quoted but interfere
       with the users' own quotation.  A more ideal solution is
       to refactor parse_command so that it doesn't just take a string
       and execute it; rather than that, we should have a function which
       returns the argument vector parsed from the string.  This vector
       could be modified (e.g. insert additional args into it) before
       passing it to the next function that actually executes it.  Though
       it still isn't perfect for chain actions..  will reconsider & re-
       factor when I have the time. -duc */

    char **parts = g_strsplit(act, " ", 2);
    if (!parts) return;
    if (g_strcmp0(parts[0], "chain") == 0) {
        GString *newargs = g_string_new("");
        gchar **chainparts = split_quoted(parts[1], FALSE);
        
        /* for every argument in the chain, inject the handler args
           and make sure the new parts are wrapped in quotes */
        gchar **cp = chainparts;
        gchar quot = '\'';
        gchar *quotless = NULL;
        gchar **spliced_quotless = NULL; // sigh -_-;
        gchar **inpart = NULL;
        
        while (*cp) {
            if ((**cp == '\'') || (**cp == '\"')) { /* strip old quotes */
                quot = **cp;
                quotless = g_strndup(&(*cp)[1], strlen(*cp) - 2);
            } else quotless = g_strdup(*cp);

            spliced_quotless = g_strsplit(quotless, " ", 2);
            inpart = inject_handler_args(spliced_quotless[0], spliced_quotless[1], args);
            g_strfreev(spliced_quotless);
            
            g_string_append_printf(newargs, " %c%s %s%c", quot, inpart[0], inpart[1], quot);
            g_free(quotless);
            g_strfreev(inpart);
            cp++;
        }

        parse_command(parts[0], &(newargs->str[1]), NULL);
        g_string_free(newargs, TRUE);
        g_strfreev(chainparts);
        
    } else {
        gchar **inparts = inject_handler_args(parts[0], parts[1], args);
        parse_command(inparts[0], inparts[1], NULL);
        g_free(inparts[0]);
        g_free(inparts[1]);
    }
    g_strfreev(parts);
}

static void
add_binding (const gchar *key, const gchar *act) {
    char **parts = g_strsplit(act, " ", 2);
    Action *action;

    if (!parts)
        return;

    //Debug:
    if (uzbl.state.verbose)
        printf ("Binding %-10s : %s\n", key, act);
    action = new_action(parts[0], parts[1]);

    if (g_hash_table_remove (uzbl.bindings, key))
        g_warning ("Overwriting existing binding for \"%s\"", key);
    g_hash_table_replace(uzbl.bindings, g_strdup(key), action);
    g_strfreev(parts);
}

static gchar*
get_xdg_var (XDG_Var xdg) {
    const gchar* actual_value = getenv (xdg.environmental);
    const gchar* home         = getenv ("HOME");
    gchar* return_value;

    if (! actual_value || strcmp (actual_value, "") == 0) {
        if (xdg.default_value) {
            return_value = str_replace ("~", home, xdg.default_value);
        } else {
            return_value = NULL;
        }
    } else {
        return_value = str_replace("~", home, actual_value);
    }

    return return_value;
}

static gchar*
find_xdg_file (int xdg_type, char* filename) {
    /* xdg_type = 0 => config
       xdg_type = 1 => data
       xdg_type = 2 => cache*/

    gchar* xdgv = get_xdg_var (XDG[xdg_type]);
    gchar* temporary_file = g_strconcat (xdgv, filename, NULL);
    g_free (xdgv);

    gchar* temporary_string;
    char*  saveptr;
    char*  buf;

    if (! file_exists (temporary_file) && xdg_type != 2) {
        buf = get_xdg_var (XDG[3 + xdg_type]);
        temporary_string = (char *) strtok_r (buf, ":", &saveptr);
        g_free(buf);

        while ((temporary_string = (char * ) strtok_r (NULL, ":", &saveptr)) && ! file_exists (temporary_file)) {
            g_free (temporary_file);
            temporary_file = g_strconcat (temporary_string, filename, NULL);
        }
    }
    
    //g_free (temporary_string); - segfaults.

    if (file_exists (temporary_file)) {
        return temporary_file;
    } else {
        return NULL;
    }
}
static void
settings_init () {
    State *s = &uzbl.state;
    Network *n = &uzbl.net;
    int i;
    for (i = 0; default_config[i].command != NULL; i++) {
        parse_cmd_line(default_config[i].command, NULL);
    }

    if (g_strcmp0(s->config_file, "-") == 0) {
        s->config_file = NULL;
        create_stdin();
    }

    if (!s->config_file) {
        s->config_file = find_xdg_file (0, "/uzbl/config");
    }

    if (s->config_file) {
        GArray* lines = read_file_by_line (s->config_file);
        int i = 0;
        gchar* line;

        while ((line = g_array_index(lines, gchar*, i))) {
            parse_cmd_line (line, NULL);
            i ++;
            g_free (line);
        }
        g_array_free (lines, TRUE);
    } else {
        if (uzbl.state.verbose)
            printf ("No configuration file loaded.\n");
    }

    g_signal_connect_after(n->soup_session, "request-started", G_CALLBACK(handle_cookies), NULL);
}

static void handle_cookies (SoupSession *session, SoupMessage *msg, gpointer user_data){
    (void) session;
    (void) user_data;
    if (!uzbl.behave.cookie_handler)
         return;

    soup_message_add_header_handler(msg, "got-headers", "Set-Cookie", G_CALLBACK(save_cookies), NULL);
    GString *s = g_string_new ("");
    SoupURI * soup_uri = soup_message_get_uri(msg);
    g_string_printf(s, "GET '%s' '%s'", soup_uri->host, soup_uri->path);
    run_handler(uzbl.behave.cookie_handler, s->str);

    if(uzbl.comm.sync_stdout && strcmp (uzbl.comm.sync_stdout, "") != 0) {
        char *p = strchr(uzbl.comm.sync_stdout, '\n' );
        if ( p != NULL ) *p = '\0';
        soup_message_headers_replace (msg->request_headers, "Cookie", (const char *) uzbl.comm.sync_stdout);
    }
    if (uzbl.comm.sync_stdout)
        uzbl.comm.sync_stdout = strfree(uzbl.comm.sync_stdout);
        
    g_string_free(s, TRUE);
}

static void
save_cookies (SoupMessage *msg, gpointer user_data){
    (void) user_data;
    GSList *ck;
    char *cookie;
    for (ck = soup_cookies_from_response(msg); ck; ck = ck->next){
        cookie = soup_cookie_to_set_cookie_header(ck->data);
        SoupURI * soup_uri = soup_message_get_uri(msg);
        GString *s = g_string_new ("");
        g_string_printf(s, "PUT '%s' '%s' '%s'", soup_uri->host, soup_uri->path, cookie);
        run_handler(uzbl.behave.cookie_handler, s->str);
        g_free (cookie);
        g_string_free(s, TRUE);
    }
    g_slist_free(ck);
}

/* --- WEBINSPECTOR --- */
static void
hide_window_cb(GtkWidget *widget, gpointer data) {
    (void) data;

    gtk_widget_hide(widget);
}

static WebKitWebView*
create_inspector_cb (WebKitWebInspector* web_inspector, WebKitWebView* page, gpointer data){
    (void) data;
    (void) page;
    (void) web_inspector;
    GtkWidget* scrolled_window;
    GtkWidget* new_web_view;
    GUI *g = &uzbl.gui;

    g->inspector_window = gtk_window_new(GTK_WINDOW_TOPLEVEL);
    g_signal_connect(G_OBJECT(g->inspector_window), "delete-event",
            G_CALLBACK(hide_window_cb), NULL);

    gtk_window_set_title(GTK_WINDOW(g->inspector_window), "Uzbl WebInspector");
    gtk_window_set_default_size(GTK_WINDOW(g->inspector_window), 400, 300);
    gtk_widget_show(g->inspector_window);

    scrolled_window = gtk_scrolled_window_new(NULL, NULL);
    gtk_scrolled_window_set_policy(GTK_SCROLLED_WINDOW(scrolled_window),
            GTK_POLICY_AUTOMATIC, GTK_POLICY_AUTOMATIC);
    gtk_container_add(GTK_CONTAINER(g->inspector_window), scrolled_window);
    gtk_widget_show(scrolled_window);

    new_web_view = webkit_web_view_new();
    gtk_container_add(GTK_CONTAINER(scrolled_window), new_web_view);

    return WEBKIT_WEB_VIEW(new_web_view);
}

static gboolean
inspector_show_window_cb (WebKitWebInspector* inspector){
    (void) inspector;
    gtk_widget_show(uzbl.gui.inspector_window);
    return TRUE;
}

/* TODO: Add variables and code to make use of these functions */
static gboolean
inspector_close_window_cb (WebKitWebInspector* inspector){
    (void) inspector;
    return TRUE;
}

static gboolean
inspector_attach_window_cb (WebKitWebInspector* inspector){
    (void) inspector;
    return FALSE;
}

static gboolean
inspector_detach_window_cb (WebKitWebInspector* inspector){
    (void) inspector;
    return FALSE;
}

static gboolean
inspector_uri_changed_cb (WebKitWebInspector* inspector){
    (void) inspector;
    return FALSE;
}

static gboolean
inspector_inspector_destroyed_cb (WebKitWebInspector* inspector){
    (void) inspector;
    return FALSE;
}

static void
set_up_inspector() {
    GUI *g = &uzbl.gui;
    WebKitWebSettings *settings = view_settings();
    g_object_set(G_OBJECT(settings), "enable-developer-extras", TRUE, NULL);

    uzbl.gui.inspector = webkit_web_view_get_inspector(uzbl.gui.web_view);
    g_signal_connect (G_OBJECT (g->inspector), "inspect-web-view", G_CALLBACK (create_inspector_cb), NULL);
    g_signal_connect (G_OBJECT (g->inspector), "show-window", G_CALLBACK (inspector_show_window_cb), NULL);
    g_signal_connect (G_OBJECT (g->inspector), "close-window", G_CALLBACK (inspector_close_window_cb), NULL);
    g_signal_connect (G_OBJECT (g->inspector), "attach-window", G_CALLBACK (inspector_attach_window_cb), NULL);
    g_signal_connect (G_OBJECT (g->inspector), "detach-window", G_CALLBACK (inspector_detach_window_cb), NULL);
    g_signal_connect (G_OBJECT (g->inspector), "finished", G_CALLBACK (inspector_inspector_destroyed_cb), NULL);

    g_signal_connect (G_OBJECT (g->inspector), "notify::inspected-uri", G_CALLBACK (inspector_uri_changed_cb), NULL);
}

static void
dump_var_hash(gpointer k, gpointer v, gpointer ud) {
    (void) ud;
    uzbl_cmdprop *c = v;

    if(!c->dump)
        return;

    if(c->type == TYPE_STR)
        printf("set %s = %s\n", (char *)k, *c->ptr?(char *)*c->ptr:" ");
    else if(c->type == TYPE_INT)
        printf("set %s = %d\n", (char *)k, (int)*c->ptr);
}

static void
dump_key_hash(gpointer k, gpointer v, gpointer ud) {
    (void) ud;
    Action *a = v;

    printf("bind %s = %s %s\n", (char *)k ,
            (char *)a->name, a->param?(char *)a->param:"");
}

static void
dump_config() {
    g_hash_table_foreach(uzbl.comm.proto_var, dump_var_hash, NULL);
    g_hash_table_foreach(uzbl.bindings, dump_key_hash, NULL);
}

/** -- MAIN -- **/
int
main (int argc, char* argv[]) {
    gtk_init (&argc, &argv);
    if (!g_thread_supported ())
        g_thread_init (NULL);
    uzbl.state.executable_path = g_strdup(argv[0]);
    uzbl.state.selected_url = NULL;
    uzbl.state.searchtx = NULL;

    GOptionContext* context = g_option_context_new ("- some stuff here maybe someday");
    g_option_context_add_main_entries (context, entries, NULL);
    g_option_context_add_group (context, gtk_get_option_group (TRUE));
    g_option_context_parse (context, &argc, &argv, NULL);
    g_option_context_free(context);
    
    gchar *uri_override = (uzbl.state.uri ? g_strdup(uzbl.state.uri) : NULL);
    gboolean verbose_override = uzbl.state.verbose;

    /* initialize hash table */
    uzbl.bindings = g_hash_table_new_full(g_str_hash, g_str_equal, g_free, free_action);

    uzbl.net.soup_session = webkit_get_default_session();
    uzbl.state.keycmd = g_string_new("");

    if(setup_signal(SIGTERM, catch_sigterm) == SIG_ERR)
        fprintf(stderr, "uzbl: error hooking SIGTERM\n");
    if(setup_signal(SIGINT, catch_sigint) == SIG_ERR)
        fprintf(stderr, "uzbl: error hooking SIGINT\n");
    if(setup_signal(SIGALRM, catch_alrm) == SIG_ERR)
        fprintf(stderr, "uzbl: error hooking SIGALARM\n");


    if(uname(&uzbl.state.unameinfo) == -1)
        g_printerr("Can't retrieve unameinfo.  Your useragent might appear wrong.\n");

    uzbl.gui.sbar.progress_s = g_strdup("=");
    uzbl.gui.sbar.progress_u = g_strdup("·");
    uzbl.gui.sbar.progress_w = 10;

    /* HTML mode defaults*/
    uzbl.behave.html_buffer = g_string_new("");
    uzbl.behave.html_endmarker = g_strdup(".");
    uzbl.behave.html_timeout = 60;
    uzbl.behave.base_url = g_strdup("http://invalid");

    /* default mode indicators */
    uzbl.behave.insert_indicator = g_strdup("I");
    uzbl.behave.cmd_indicator    = g_strdup("C");

    setup_scanner();
    commands_hash ();
    make_var_to_name_hash();

    uzbl.gui.vbox = gtk_vbox_new (FALSE, 0);

    uzbl.gui.scrolled_win = create_browser();
    create_mainbar();

    /* initial packing */
    gtk_box_pack_start (GTK_BOX (uzbl.gui.vbox), uzbl.gui.scrolled_win, TRUE, TRUE, 0);
    gtk_box_pack_start (GTK_BOX (uzbl.gui.vbox), uzbl.gui.mainbar, FALSE, TRUE, 0);

    if (uzbl.state.socket_id) {
        uzbl.gui.plug = create_plug ();
        gtk_container_add (GTK_CONTAINER (uzbl.gui.plug), uzbl.gui.vbox);
        gtk_widget_show_all (GTK_WIDGET (uzbl.gui.plug));
    } else {
        uzbl.gui.main_window = create_window ();
        gtk_container_add (GTK_CONTAINER (uzbl.gui.main_window), uzbl.gui.vbox);
        gtk_widget_show_all (uzbl.gui.main_window);
        uzbl.xwin = GDK_WINDOW_XID (GTK_WIDGET (uzbl.gui.main_window)->window);
    }

    gtk_widget_grab_focus (GTK_WIDGET (uzbl.gui.web_view));

    if (uzbl.state.verbose) {
        printf("Uzbl start location: %s\n", argv[0]);
        if (uzbl.state.socket_id)
            printf("plug_id %i\n", gtk_plug_get_id(uzbl.gui.plug));
        else
            printf("window_id %i\n",(int) uzbl.xwin);
        printf("pid %i\n", getpid ());
        printf("name: %s\n", uzbl.state.instance_name);
    }

    uzbl.gui.scbar_v = (GtkScrollbar*) gtk_vscrollbar_new (NULL);
    uzbl.gui.bar_v = gtk_range_get_adjustment((GtkRange*) uzbl.gui.scbar_v);
    uzbl.gui.scbar_h = (GtkScrollbar*) gtk_hscrollbar_new (NULL);
    uzbl.gui.bar_h = gtk_range_get_adjustment((GtkRange*) uzbl.gui.scbar_h);
    gtk_widget_set_scroll_adjustments ((GtkWidget*) uzbl.gui.web_view, uzbl.gui.bar_h, uzbl.gui.bar_v);

    settings_init ();

    if (!uzbl.behave.show_status)
        gtk_widget_hide(uzbl.gui.mainbar);
    else
        update_title();

    /* WebInspector */
    set_up_inspector();
    
    if (verbose_override > uzbl.state.verbose)
        uzbl.state.verbose = verbose_override;
    
    if (uri_override) {
        set_var_value("uri", uri_override);
        g_free(uri_override);
    } else if (uzbl.state.uri)
        cmd_load_uri(uzbl.gui.web_view, NULL);

    gtk_main ();
    clean_up();

    return EXIT_SUCCESS;
}

/* vi: set et ts=4: */<|MERGE_RESOLUTION|>--- conflicted
+++ resolved
@@ -987,21 +987,14 @@
 }
 
 static void
-<<<<<<< HEAD
 keycmd_bs (WebKitWebView *page, GArray *argv, GString *result) {
+    gchar *prev;
     (void)page;
     (void)argv;
     (void)result;
-    g_string_truncate(uzbl.state.keycmd, uzbl.state.keycmd->len - 1);
-=======
-keycmd_bs (WebKitWebView *page, GArray *argv) {
-    gchar *prev;
-    (void)page;
-    (void)argv;
     prev = g_utf8_find_prev_char(uzbl.state.keycmd->str, uzbl.state.keycmd->str + uzbl.state.keycmd->len);
     if (prev)
       g_string_truncate(uzbl.state.keycmd, prev - uzbl.state.keycmd->str);
->>>>>>> 8f7064b6
     update_title();
 }
 
