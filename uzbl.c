--- conflicted
+++ resolved
@@ -44,20 +44,12 @@
 #include <stdlib.h>
 
 static GtkWidget* main_window;
-<<<<<<< HEAD
-static GtkWidget* uri_entry;
-static GtkWidget* mainbar;
-=======
 static GtkWidget* mainbar;
 static GtkWidget* mainbar_label;
->>>>>>> d2f6c625
 static WebKitWebView* web_view;
 static gchar* main_title;
 static gchar selected_url[500];
 
-<<<<<<< HEAD
-
-=======
 /* Behaviour variables */
 static gchar*   history_file       = NULL;
 static gchar*   fifodir            = NULL;
@@ -72,7 +64,6 @@
 static gint load_progress;
 static guint status_context_id;
 static Window xwin = 0;
->>>>>>> d2f6c625
 static gchar* uri = NULL;
 
 static gboolean verbose = FALSE;
@@ -113,18 +104,9 @@
 }
 
 static void
-<<<<<<< HEAD
-update_title (GtkWindow* window)
-{
-    GString* string = g_string_new (main_title);
-    g_string_append (string, " - Uzbl browser");
-    if (load_progress < 100)
-        g_string_append_printf (string, " (%d%%)", load_progress);
-=======
 go_forward_cb (GtkWidget* widget, gpointer data) {
     webkit_web_view_go_forward (web_view);
 }
->>>>>>> d2f6c625
 
 static void
 cb_toggle_status() {
@@ -144,17 +126,14 @@
     //if (link)
     //    gtk_statusbar_push (main_statusbar, status_context_id, link);
     //TODO implementation roadmap pending..
-<<<<<<< HEAD
-
-=======
     
->>>>>>> d2f6c625
     //ADD HOVER URL TO WINDOW TITLE
     selected_url[0] = '\0';
     if (link) {
     	strcpy (selected_url, link);
     }
     update_title (GTK_WINDOW (main_window));
+
 }
 
 static void
@@ -380,36 +359,17 @@
 }
 
 static GtkWidget*
-<<<<<<< HEAD
-create_mainbar ()
-{
-    mainbar = gtk_hbox_new(FALSE, 0);
-    uri_entry = gtk_entry_new();
-    gtk_entry_set_width_chars(GTK_ENTRY(uri_entry), 40);
-    gtk_entry_set_text(GTK_ENTRY(uri_entry), "http://");
-    gtk_box_pack_start (GTK_BOX (mainbar), uri_entry, FALSE,TRUE , 0);
-    gtk_signal_connect_object (GTK_OBJECT (uri_entry), "activate", GTK_SIGNAL_FUNC (activate_uri_entry_cb), GTK_OBJECT (uri_entry));
-
-    //status_context_id = gtk_statusbar_get_context_id (main_statusbar, "Link Hover");
-
-=======
 create_mainbar () {
     mainbar = gtk_hbox_new (FALSE, 0);
     mainbar_label = gtk_label_new ("");  
     gtk_misc_set_alignment (mainbar_label, 0, 0);
     gtk_misc_set_padding (mainbar_label, 2, 2);
     gtk_box_pack_start (GTK_BOX (mainbar), mainbar_label, TRUE, TRUE, 0);
->>>>>>> d2f6c625
     return mainbar;
 }
 
 static
-<<<<<<< HEAD
-GtkWidget* create_window ()
-{
-=======
 GtkWidget* create_window () {
->>>>>>> d2f6c625
     GtkWidget* window = gtk_window_new (GTK_WINDOW_TOPLEVEL);
     gtk_window_set_default_size (GTK_WINDOW (window), 800, 600);
     gtk_widget_set_name (window, "Uzbl browser");
@@ -507,18 +467,11 @@
         insert_mode = TRUE;
 
     GtkWidget* vbox = gtk_vbox_new (FALSE, 0);
-<<<<<<< HEAD
-    gtk_box_pack_start (GTK_BOX (vbox), create_mainbar (), FALSE, TRUE, 0);
-    gtk_box_pack_start (GTK_BOX (vbox), create_browser (), TRUE, TRUE, 0);
-
-
-=======
     if (status_top)
         gtk_box_pack_start (GTK_BOX (vbox), create_mainbar (), FALSE, TRUE, 0);
     gtk_box_pack_start (GTK_BOX (vbox), create_browser (), TRUE, TRUE, 0);
     if (!status_top)
         gtk_box_pack_start (GTK_BOX (vbox), create_mainbar (), FALSE, TRUE, 0);
->>>>>>> d2f6c625
 
     main_window = create_window ();
     gtk_container_add (GTK_CONTAINER (main_window), vbox);
