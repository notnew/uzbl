--- conflicted
+++ resolved
@@ -726,9 +726,11 @@
         run_handler(uzbl.behave.load_finish_handler, "");
 }
 
-void clear_keycmd() {
-  g_free(uzbl.state.keycmd);
-  uzbl.state.keycmd = g_strdup("");
+void clear_keycmd(gchar** keycmd) {
+  if (keycmd && *keycmd) {
+    g_free(*keycmd);
+    *keycmd = g_strdup("");
+  }
 }
 
 void
@@ -737,7 +739,7 @@
     (void) frame;
     (void) data;
     uzbl.gui.sbar.load_progress = 0;
-    clear_keycmd(); // don't need old commands to remain on new page?
+    clear_keycmd(&uzbl.state.keycmd); // don't need old commands to remain on new page?
     if (uzbl.behave.load_start_handler)
         run_handler(uzbl.behave.load_start_handler, "");
 }
@@ -907,7 +909,7 @@
 
 void
 set_keycmd() {
-    run_keycmd(FALSE);
+    run_keycmd(FALSE, uzbl.state.keycmd);
     update_title();
 }
 
@@ -1173,13 +1175,8 @@
     (void)page;
     (void)argv;
     (void)result;
-<<<<<<< HEAD
-    g_string_assign(uzbl.state.keycmd, argv_idx(argv, 0));
+    uzbl.state.keycmd = g_strdup(argv_idx(argv, 0));
     run_keycmd(FALSE, uzbl.state.keycmd);
-=======
-    uzbl.state.keycmd = g_strdup(argv_idx(argv, 0));
-    run_keycmd(FALSE);
->>>>>>> f56fba67
     update_title();
 }
 
@@ -1188,13 +1185,8 @@
     (void)page;
     (void)argv;
     (void)result;
-<<<<<<< HEAD
-    g_string_assign(uzbl.state.keycmd, argv_idx(argv, 0));
+    uzbl.state.keycmd = g_strdup(argv_idx(argv, 0));
     run_keycmd(TRUE, uzbl.state.keycmd);
-=======
-    uzbl.state.keycmd = g_strdup(argv_idx(argv, 0));
-    run_keycmd(TRUE);
->>>>>>> f56fba67
     update_title();
 }
 
@@ -2078,7 +2070,7 @@
         return FALSE;
 
     if (event->keyval == GDK_Escape) {
-        clear_keycmd();
+        clear_keycmd(&uzbl.state.keycmd);
         update_title();
         dehilight(uzbl.gui.web_view, NULL, NULL);
         return TRUE;
@@ -2120,34 +2112,32 @@
     return TRUE;
 }
 
-<<<<<<< HEAD
-static gboolean
+gboolean
 mouse_button_cb (GtkWidget* window, GdkEventButton* event)
 {
-    GString* mousecmd = g_string_new("");
+    gchar* mousecmd = g_strdup("<mouseX>");
 
     (void) window;
 
     if (event->type != GDK_BUTTON_PRESS || event->button >= 10)
         return FALSE;
 
-    g_string_assign(mousecmd, "<mouse");
-    g_string_append_c(mousecmd, event->button + '0');
-    g_string_append_c(mousecmd, '>');
+    /* mousecmd = "<mouseX>" */
+    *(mousecmd+6) = '0' + event->button;
 
     if (uzbl.state.verbose)
-        printf("Mouse Button: %s\n", mousecmd->str);
-
-    if (g_hash_table_lookup(uzbl.bindings, mousecmd->str)) {
+        printf("Mouse Button: %s\n", mousecmd);
+
+    if (g_hash_table_lookup(uzbl.bindings, mousecmd)) {
         run_keycmd(FALSE, mousecmd);
-        g_string_free(mousecmd, TRUE);
         return TRUE;
     }
 
+    g_free(mousecmd);
     return FALSE;
 }
 
-static gboolean
+gboolean
 wk_mouse_button_cb (WebKitWebView *web_view, GdkEventButton* event)
 {
     (void) web_view;
@@ -2155,48 +2145,47 @@
     return mouse_button_cb(NULL, event);
 }
 
-static gboolean
+gboolean
 mouse_scroll_cb (GtkWidget* window, GdkEventScroll* event)
 {
-    GString* mousecmd = g_string_new("");
-    g_string_assign(mousecmd, "<wheel");
+    gchar* mousecmd = g_strdup("<wheel");
 
     (void) window;
 
     switch (event->direction) {
         case GDK_SCROLL_UP:
-            g_string_append(mousecmd, "up>");
+            mousecmd = g_strconcat(mousecmd, "up>", NULL);
             break;
         case GDK_SCROLL_DOWN:
-            g_string_append(mousecmd, "down>");
+            mousecmd = g_strconcat(mousecmd, "down>", NULL);
             break;
 
         case GDK_SCROLL_LEFT:
-            g_string_append(mousecmd, "left>");
+            mousecmd = g_strconcat(mousecmd, "left>", NULL);
             break;
 
         case GDK_SCROLL_RIGHT:
-            g_string_append(mousecmd, "right>");
+            mousecmd = g_strconcat(mousecmd, "right>", NULL);
             break;
 
         default:
-            g_string_free(mousecmd, TRUE);
+            g_free(mousecmd);
             return FALSE;
     }
 
     if (uzbl.state.verbose)
-        printf("Mouse Scroll: %s\n", mousecmd->str);
-
-    if (g_hash_table_lookup(uzbl.bindings, mousecmd->str)) {
+        printf("Mouse Scroll: %s\n", mousecmd);
+
+    if (g_hash_table_lookup(uzbl.bindings, mousecmd)) {
         run_keycmd(FALSE, mousecmd);
-        g_string_free(mousecmd, TRUE);
         return TRUE;
     }
 
+    g_free(mousecmd);
     return FALSE;
 }
 
-static gboolean
+gboolean
 wk_mouse_scroll_cb (WebKitWebView *web_view, GdkEventScroll* event)
 {
     (void) web_view;
@@ -2204,20 +2193,12 @@
     return mouse_scroll_cb(NULL, event);
 }
 
-static void
-run_keycmd(const gboolean key_ret, GString* keycmd) {
+void
+run_keycmd(const gboolean key_ret, gchar* keycmd) {
     /* run the keycmd immediately if it isn't incremental and doesn't take args */
     Action *act;
-    if ((act = g_hash_table_lookup(uzbl.bindings, keycmd->str))) {
-        g_string_truncate(keycmd, 0);
-=======
-void
-run_keycmd(const gboolean key_ret) {
-    /* run the keycmd immediately if it isn't incremental and doesn't take args */
-    Action *act;
-    if ((act = g_hash_table_lookup(uzbl.bindings, uzbl.state.keycmd))) {
-        clear_keycmd();
->>>>>>> f56fba67
+    if ((act = g_hash_table_lookup(uzbl.bindings, keycmd))) {
+        clear_keycmd(&keycmd);
         parse_command(act->name, act->param, NULL);
         return;
     }
@@ -2226,14 +2207,9 @@
     GString* short_keys = g_string_new ("");
     GString* short_keys_inc = g_string_new ("");
     guint i;
-<<<<<<< HEAD
-    for (i=0; i<(keycmd->len); i++) {
-        g_string_append_c(short_keys, keycmd->str[i]);
-=======
-    guint len = strlen(uzbl.state.keycmd);
+    guint len = strlen(keycmd);
     for (i=0; i<len; i++) {
-        g_string_append_c(short_keys, uzbl.state.keycmd[i]);
->>>>>>> f56fba67
+        g_string_append_c(short_keys, keycmd[i]);
         g_string_assign(short_keys_inc, short_keys->str);
         g_string_append_c(short_keys, '_');
         g_string_append_c(short_keys_inc, '*');
@@ -2241,19 +2217,11 @@
         if (key_ret && (act = g_hash_table_lookup(uzbl.bindings, short_keys->str))) {
             /* run normal cmds only if return was pressed */
             exec_paramcmd(act, i);
-<<<<<<< HEAD
-            g_string_truncate(keycmd, 0);
+            clear_keycmd(&keycmd);
             break;
         } else if ((act = g_hash_table_lookup(uzbl.bindings, short_keys_inc->str))) {
             if (key_ret)  /* just quit the incremental command on return */
-                g_string_truncate(keycmd, 0);
-=======
-            clear_keycmd();
-            break;
-        } else if ((act = g_hash_table_lookup(uzbl.bindings, short_keys_inc->str))) {
-            if (key_ret)  /* just quit the incremental command on return */
-                clear_keycmd();
->>>>>>> f56fba67
+                clear_keycmd(&keycmd);
             else exec_paramcmd(act, i); /* otherwise execute the incremental */
             break;
         }
@@ -2337,12 +2305,9 @@
     gtk_widget_set_name (window, "Uzbl browser");
     g_signal_connect (G_OBJECT (window), "destroy", G_CALLBACK (destroy_cb), NULL);
     g_signal_connect (G_OBJECT (window), "key-press-event", G_CALLBACK (key_press_cb), NULL);
-<<<<<<< HEAD
+    g_signal_connect (G_OBJECT (window), "configure-event", G_CALLBACK (configure_event_cb), NULL);
     g_signal_connect (G_OBJECT (window), "button-press-event", G_CALLBACK (mouse_button_cb), NULL);
     g_signal_connect (G_OBJECT (window), "scroll-event", G_CALLBACK (mouse_scroll_cb), NULL);
-=======
-    g_signal_connect (G_OBJECT (window), "configure-event", G_CALLBACK (configure_event_cb), NULL);
->>>>>>> f56fba67
 
     return window;
 }
