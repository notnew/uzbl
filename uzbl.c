/* -*- c-basic-offset: 4; -*- */
// Original code taken from the example webkit-gtk+ application. see notice below.
// Modified code is licensed under the GPL 3.  See LICENSE file.


/*
 * Copyright (C) 2006, 2007 Apple Inc.
 * Copyright (C) 2007 Alp Toker <alp@atoker.com>
 *
 * Redistribution and use in source and binary forms, with or without
 * modification, are permitted provided that the following conditions
 * are met:
 * 1. Redistributions of source code must retain the above copyright
 *    notice, this list of conditions and the following disclaimer.
 * 2. Redistributions in binary form must reproduce the above copyright
 *    notice, this list of conditions and the following disclaimer in the
 *    documentation and/or other materials provided with the distribution.
 *
 * THIS SOFTWARE IS PROVIDED BY APPLE COMPUTER, INC. ``AS IS'' AND ANY
 * EXPRESS OR IMPLIED WARRANTIES, INCLUDING, BUT NOT LIMITED TO, THE
 * IMPLIED WARRANTIES OF MERCHANTABILITY AND FITNESS FOR A PARTICULAR
 * PURPOSE ARE DISCLAIMED.  IN NO EVENT SHALL APPLE COMPUTER, INC. OR
 * CONTRIBUTORS BE LIABLE FOR ANY DIRECT, INDIRECT, INCIDENTAL, SPECIAL,
 * EXEMPLARY, OR CONSEQUENTIAL DAMAGES (INCLUDING, BUT NOT LIMITED TO,
 * PROCUREMENT OF SUBSTITUTE GOODS OR SERVICES; LOSS OF USE, DATA, OR
 * PROFITS; OR BUSINESS INTERRUPTION) HOWEVER CAUSED AND ON ANY THEORY
 * OF LIABILITY, WHETHER IN CONTRACT, STRICT LIABILITY, OR TORT
 * (INCLUDING NEGLIGENCE OR OTHERWISE) ARISING IN ANY WAY OUT OF THE USE
 * OF THIS SOFTWARE, EVEN IF ADVISED OF THE POSSIBILITY OF SUCH DAMAGE.
 */


#define LENGTH(x) (sizeof x / sizeof x[0])
#define _POSIX_SOURCE

#include <gtk/gtk.h>
#include <gdk/gdkx.h>
#include <gdk/gdkkeysyms.h>
#include <sys/socket.h>
#include <sys/stat.h>
#include <sys/types.h>
#include <sys/un.h>
#include <sys/utsname.h>
#include <sys/time.h>
#include <webkit/webkit.h>
#include <libsoup/soup.h>
#include <JavaScriptCore/JavaScript.h>

#include <stdio.h>
#include <string.h>
#include <unistd.h>
#include <stdlib.h>
#include <errno.h>
#include <fcntl.h>
#include <signal.h>
#include <assert.h>
#include <poll.h>
#include <sys/uio.h>
#include <sys/ioctl.h>
#include <assert.h>
#include "uzbl.h"
#include "config.h"

Uzbl uzbl;

/* commandline arguments (set initial values for the state variables) */
const
GOptionEntry entries[] =
{
    { "uri",      'u', 0, G_OPTION_ARG_STRING, &uzbl.state.uri,
        "Uri to load at startup (equivalent to 'uzbl <uri>' or 'set uri = URI' after uzbl has launched)", "URI" },
    { "verbose",  'v', 0, G_OPTION_ARG_NONE,   &uzbl.state.verbose,
        "Whether to print all messages or just errors.", NULL },
    { "name",     'n', 0, G_OPTION_ARG_STRING, &uzbl.state.instance_name,
        "Name of the current instance (defaults to Xorg window id)", "NAME" },
    { "config",   'c', 0, G_OPTION_ARG_STRING, &uzbl.state.config_file,
        "Path to config file or '-' for stdin", "FILE" },
    { "socket",   's', 0, G_OPTION_ARG_INT, &uzbl.state.socket_id,
        "Socket ID", "SOCKET" },
    { "geometry", 'g', 0, G_OPTION_ARG_STRING, &uzbl.gui.geometry,
        "Set window geometry (format: WIDTHxHEIGHT+-X+-Y)", "GEOMETRY" },
    { "version",  'V', 0, G_OPTION_ARG_NONE, &uzbl.behave.print_version,
        "Print the version and exit", NULL },
    { NULL,      0, 0, 0, NULL, NULL, NULL }
};

enum ptr_type {TYPE_INT, TYPE_STR, TYPE_FLOAT};

/* associate command names to their properties */
typedef struct {
    /* TODO: Make this ambiguous void **ptr into a union { char *char_p; int *int_p; float *float_p; } val;
             the PTR() macro is kind of preventing this change at the moment. */
    enum ptr_type type;
    union {
        int *i;
        float *f;
        gchar **s;
    } ptr;
    int dump;
    int writeable;
    /*@null@*/ void (*func)(void);
} uzbl_cmdprop;

/* abbreviations to help keep the table's width humane */
#define PTR_V_STR(var, d, fun) { .ptr.s = &(var), .type = TYPE_STR, .dump = d, .writeable = 1, .func = fun }
#define PTR_V_INT(var, d, fun) { .ptr.i = (int*)&(var), .type = TYPE_INT, .dump = d, .writeable = 1, .func = fun }
#define PTR_V_FLOAT(var, d, fun) { .ptr.f = &(var), .type = TYPE_FLOAT, .dump = d, .writeable = 1, .func = fun }
#define PTR_C_STR(var,    fun) { .ptr.s = &(var), .type = TYPE_STR, .dump = 0, .writeable = 0, .func = fun }
#define PTR_C_INT(var,    fun) { .ptr.i = (int*)&(var), .type = TYPE_INT, .dump = 0, .writeable = 0, .func = fun }
#define PTR_C_FLOAT(var,  fun) { .ptr.f = &(var), .type = TYPE_FLOAT, .dump = 0, .writeable = 0, .func = fun }

const struct var_name_to_ptr_t {
    const char *name;
    uzbl_cmdprop cp;
} var_name_to_ptr[] = {
/*    variable name            pointer to variable in code                     dump callback function    */
/*  ---------------------------------------------------------------------------------------------- */
    { "uri",                    PTR_V_STR(uzbl.state.uri,                       1,   cmd_load_uri)},
    { "verbose",                PTR_V_INT(uzbl.state.verbose,                   1,   NULL)},
    { "mode",                   PTR_V_INT(uzbl.behave.mode,                     0,   NULL)},
    { "inject_html",            PTR_V_STR(uzbl.behave.inject_html,              0,   cmd_inject_html)},
    { "base_url",               PTR_V_STR(uzbl.behave.base_url,                 1,   NULL)},
    { "html_endmarker",         PTR_V_STR(uzbl.behave.html_endmarker,           1,   NULL)},
    { "html_mode_timeout",      PTR_V_INT(uzbl.behave.html_timeout,             1,   NULL)},
    { "keycmd",                 PTR_V_STR(uzbl.state.keycmd,                    1,   set_keycmd)},
    { "status_message",         PTR_V_STR(uzbl.gui.sbar.msg,                    1,   update_title)},
    { "show_status",            PTR_V_INT(uzbl.behave.show_status,              1,   cmd_set_status)},
    { "status_top",             PTR_V_INT(uzbl.behave.status_top,               1,   move_statusbar)},
    { "status_format",          PTR_V_STR(uzbl.behave.status_format,            1,   update_title)},
    { "status_pbar_done",       PTR_V_STR(uzbl.gui.sbar.progress_s,             1,   update_title)},
    { "status_pbar_pending",    PTR_V_STR(uzbl.gui.sbar.progress_u,             1,   update_title)},
    { "status_pbar_width",      PTR_V_INT(uzbl.gui.sbar.progress_w,             1,   update_title)},
    { "status_background",      PTR_V_STR(uzbl.behave.status_background,        1,   update_title)},
    { "insert_indicator",       PTR_V_STR(uzbl.behave.insert_indicator,         1,   update_indicator)},
    { "command_indicator",      PTR_V_STR(uzbl.behave.cmd_indicator,            1,   update_indicator)},
    { "title_format_long",      PTR_V_STR(uzbl.behave.title_format_long,        1,   update_title)},
    { "title_format_short",     PTR_V_STR(uzbl.behave.title_format_short,       1,   update_title)},
    { "icon",                   PTR_V_STR(uzbl.gui.icon,                        1,   set_icon)},
    { "insert_mode",            PTR_V_INT(uzbl.behave.insert_mode,              1,   set_mode_indicator)},
    { "always_insert_mode",     PTR_V_INT(uzbl.behave.always_insert_mode,       1,   cmd_always_insert_mode)},
    { "reset_command_mode",     PTR_V_INT(uzbl.behave.reset_command_mode,       1,   NULL)},
    { "modkey",                 PTR_V_STR(uzbl.behave.modkey,                   1,   cmd_modkey)},
    { "load_finish_handler",    PTR_V_STR(uzbl.behave.load_finish_handler,      1,   NULL)},
    { "load_start_handler",     PTR_V_STR(uzbl.behave.load_start_handler,       1,   NULL)},
    { "load_commit_handler",    PTR_V_STR(uzbl.behave.load_commit_handler,      1,   NULL)},
    { "history_handler",        PTR_V_STR(uzbl.behave.history_handler,          1,   NULL)},
    { "download_handler",       PTR_V_STR(uzbl.behave.download_handler,         1,   NULL)},
    { "cookie_handler",         PTR_V_STR(uzbl.behave.cookie_handler,           1,   cmd_cookie_handler)},
    { "new_window",             PTR_V_STR(uzbl.behave.new_window,               1,   cmd_new_window)},
    { "fifo_dir",               PTR_V_STR(uzbl.behave.fifo_dir,                 1,   cmd_fifo_dir)},
    { "socket_dir",             PTR_V_STR(uzbl.behave.socket_dir,               1,   cmd_socket_dir)},
    { "http_debug",             PTR_V_INT(uzbl.behave.http_debug,               1,   cmd_http_debug)},
    { "shell_cmd",              PTR_V_STR(uzbl.behave.shell_cmd,                1,   NULL)},
    { "proxy_url",              PTR_V_STR(uzbl.net.proxy_url,                   1,   set_proxy_url)},
    { "max_conns",              PTR_V_INT(uzbl.net.max_conns,                   1,   cmd_max_conns)},
    { "max_conns_host",         PTR_V_INT(uzbl.net.max_conns_host,              1,   cmd_max_conns_host)},
    { "useragent",              PTR_V_STR(uzbl.net.useragent,                   1,   cmd_useragent)},

    /* exported WebKitWebSettings properties */
    { "zoom_level",             PTR_V_FLOAT(uzbl.behave.zoom_level,             1,   cmd_zoom_level)},
    { "font_size",              PTR_V_INT(uzbl.behave.font_size,                1,   cmd_font_size)},
    { "default_font_family",    PTR_V_STR(uzbl.behave.default_font_family,      1,   cmd_default_font_family)},
    { "monospace_font_family",  PTR_V_STR(uzbl.behave.monospace_font_family,    1,   cmd_monospace_font_family)},
    { "cursive_font_family",    PTR_V_STR(uzbl.behave.cursive_font_family,      1,   cmd_cursive_font_family)},
    { "sans_serif_font_family", PTR_V_STR(uzbl.behave.sans_serif_font_family,   1,   cmd_sans_serif_font_family)},
    { "serif_font_family",      PTR_V_STR(uzbl.behave.serif_font_family,        1,   cmd_serif_font_family)},
    { "fantasy_font_family",    PTR_V_STR(uzbl.behave.fantasy_font_family,      1,   cmd_fantasy_font_family)},
    { "monospace_size",         PTR_V_INT(uzbl.behave.monospace_size,           1,   cmd_font_size)},
    { "minimum_font_size",      PTR_V_INT(uzbl.behave.minimum_font_size,        1,   cmd_minimum_font_size)},
    { "disable_plugins",        PTR_V_INT(uzbl.behave.disable_plugins,          1,   cmd_disable_plugins)},
    { "disable_scripts",        PTR_V_INT(uzbl.behave.disable_scripts,          1,   cmd_disable_scripts)},
    { "autoload_images",        PTR_V_INT(uzbl.behave.autoload_img,             1,   cmd_autoload_img)},
    { "autoshrink_images",      PTR_V_INT(uzbl.behave.autoshrink_img,           1,   cmd_autoshrink_img)},
    { "enable_spellcheck",      PTR_V_INT(uzbl.behave.enable_spellcheck,        1,   cmd_enable_spellcheck)},
    { "enable_private",         PTR_V_INT(uzbl.behave.enable_private,           1,   cmd_enable_private)},
    { "print_backgrounds",      PTR_V_INT(uzbl.behave.print_bg,                 1,   cmd_print_bg)},
    { "stylesheet_uri",         PTR_V_STR(uzbl.behave.style_uri,                1,   cmd_style_uri)},
    { "resizable_text_areas",   PTR_V_INT(uzbl.behave.resizable_txt,            1,   cmd_resizable_txt)},
    { "default_encoding",       PTR_V_STR(uzbl.behave.default_encoding,         1,   cmd_default_encoding)},
    { "enforce_96_dpi",         PTR_V_INT(uzbl.behave.enforce_96dpi,            1,   cmd_enforce_96dpi)},
    { "caret_browsing",         PTR_V_INT(uzbl.behave.caret_browsing,           1,   cmd_caret_browsing)},

  /* constants (not dumpable or writeable) */
    { "WEBKIT_MAJOR",           PTR_C_INT(uzbl.info.webkit_major,                    NULL)},
    { "WEBKIT_MINOR",           PTR_C_INT(uzbl.info.webkit_minor,                    NULL)},
    { "WEBKIT_MICRO",           PTR_C_INT(uzbl.info.webkit_micro,                    NULL)},
    { "ARCH_UZBL",              PTR_C_STR(uzbl.info.arch,                            NULL)},
    { "COMMIT",                 PTR_C_STR(uzbl.info.commit,                          NULL)},
    { "LOAD_PROGRESS",          PTR_C_INT(uzbl.gui.sbar.load_progress,               NULL)},
    { "LOAD_PROGRESSBAR",       PTR_C_STR(uzbl.gui.sbar.progress_bar,                NULL)},
    { "TITLE",                  PTR_C_STR(uzbl.gui.main_title,                       NULL)},
    { "SELECTED_URI",           PTR_C_STR(uzbl.state.selected_url,                   NULL)},
    { "MODE",                   PTR_C_STR(uzbl.gui.sbar.mode_indicator,              NULL)},
    { "NAME",                   PTR_C_STR(uzbl.state.instance_name,                  NULL)},

    { NULL,                     {.ptr.s = NULL, .type = TYPE_INT, .dump = 0, .writeable = 0, .func = NULL}}
};


const struct {
    /*@null@*/ char *key;
    guint mask;
} modkeys[] = {
    { "SHIFT",   GDK_SHIFT_MASK   }, // shift
    { "LOCK",    GDK_LOCK_MASK    }, // capslock or shiftlock, depending on xserver's modmappings
    { "CONTROL", GDK_CONTROL_MASK }, // control
    { "MOD1",    GDK_MOD1_MASK    }, // 4th mod - normally alt but depends on modmappings
    { "MOD2",    GDK_MOD2_MASK    }, // 5th mod
    { "MOD3",    GDK_MOD3_MASK    }, // 6th mod
    { "MOD4",    GDK_MOD4_MASK    }, // 7th mod
    { "MOD5",    GDK_MOD5_MASK    }, // 8th mod
    { "BUTTON1", GDK_BUTTON1_MASK }, // 1st mouse button
    { "BUTTON2", GDK_BUTTON2_MASK }, // 2nd mouse button
    { "BUTTON3", GDK_BUTTON3_MASK }, // 3rd mouse button
    { "BUTTON4", GDK_BUTTON4_MASK }, // 4th mouse button
    { "BUTTON5", GDK_BUTTON5_MASK }, // 5th mouse button
    { "SUPER",   GDK_SUPER_MASK   }, // super (since 2.10)
    { "HYPER",   GDK_HYPER_MASK   }, // hyper (since 2.10)
    { "META",    GDK_META_MASK    }, // meta (since 2.10)
    { NULL,      0                }
};


/* construct a hash from the var_name_to_ptr array for quick access */
void
make_var_to_name_hash() {
    struct var_name_to_ptr_t *n2v_p = &var_name_to_ptr;
    uzbl.comm.proto_var = g_hash_table_new(g_str_hash, g_str_equal);
    while(n2v_p->name) {
        g_hash_table_insert(uzbl.comm.proto_var, n2v_p->name, (gpointer) &n2v_p->cp);
        n2v_p++;
    }
}

/* --- UTILITY FUNCTIONS --- */
enum exp_type {EXP_ERR, EXP_SIMPLE_VAR, EXP_BRACED_VAR, EXP_EXPR, EXP_JS, EXP_ESCAPE};
enum exp_type
get_exp_type(const gchar *s) {
    /* variables */
    if(*(s+1) == '(')
        return EXP_EXPR;
    else if(*(s+1) == '{')
        return EXP_BRACED_VAR;
    else if(*(s+1) == '<')
        return EXP_JS;
    else if(*(s+1) == '[')
        return EXP_ESCAPE;
    else
        return EXP_SIMPLE_VAR;

    /*@notreached@*/
return EXP_ERR;
}

/*
 * recurse == 1: don't expand '@(command)@'
 * recurse == 2: don't expand '@<java script>@'
 */
gchar *
expand(const char *s, guint recurse) {
    uzbl_cmdprop *c;
<<<<<<< HEAD
    guint etype;
=======
    enum exp_type etype;
>>>>>>> 7bd6fa29
    char *end_simple_var = "^°!\"§$%&/()=?'`'+~*'#-.:,;@<>| \\{}[]¹²³¼½";
    char *ret = NULL;
    char *vend = NULL;
    GError *err = NULL;
    gchar *cmd_stdout = NULL;
    gchar *mycmd = NULL;
    GString *buf = g_string_new("");
    GString *js_ret = g_string_new("");

    while(*s) {
        switch(*s) {
            case '\\':
                g_string_append_c(buf, *++s);
                s++;
                break;

            case '@':
                etype = get_exp_type(s);
                s++;

                switch(etype) {
                    case EXP_SIMPLE_VAR:
                        vend = strpbrk(s, end_simple_var);
                        if(!vend) vend = strchr(s, '\0');
                        break;
                    case EXP_BRACED_VAR:
                        s++;
                        vend = strchr(s, '}');
                        if(!vend) vend = strchr(s, '\0');
                        break;
                    case EXP_EXPR:
                        s++;
                        vend = strstr(s, ")@");
                        if(!vend) vend = strchr(s, '\0');
                        break;
                    case EXP_JS:
                        s++;
                        vend = strstr(s, ">@");
                        if(!vend) vend = strchr(s, '\0');
                        break;
                    case EXP_ESCAPE:
                        s++;
                        vend = strstr(s, "]@");
                        if(!vend) vend = strchr(s, '\0');
                        break;
                }
                assert(vend);

                ret = g_strndup(s, vend-s);
<<<<<<< HEAD
                if(!ret)
                        abort();
=======
>>>>>>> 7bd6fa29

                if(etype == EXP_SIMPLE_VAR ||
                   etype == EXP_BRACED_VAR) {
                    if( (c = g_hash_table_lookup(uzbl.comm.proto_var, ret)) ) {
                        if(c->type == TYPE_STR && *c->ptr.s != NULL) {
                            g_string_append(buf, (gchar *)*c->ptr.s);
                        } else if(c->type == TYPE_INT) {
                            g_string_append_printf(buf, "%d", *c->ptr.i);
                        }
                        else if(c->type == TYPE_FLOAT) {
                            g_string_append_printf(buf, "%f", *c->ptr.f);
                        }
                    }

                    if(etype == EXP_SIMPLE_VAR)
                        s = vend;
                    else
                        s = vend+1;
                }
                else if(recurse != 1 &&
                        etype == EXP_EXPR) {
                    mycmd = expand(ret, 1);
                    g_spawn_command_line_sync(mycmd, &cmd_stdout, NULL, NULL, &err);
                    g_free(mycmd);

                    if (err) {
                        g_printerr("error on running command: %s\n", err->message);
                        g_error_free (err);
                    }
                    else if (*cmd_stdout) {
                        size_t len = strlen(cmd_stdout);

                        if(len > 0 && cmd_stdout[len-1] == '\n')
                            cmd_stdout[--len] = '\0'; /* strip trailing newline */

                        g_string_append(buf, cmd_stdout);
                        g_free(cmd_stdout);
                    }
                    s = vend+2;
                }
                else if(recurse != 2 &&
                        etype == EXP_JS) {
                    mycmd = expand(ret, 2);
                    eval_js(uzbl.gui.web_view, mycmd, js_ret);
                    g_free(mycmd);

                    if(js_ret->str) {
                        g_string_append(buf, js_ret->str);
                        g_string_free(js_ret, TRUE);
                        js_ret = g_string_new("");
                    }
                    s = vend+2;
                }
                else if(etype == EXP_ESCAPE) {
                    mycmd = expand(ret, 0);
                    char *escaped = g_markup_escape_text(mycmd, strlen(mycmd));

                    g_string_append(buf, escaped);

                    g_free(escaped);
                    g_free(mycmd);
                    s = vend+2;
                }

<<<<<<< HEAD
                free(ret);
=======
                g_free(ret);
>>>>>>> 7bd6fa29
                ret = NULL;
                break;

            default:
                g_string_append_c(buf, *s);
                s++;
                break;
        }
    }
    g_string_free(js_ret, TRUE);
    return g_string_free(buf, FALSE);
}

char *
itos(int val) {
    char tmp[20];

    snprintf(tmp, sizeof(tmp), "%i", val);
    return g_strdup(tmp);
}

gchar*
strfree(gchar *str) { g_free(str); return NULL; }  // for freeing & setting to null in one go

gchar*
argv_idx(const GArray *a, const guint idx) { return g_array_index(a, gchar*, idx); }

char *
str_replace (const char* search, const char* replace, const char* string) {
    gchar **buf;
    char *ret;

    buf = g_strsplit (string, search, -1);
    ret = g_strjoinv (replace, buf);
    g_strfreev(buf); // somebody said this segfaults

    return ret;
}

GArray*
read_file_by_line (const gchar *path) {
    GIOChannel *chan = NULL;
    gchar *readbuf = NULL;
    gsize len;
    GArray *lines = g_array_new(TRUE, FALSE, sizeof(gchar*));
    int i = 0;

    chan = g_io_channel_new_file(path, "r", NULL);

    if (chan) {
        while (g_io_channel_read_line(chan, &readbuf, &len, NULL, NULL) == G_IO_STATUS_NORMAL) {
            const gchar* val = g_strdup (readbuf);
            g_array_append_val (lines, val);
            g_free (readbuf);
            i ++;
        }

        g_io_channel_unref (chan);
    } else {
        fprintf(stderr, "File '%s' not be read.\n", path);
    }

    return lines;
}

gchar*
parseenv (char* string) {
    extern char** environ;
    gchar* tmpstr = NULL;
    int i = 0;


    while (environ[i] != NULL) {
        gchar** env = g_strsplit (environ[i], "=", 2);
        gchar* envname = g_strconcat ("$", env[0], NULL);

        if (g_strrstr (string, envname) != NULL) {
            tmpstr = g_strdup(string);
            g_free (string);
            string = str_replace(envname, env[1], tmpstr);
            g_free (tmpstr);
        }

        g_free (envname);
        g_strfreev (env); // somebody said this breaks uzbl
        i++;
    }

    return string;
}

sigfunc*
setup_signal(int signr, sigfunc *shandler) {
    struct sigaction nh, oh;

    nh.sa_handler = shandler;
    sigemptyset(&nh.sa_mask);
    nh.sa_flags = 0;

    if(sigaction(signr, &nh, &oh) < 0)
        return SIG_ERR;

    return NULL;
}

void
clean_up(void) {
    if (uzbl.behave.fifo_dir)
        unlink (uzbl.comm.fifo_path);
    if (uzbl.behave.socket_dir)
        unlink (uzbl.comm.socket_path);

    g_free(uzbl.state.executable_path);
    g_free(uzbl.state.keycmd);
    g_hash_table_destroy(uzbl.bindings);
    g_hash_table_destroy(uzbl.behave.commands);
}

/* used for html_mode_timeout
 * be sure to extend this function to use
 * more timers if needed in other places
*/
void
set_timeout(int seconds) {
    struct itimerval t;
    memset(&t, 0, sizeof t);

    t.it_value.tv_sec =  seconds;
    t.it_value.tv_usec = 0;
    setitimer(ITIMER_REAL, &t, NULL);
}

/* --- SIGNAL HANDLER --- */

void
catch_sigterm(int s) {
    (void) s;
    clean_up();
}

void
catch_sigint(int s) {
    (void) s;
    clean_up();
    exit(EXIT_SUCCESS);
}

void
catch_alrm(int s) {
    (void) s;

    set_var_value("mode", "0");
    render_html();
}


/* --- CALLBACKS --- */

gboolean
new_window_cb (WebKitWebView *web_view, WebKitWebFrame *frame, WebKitNetworkRequest *request, WebKitWebNavigationAction *navigation_action, WebKitWebPolicyDecision *policy_decision, gpointer user_data) {
    (void) web_view;
    (void) frame;
    (void) navigation_action;
    (void) policy_decision;
    (void) user_data;
    const gchar* uri = webkit_network_request_get_uri (request);
    if (uzbl.state.verbose)
        printf("New window requested -> %s \n", uri);
    webkit_web_policy_decision_use(policy_decision);
    return TRUE;
}

gboolean
mime_policy_cb(WebKitWebView *web_view, WebKitWebFrame *frame, WebKitNetworkRequest *request, gchar *mime_type,  WebKitWebPolicyDecision *policy_decision, gpointer user_data) {
    (void) frame;
    (void) request;
    (void) user_data;

    /* If we can display it, let's display it... */
    if (webkit_web_view_can_show_mime_type (web_view, mime_type)) {
        webkit_web_policy_decision_use (policy_decision);
        return TRUE;
    }

    /* ...everything we can't displayed is downloaded */
    webkit_web_policy_decision_download (policy_decision);
    return TRUE;
}

/*@null@*/ WebKitWebView*
create_web_view_cb (WebKitWebView  *web_view, WebKitWebFrame *frame, gpointer user_data) {
    (void) web_view;
    (void) frame;
    (void) user_data;
    if (uzbl.state.selected_url != NULL) {
        if (uzbl.state.verbose)
            printf("\nNew web view -> %s\n",uzbl.state.selected_url);
        new_window_load_uri(uzbl.state.selected_url);
    } else {
        if (uzbl.state.verbose)
            printf("New web view -> %s\n","Nothing to open, exiting");
    }
    return (NULL);
}

gboolean
download_cb (WebKitWebView *web_view, GObject *download, gpointer user_data) {
    (void) web_view;
    (void) user_data;
    if (uzbl.behave.download_handler) {
        const gchar* uri = webkit_download_get_uri ((WebKitDownload*)download);
        if (uzbl.state.verbose)
            printf("Download -> %s\n",uri);
        /* if urls not escaped, we may have to escape and quote uri before this call */
        run_handler(uzbl.behave.download_handler, uri);
    }
    return (FALSE);
}

/* scroll a bar in a given direction */
void
scroll (GtkAdjustment* bar, GArray *argv) {
    gchar *end;
    gdouble max_value;

    gdouble page_size = gtk_adjustment_get_page_size(bar);
    gdouble value = gtk_adjustment_get_value(bar);
    gdouble amount = g_ascii_strtod(g_array_index(argv, gchar*, 0), &end);

    if (*end == '%')
        value += page_size * amount * 0.01;
    else
        value += amount;

    max_value = gtk_adjustment_get_upper(bar) - page_size;

    if (value > max_value)
        value = max_value; /* don't scroll past the end of the page */

    gtk_adjustment_set_value (bar, value);
}

void
scroll_begin(WebKitWebView* page, GArray *argv, GString *result) {
    (void) page; (void) argv; (void) result;
    gtk_adjustment_set_value (uzbl.gui.bar_v, gtk_adjustment_get_lower(uzbl.gui.bar_v));
}

void
scroll_end(WebKitWebView* page, GArray *argv, GString *result) {
    (void) page; (void) argv; (void) result;
    gtk_adjustment_set_value (uzbl.gui.bar_v, gtk_adjustment_get_upper(uzbl.gui.bar_v) -
                              gtk_adjustment_get_page_size(uzbl.gui.bar_v));
}

void
scroll_vert(WebKitWebView* page, GArray *argv, GString *result) {
    (void) page; (void) result;
    scroll(uzbl.gui.bar_v, argv);
}

void
scroll_horz(WebKitWebView* page, GArray *argv, GString *result) {
    (void) page; (void) result;
    scroll(uzbl.gui.bar_h, argv);
}

void
cmd_set_geometry() {
    if(!gtk_window_parse_geometry(GTK_WINDOW(uzbl.gui.main_window), uzbl.gui.geometry)) {
        if(uzbl.state.verbose)
            printf("Error in geometry string: %s\n", uzbl.gui.geometry);
    }
    /* update geometry var with the actual geometry
       this is necessary as some WMs don't seem to honour
       the above setting and we don't want to end up with
       wrong geometry information
    */
    retrieve_geometry();
}

void
cmd_set_status() {
    if (!uzbl.behave.show_status) {
        gtk_widget_hide(uzbl.gui.mainbar);
    } else {
        gtk_widget_show(uzbl.gui.mainbar);
    }
    update_title();
}

void
toggle_zoom_type (WebKitWebView* page, GArray *argv, GString *result) {
    (void)page;
    (void)argv;
    (void)result;

    webkit_web_view_set_full_content_zoom (page, !webkit_web_view_get_full_content_zoom (page));
}

void
toggle_status_cb (WebKitWebView* page, GArray *argv, GString *result) {
    (void)page;
    (void)argv;
    (void)result;

    if (uzbl.behave.show_status) {
        gtk_widget_hide(uzbl.gui.mainbar);
    } else {
        gtk_widget_show(uzbl.gui.mainbar);
    }
    uzbl.behave.show_status = !uzbl.behave.show_status;
    update_title();
}

void
link_hover_cb (WebKitWebView* page, const gchar* title, const gchar* link, gpointer data) {
    (void) page;
    (void) title;
    (void) data;
    //Set selected_url state variable
    g_free(uzbl.state.selected_url);
    uzbl.state.selected_url = NULL;
    if (link) {
        uzbl.state.selected_url = g_strdup(link);
    }
    update_title();
}

void
title_change_cb (WebKitWebView* web_view, GParamSpec param_spec) {
    (void) web_view;
    (void) param_spec;
    const gchar *title = webkit_web_view_get_title(web_view);
    if (uzbl.gui.main_title)
        g_free (uzbl.gui.main_title);
    uzbl.gui.main_title = title ? g_strdup (title) : g_strdup ("(no title)");
    update_title();
}

void
progress_change_cb (WebKitWebView* page, gint progress, gpointer data) {
    (void) page;
    (void) data;
    uzbl.gui.sbar.load_progress = progress;

    g_free(uzbl.gui.sbar.progress_bar);
    uzbl.gui.sbar.progress_bar = build_progressbar_ascii(uzbl.gui.sbar.load_progress);

    update_title();
}

void
load_finish_cb (WebKitWebView* page, WebKitWebFrame* frame, gpointer data) {
    (void) page;
    (void) frame;
    (void) data;
    if (uzbl.behave.load_finish_handler)
        run_handler(uzbl.behave.load_finish_handler, "");
}

void clear_keycmd() {
  g_free(uzbl.state.keycmd);
  uzbl.state.keycmd = g_strdup("");
}

void
load_start_cb (WebKitWebView* page, WebKitWebFrame* frame, gpointer data) {
    (void) page;
    (void) frame;
    (void) data;
    uzbl.gui.sbar.load_progress = 0;
    clear_keycmd(); // don't need old commands to remain on new page?
    if (uzbl.behave.load_start_handler)
        run_handler(uzbl.behave.load_start_handler, "");
}

void
load_commit_cb (WebKitWebView* page, WebKitWebFrame* frame, gpointer data) {
    (void) page;
    (void) data;
    g_free (uzbl.state.uri);
    GString* newuri = g_string_new (webkit_web_frame_get_uri (frame));
    uzbl.state.uri = g_string_free (newuri, FALSE);
    if (uzbl.behave.reset_command_mode && uzbl.behave.insert_mode) {
        set_insert_mode(uzbl.behave.always_insert_mode);
        update_title();
    }
    if (uzbl.behave.load_commit_handler)
        run_handler(uzbl.behave.load_commit_handler, uzbl.state.uri);
}

void
destroy_cb (GtkWidget* widget, gpointer data) {
    (void) widget;
    (void) data;
    gtk_main_quit ();
}

void
log_history_cb () {
   if (uzbl.behave.history_handler) {
       time_t rawtime;
       struct tm * timeinfo;
       char date [80];
       time ( &rawtime );
       timeinfo = localtime ( &rawtime );
       strftime (date, 80, "\"%Y-%m-%d %H:%M:%S\"", timeinfo);
       run_handler(uzbl.behave.history_handler, date);
   }
}


/* VIEW funcs (little webkit wrappers) */
#define VIEWFUNC(name) void view_##name(WebKitWebView *page, GArray *argv, GString *result){(void)argv; (void)result; webkit_web_view_##name(page);}
VIEWFUNC(reload)
VIEWFUNC(reload_bypass_cache)
VIEWFUNC(stop_loading)
VIEWFUNC(zoom_in)
VIEWFUNC(zoom_out)
VIEWFUNC(go_back)
VIEWFUNC(go_forward)
#undef VIEWFUNC

/* -- command to callback/function map for things we cannot attach to any signals */
struct {const char *key; CommandInfo value;} cmdlist[] =
{   /* key                   function      no_split      */
    { "back",               {view_go_back, 0}              },
    { "forward",            {view_go_forward, 0}           },
    { "scroll_vert",        {scroll_vert, 0}               },
    { "scroll_horz",        {scroll_horz, 0}               },
    { "scroll_begin",       {scroll_begin, 0}              },
    { "scroll_end",         {scroll_end, 0}                },
    { "reload",             {view_reload, 0},              },
    { "reload_ign_cache",   {view_reload_bypass_cache, 0}  },
    { "stop",               {view_stop_loading, 0},        },
    { "zoom_in",            {view_zoom_in, 0},             }, //Can crash (when max zoom reached?).
    { "zoom_out",           {view_zoom_out, 0},            },
    { "toggle_zoom_type",   {toggle_zoom_type, 0},         },
    { "uri",                {load_uri, TRUE}               },
    { "js",                 {run_js, TRUE}                 },
    { "script",             {run_external_js, 0}           },
    { "toggle_status",      {toggle_status_cb, 0}          },
    { "spawn",              {spawn, 0}                     },
    { "sync_spawn",         {spawn_sync, 0}                }, // needed for cookie handler
    { "sh",                 {spawn_sh, 0}                  },
    { "sync_sh",            {spawn_sh_sync, 0}             }, // needed for cookie handler
    { "talk_to_socket",     {talk_to_socket, 0}            },
    { "exit",               {close_uzbl, 0}                },
    { "search",             {search_forward_text, TRUE}    },
    { "search_reverse",     {search_reverse_text, TRUE}    },
    { "dehilight",          {dehilight, 0}                 },
    { "toggle_insert_mode", {toggle_insert_mode, 0}        },
    { "set",                {set_var, TRUE}                },
  //{ "get",                {get_var, TRUE}                },
    { "bind",               {act_bind, TRUE}               },
    { "dump_config",        {act_dump_config, 0}           },
    { "keycmd",             {keycmd, TRUE}                 },
    { "keycmd_nl",          {keycmd_nl, TRUE}              },
    { "keycmd_bs",          {keycmd_bs, 0}                 },
    { "chain",              {chain, 0}                     },
    { "print",              {print, TRUE}                  },
    { "update_gui",         {update_gui, TRUE}           }
};

void
commands_hash(void)
{
    unsigned int i;
    uzbl.behave.commands = g_hash_table_new(g_str_hash, g_str_equal);

    for (i = 0; i < LENGTH(cmdlist); i++)
        g_hash_table_insert(uzbl.behave.commands, cmdlist[i].key, &cmdlist[i].value);
}

/* -- CORE FUNCTIONS -- */

void
free_action(gpointer act) {
    Action *action = (Action*)act;
    g_free(action->name);
    if (action->param)
        g_free(action->param);
    g_free(action);
}

Action*
new_action(const gchar *name, const gchar *param) {
    Action *action = g_new(Action, 1);

    action->name = g_strdup(name);
    if (param)
        action->param = g_strdup(param);
    else
        action->param = NULL;

    return action;
}

bool
file_exists (const char * filename) {
    return (access(filename, F_OK) == 0);
}

void
set_var(WebKitWebView *page, GArray *argv, GString *result) {
    (void) page; (void) result;
    gchar **split = g_strsplit(argv_idx(argv, 0), "=", 2);
    if (split[0] != NULL) {
        gchar *value = parseenv(g_strdup(split[1] ? g_strchug(split[1]) : " "));
        set_var_value(g_strstrip(split[0]), value);
        g_free(value);
    }
    g_strfreev(split);
}

void
update_gui(WebKitWebView *page, GArray *argv, GString *result) {
    (void) page; (void) argv; (void) result;

    update_title();
}

void
print(WebKitWebView *page, GArray *argv, GString *result) {
    (void) page; (void) result;
    gchar* buf;

    buf = expand(argv_idx(argv, 0), 0);
    g_string_assign(result, buf);
    g_free(buf);
}

void
act_bind(WebKitWebView *page, GArray *argv, GString *result) {
    (void) page; (void) result;
    gchar **split = g_strsplit(argv_idx(argv, 0), " = ", 2);
    gchar *value = parseenv(g_strdup(split[1] ? g_strchug(split[1]) : " "));
    add_binding(g_strstrip(split[0]), value);
    g_free(value);
    g_strfreev(split);
}


void
act_dump_config() {
    dump_config();
}

void
set_keycmd() {
    run_keycmd(FALSE);
    update_title();
}

void
set_mode_indicator() {
    uzbl.gui.sbar.mode_indicator = (uzbl.behave.insert_mode ?
        uzbl.behave.insert_indicator : uzbl.behave.cmd_indicator);
}

void
update_indicator() {
  set_mode_indicator();
  update_title();
}

void
set_insert_mode(gboolean mode) {
    uzbl.behave.insert_mode = mode;
    set_mode_indicator();
}

void
toggle_insert_mode(WebKitWebView *page, GArray *argv, GString *result) {
    (void) page; (void) result;

    if (argv_idx(argv, 0)) {
        if (strcmp (argv_idx(argv, 0), "0") == 0) {
            set_insert_mode(FALSE);
        } else {
            set_insert_mode(TRUE);
        }
    } else {
        set_insert_mode( !uzbl.behave.insert_mode );
    }

    update_title();
}

void
load_uri (WebKitWebView *web_view, GArray *argv, GString *result) {
    (void) result;

    if (argv_idx(argv, 0)) {
        GString* newuri = g_string_new (argv_idx(argv, 0));
        if (g_strstr_len (argv_idx(argv, 0), 11, "javascript:") != NULL) {
            run_js(web_view, argv, NULL);
            return;
        }
        if (g_strrstr (argv_idx(argv, 0), "://") == NULL && g_strstr_len (argv_idx(argv, 0), 5, "data:") == NULL)
            g_string_prepend (newuri, "http://");
        /* if we do handle cookies, ask our handler for them */
        webkit_web_view_load_uri (web_view, newuri->str);
        g_string_free (newuri, TRUE);
    }
}

/* Javascript*/

JSValueRef
js_run_command (JSContextRef ctx, JSObjectRef function, JSObjectRef thisObject,
                size_t argumentCount, const JSValueRef arguments[],
                JSValueRef* exception) {
    (void) function;
    (void) thisObject;
    (void) exception;

    JSStringRef js_result_string;
    GString *result = g_string_new("");

    if (argumentCount >= 1) {
        JSStringRef arg = JSValueToStringCopy(ctx, arguments[0], NULL);
        size_t arg_size = JSStringGetMaximumUTF8CStringSize(arg);
        char ctl_line[arg_size];
        JSStringGetUTF8CString(arg, ctl_line, arg_size);

        parse_cmd_line(ctl_line, result);

        JSStringRelease(arg);
    }
    js_result_string = JSStringCreateWithUTF8CString(result->str);

    g_string_free(result, TRUE);

    return JSValueMakeString(ctx, js_result_string);
}

JSStaticFunction js_static_functions[] = {
    {"run", js_run_command, kJSPropertyAttributeNone},
};

void
js_init() {
    /* This function creates the class and its definition, only once */
    if (!uzbl.js.initialized) {
        /* it would be pretty cool to make this dynamic */
        uzbl.js.classdef = kJSClassDefinitionEmpty;
        uzbl.js.classdef.staticFunctions = js_static_functions;

        uzbl.js.classref = JSClassCreate(&uzbl.js.classdef);
    }
}


void
eval_js(WebKitWebView * web_view, gchar *script, GString *result) {
    WebKitWebFrame *frame;
    JSGlobalContextRef context;
    JSObjectRef globalobject;
    JSStringRef var_name;

    JSStringRef js_script;
    JSValueRef js_result;
    JSStringRef js_result_string;
    size_t js_result_size;

    js_init();

    frame = webkit_web_view_get_main_frame(WEBKIT_WEB_VIEW(web_view));
    context = webkit_web_frame_get_global_context(frame);
    globalobject = JSContextGetGlobalObject(context);

    /* uzbl javascript namespace */
    var_name = JSStringCreateWithUTF8CString("Uzbl");
    JSObjectSetProperty(context, globalobject, var_name,
                        JSObjectMake(context, uzbl.js.classref, NULL),
                        kJSClassAttributeNone, NULL);

    /* evaluate the script and get return value*/
    js_script = JSStringCreateWithUTF8CString(script);
    js_result = JSEvaluateScript(context, js_script, globalobject, NULL, 0, NULL);
    if (js_result && !JSValueIsUndefined(context, js_result)) {
        js_result_string = JSValueToStringCopy(context, js_result, NULL);
        js_result_size = JSStringGetMaximumUTF8CStringSize(js_result_string);

        if (js_result_size) {
            char js_result_utf8[js_result_size];
            JSStringGetUTF8CString(js_result_string, js_result_utf8, js_result_size);
            g_string_assign(result, js_result_utf8);
        }

        JSStringRelease(js_result_string);
    }

    /* cleanup */
    JSObjectDeleteProperty(context, globalobject, var_name, NULL);

    JSStringRelease(var_name);
    JSStringRelease(js_script);
}

void
run_js (WebKitWebView * web_view, GArray *argv, GString *result) {
    if (argv_idx(argv, 0))
        eval_js(web_view, argv_idx(argv, 0), result);
}

void
run_external_js (WebKitWebView * web_view, GArray *argv, GString *result) {
    (void) result;
    if (argv_idx(argv, 0)) {
        GArray* lines = read_file_by_line (argv_idx (argv, 0));
        gchar*  js = NULL;
        int i = 0;
        gchar* line;

        while ((line = g_array_index(lines, gchar*, i))) {
            if (js == NULL) {
                js = g_strdup (line);
            } else {
                gchar* newjs = g_strconcat (js, line, NULL);
                js = newjs;
            }
            i ++;
            g_free (line);
        }

        if (uzbl.state.verbose)
            printf ("External JavaScript file %s loaded\n", argv_idx(argv, 0));

        if (argv_idx (argv, 1)) {
            gchar* newjs = str_replace("%s", argv_idx (argv, 1), js);
            g_free (js);
            js = newjs;
        }
        eval_js (web_view, js, result);
        g_free (js);
        g_array_free (lines, TRUE);
    }
}

void
search_text (WebKitWebView *page, GArray *argv, const gboolean forward) {
    if (argv_idx(argv, 0) && (*argv_idx(argv, 0) != '\0')) {
        if (g_strcmp0 (uzbl.state.searchtx, argv_idx(argv, 0)) != 0) {
            webkit_web_view_unmark_text_matches (page);
            webkit_web_view_mark_text_matches (page, argv_idx(argv, 0), FALSE, 0);
            uzbl.state.searchtx = g_strdup(argv_idx(argv, 0));
        }
    }

    if (uzbl.state.searchtx) {
        if (uzbl.state.verbose)
            printf ("Searching: %s\n", uzbl.state.searchtx);
        webkit_web_view_set_highlight_text_matches (page, TRUE);
        webkit_web_view_search_text (page, uzbl.state.searchtx, FALSE, forward, TRUE);
    }
}

void
search_forward_text (WebKitWebView *page, GArray *argv, GString *result) {
    (void) result;
    search_text(page, argv, TRUE);
}

void
search_reverse_text (WebKitWebView *page, GArray *argv, GString *result) {
    (void) result;
    search_text(page, argv, FALSE);
}

void
dehilight (WebKitWebView *page, GArray *argv, GString *result) {
    (void) argv; (void) result;
    webkit_web_view_set_highlight_text_matches (page, FALSE);
}


void
new_window_load_uri (const gchar * uri) {
    if (uzbl.behave.new_window) {
        GString *s = g_string_new ("");
        g_string_printf(s, "'%s'", uri);
        run_handler(uzbl.behave.new_window, s->str);
        return;
    }
    GString* to_execute = g_string_new ("");
    g_string_append_printf (to_execute, "%s --uri '%s'", uzbl.state.executable_path, uri);
    int i;
    for (i = 0; entries[i].long_name != NULL; i++) {
        if ((entries[i].arg == G_OPTION_ARG_STRING) && (strcmp(entries[i].long_name,"uri")!=0) && (strcmp(entries[i].long_name,"name")!=0)) {
            gchar** str = (gchar**)entries[i].arg_data;
            if (*str!=NULL) {
                g_string_append_printf (to_execute, " --%s '%s'", entries[i].long_name, *str);
            }
        }
    }
    if (uzbl.state.verbose)
        printf("\n%s\n", to_execute->str);
    g_spawn_command_line_async (to_execute->str, NULL);
    g_string_free (to_execute, TRUE);
}

void
chain (WebKitWebView *page, GArray *argv, GString *result) {
    (void) page; (void) result;
    gchar *a = NULL;
    gchar **parts = NULL;
    guint i = 0;
    while ((a = argv_idx(argv, i++))) {
        parts = g_strsplit (a, " ", 2);
        if (parts[0])
          parse_command(parts[0], parts[1], result);
        g_strfreev (parts);
    }
}

void
keycmd (WebKitWebView *page, GArray *argv, GString *result) {
    (void)page;
    (void)argv;
    (void)result;
    uzbl.state.keycmd = g_strdup(argv_idx(argv, 0));
    run_keycmd(FALSE);
    update_title();
}

void
keycmd_nl (WebKitWebView *page, GArray *argv, GString *result) {
    (void)page;
    (void)argv;
    (void)result;
    uzbl.state.keycmd = g_strdup(argv_idx(argv, 0));
    run_keycmd(TRUE);
    update_title();
}

void
keycmd_bs (WebKitWebView *page, GArray *argv, GString *result) {
    gchar *prev;
    (void)page;
    (void)argv;
    (void)result;
    int len = strlen(uzbl.state.keycmd);
    prev = g_utf8_find_prev_char(uzbl.state.keycmd, uzbl.state.keycmd + len);
    if (prev)
      uzbl.state.keycmd[prev - uzbl.state.keycmd] = '\0';
    update_title();
}

void
close_uzbl (WebKitWebView *page, GArray *argv, GString *result) {
    (void)page;
    (void)argv;
    (void)result;
    gtk_main_quit ();
}

/* --Statusbar functions-- */
char*
build_progressbar_ascii(int percent) {
   int width=uzbl.gui.sbar.progress_w;
   int i;
   double l;
   GString *bar = g_string_new("");

   l = (double)percent*((double)width/100.);
   l = (int)(l+.5)>=(int)l ? l+.5 : l;

   for(i=0; i<(int)l; i++)
       g_string_append(bar, uzbl.gui.sbar.progress_s);

   for(; i<width; i++)
       g_string_append(bar, uzbl.gui.sbar.progress_u);

   return g_string_free(bar, FALSE);
}
/* --End Statusbar functions-- */

void
sharg_append(GArray *a, const gchar *str) {
    const gchar *s = (str ? str : "");
    g_array_append_val(a, s);
}

// make sure that the args string you pass can properly be interpreted (eg properly escaped against whitespace, quotes etc)
gboolean
run_command (const gchar *command, const guint npre, const gchar **args,
             const gboolean sync, char **output_stdout) {
   //command <uzbl conf> <uzbl pid> <uzbl win id> <uzbl fifo file> <uzbl socket file> [args]
    GError *err = NULL;

    GArray *a = g_array_new (TRUE, FALSE, sizeof(gchar*));
    gchar *pid = itos(getpid());
    gchar *xwin = itos(uzbl.xwin);
    guint i;
    sharg_append(a, command);
    for (i = 0; i < npre; i++) /* add n args before the default vars */
        sharg_append(a, args[i]);
    sharg_append(a, uzbl.state.config_file);
    sharg_append(a, pid);
    sharg_append(a, xwin);
    sharg_append(a, uzbl.comm.fifo_path);
    sharg_append(a, uzbl.comm.socket_path);
    sharg_append(a, uzbl.state.uri);
    sharg_append(a, uzbl.gui.main_title);

    for (i = npre; i < g_strv_length((gchar**)args); i++)
        sharg_append(a, args[i]);

    gboolean result;
    if (sync) {
        if (*output_stdout) *output_stdout = strfree(*output_stdout);

        result = g_spawn_sync(NULL, (gchar **)a->data, NULL, G_SPAWN_SEARCH_PATH,
                              NULL, NULL, output_stdout, NULL, NULL, &err);
    } else result = g_spawn_async(NULL, (gchar **)a->data, NULL, G_SPAWN_SEARCH_PATH,
                                  NULL, NULL, NULL, &err);

    if (uzbl.state.verbose) {
        GString *s = g_string_new("spawned:");
        for (i = 0; i < (a->len); i++) {
            gchar *qarg = g_shell_quote(g_array_index(a, gchar*, i));
            g_string_append_printf(s, " %s", qarg);
            g_free (qarg);
        }
        g_string_append_printf(s, " -- result: %s", (result ? "true" : "false"));
        printf("%s\n", s->str);
        g_string_free(s, TRUE);
        if(output_stdout) {
            printf("Stdout: %s\n", *output_stdout);
        }
    }
    if (err) {
        g_printerr("error on run_command: %s\n", err->message);
        g_error_free (err);
    }
    g_free (pid);
    g_free (xwin);
    g_array_free (a, TRUE);
    return result;
}

/*@null@*/ gchar**
split_quoted(const gchar* src, const gboolean unquote) {
    /* split on unquoted space, return array of strings;
       remove a layer of quotes and backslashes if unquote */
    if (!src) return NULL;

    gboolean dq = FALSE;
    gboolean sq = FALSE;
    GArray *a = g_array_new (TRUE, FALSE, sizeof(gchar*));
    GString *s = g_string_new ("");
    const gchar *p;
    gchar **ret;
    gchar *dup;
    for (p = src; *p != '\0'; p++) {
        if ((*p == '\\') && unquote) g_string_append_c(s, *++p);
        else if (*p == '\\') { g_string_append_c(s, *p++);
                               g_string_append_c(s, *p); }
        else if ((*p == '"') && unquote && !sq) dq = !dq;
        else if (*p == '"' && !sq) { g_string_append_c(s, *p);
                                     dq = !dq; }
        else if ((*p == '\'') && unquote && !dq) sq = !sq;
        else if (*p == '\'' && !dq) { g_string_append_c(s, *p);
                                      sq = ! sq; }
        else if ((*p == ' ') && !dq && !sq) {
            dup = g_strdup(s->str);
            g_array_append_val(a, dup);
            g_string_truncate(s, 0);
        } else g_string_append_c(s, *p);
    }
    dup = g_strdup(s->str);
    g_array_append_val(a, dup);
    ret = (gchar**)a->data;
    g_array_free (a, FALSE);
    g_string_free (s, TRUE);
    return ret;
}

void
spawn(WebKitWebView *web_view, GArray *argv, GString *result) {
    (void)web_view; (void)result;
    //TODO: allow more control over argument order so that users can have some arguments before the default ones from run_command, and some after
    if (argv_idx(argv, 0))
        run_command(argv_idx(argv, 0), 0, ((const gchar **) (argv->data + sizeof(gchar*))), FALSE, NULL);
}

void
spawn_sync(WebKitWebView *web_view, GArray *argv, GString *result) {
    (void)web_view; (void)result;

    if (argv_idx(argv, 0))
        run_command(argv_idx(argv, 0), 0, ((const gchar **) (argv->data + sizeof(gchar*))),
                    TRUE, &uzbl.comm.sync_stdout);
}

void
spawn_sh(WebKitWebView *web_view, GArray *argv, GString *result) {
    (void)web_view; (void)result;
    if (!uzbl.behave.shell_cmd) {
        g_printerr ("spawn_sh: shell_cmd is not set!\n");
        return;
    }

    guint i;
    gchar *spacer = g_strdup("");
    g_array_insert_val(argv, 1, spacer);
    gchar **cmd = split_quoted(uzbl.behave.shell_cmd, TRUE);

    for (i = 1; i < g_strv_length(cmd); i++)
        g_array_prepend_val(argv, cmd[i]);

    if (cmd) run_command(cmd[0], g_strv_length(cmd) + 1, (const gchar **) argv->data, FALSE, NULL);
    g_free (spacer);
    g_strfreev (cmd);
}

void
spawn_sh_sync(WebKitWebView *web_view, GArray *argv, GString *result) {
    (void)web_view; (void)result;
    if (!uzbl.behave.shell_cmd) {
        g_printerr ("spawn_sh_sync: shell_cmd is not set!\n");
        return;
    }

    guint i;
    gchar *spacer = g_strdup("");
    g_array_insert_val(argv, 1, spacer);
    gchar **cmd = split_quoted(uzbl.behave.shell_cmd, TRUE);

    for (i = 1; i < g_strv_length(cmd); i++)
        g_array_prepend_val(argv, cmd[i]);

    if (cmd) run_command(cmd[0], g_strv_length(cmd) + 1, (const gchar **) argv->data,
                         TRUE, &uzbl.comm.sync_stdout);
    g_free (spacer);
    g_strfreev (cmd);
}

void
talk_to_socket(WebKitWebView *web_view, GArray *argv, GString *result) {
    (void)web_view; (void)result;

    int fd, len;
    struct sockaddr_un sa;
    char* sockpath;
    ssize_t ret;
    struct pollfd pfd;
    struct iovec* iov;
    guint i;

    if(uzbl.comm.sync_stdout) uzbl.comm.sync_stdout = strfree(uzbl.comm.sync_stdout);

    /* This function could be optimised by storing a hash table of socket paths
       and associated connected file descriptors rather than closing and
       re-opening for every call. Also we could launch a script if socket connect
       fails. */

    /* First element argv[0] is path to socket. Following elements are tokens to
       write to the socket. We write them as a single packet with each token
       separated by an ASCII nul (\0). */
    if(argv->len < 2) {
        g_printerr("talk_to_socket called with only %d args (need at least two).\n",
            (int)argv->len);
        return;
    }

    /* copy socket path, null terminate result */
    sockpath = g_array_index(argv, char*, 0);
    g_strlcpy(sa.sun_path, sockpath, sizeof(sa.sun_path));
    sa.sun_family = AF_UNIX;

    /* create socket file descriptor and connect it to path */
    fd = socket(AF_UNIX, SOCK_SEQPACKET, 0);
    if(fd == -1) {
        g_printerr("talk_to_socket: creating socket failed (%s)\n", strerror(errno));
        return;
    }
    if(connect(fd, (struct sockaddr*)&sa, sizeof(sa))) {
        g_printerr("talk_to_socket: connect failed (%s)\n", strerror(errno));
        close(fd);
        return;
    }

    /* build request vector */
    iov = g_malloc(sizeof(struct iovec) * (argv->len - 1));
    if(!iov) {
        g_printerr("talk_to_socket: unable to allocated memory for token vector\n");
        close(fd);
        return;
    }
    for(i = 1; i < argv->len; ++i) {
        iov[i - 1].iov_base = g_array_index(argv, char*, i);
        iov[i - 1].iov_len = strlen(iov[i - 1].iov_base) + 1; /* string plus \0 */
    }

    /* write request */
    ret = writev(fd, iov, argv->len - 1);
    g_free(iov);
    if(ret == -1) {
        g_printerr("talk_to_socket: write failed (%s)\n", strerror(errno));
        close(fd);
        return;
    }

    /* wait for a response, with a 500ms timeout */
    pfd.fd = fd;
    pfd.events = POLLIN;
    while(1) {
        ret = poll(&pfd, 1, 500);
        if(ret == 1) break;
        if(ret == 0) errno = ETIMEDOUT;
        if(errno == EINTR) continue;
        g_printerr("talk_to_socket: poll failed while waiting for input (%s)\n",
            strerror(errno));
        close(fd);
        return;
    }

    /* get length of response */
    if(ioctl(fd, FIONREAD, &len) == -1) {
        g_printerr("talk_to_socket: cannot find daemon response length, "
            "ioctl failed (%s)\n", strerror(errno));
        close(fd);
        return;
    }

    /* if there is a response, read it */
    if(len) {
        uzbl.comm.sync_stdout = g_malloc(len + 1);
        if(!uzbl.comm.sync_stdout) {
            g_printerr("talk_to_socket: failed to allocate %d bytes\n", len);
            close(fd);
            return;
        }
        uzbl.comm.sync_stdout[len] = 0; /* ensure result is null terminated */

        ret = read(fd, uzbl.comm.sync_stdout, len);
        if(ret == -1) {
            g_printerr("talk_to_socket: failed to read from socket (%s)\n",
                strerror(errno));
            close(fd);
            return;
        }
    }

    /* clean up */
    close(fd);
    return;
}

void
parse_command(const char *cmd, const char *param, GString *result) {
    CommandInfo *c;

    if ((c = g_hash_table_lookup(uzbl.behave.commands, cmd))) {
            guint i;
            gchar **par = split_quoted(param, TRUE);
            GArray *a = g_array_new (TRUE, FALSE, sizeof(gchar*));

            if (c->no_split) { /* don't split */
                sharg_append(a, param);
            } else if (par) {
                for (i = 0; i < g_strv_length(par); i++)
                    sharg_append(a, par[i]);
            }

            if (result == NULL) {
                GString *result_print = g_string_new("");

                c->function(uzbl.gui.web_view, a, result_print);
                if (result_print->len)
                    printf("%*s\n", (int)result_print->len, result_print->str);

                g_string_free(result_print, TRUE);
            } else {
                c->function(uzbl.gui.web_view, a, result);
            }
            g_strfreev (par);
            g_array_free (a, TRUE);

    } else
        g_printerr ("command \"%s\" not understood. ignoring.\n", cmd);
}

void
set_proxy_url() {
    SoupURI *suri;

    if(uzbl.net.proxy_url == NULL || *uzbl.net.proxy_url == ' ') {
        soup_session_remove_feature_by_type(uzbl.net.soup_session,
                (GType) SOUP_SESSION_PROXY_URI);
    }
    else {
        suri = soup_uri_new(uzbl.net.proxy_url);
        g_object_set(G_OBJECT(uzbl.net.soup_session),
                SOUP_SESSION_PROXY_URI,
                suri, NULL);
        soup_uri_free(suri);
    }
    return;
}

void
set_icon() {
    if(file_exists(uzbl.gui.icon)) {
        if (uzbl.gui.main_window)
            gtk_window_set_icon_from_file (GTK_WINDOW (uzbl.gui.main_window), uzbl.gui.icon, NULL);
    } else {
        g_printerr ("Icon \"%s\" not found. ignoring.\n", uzbl.gui.icon);
    }
}

void
cmd_load_uri() {
    GArray *a = g_array_new (TRUE, FALSE, sizeof(gchar*));
    g_array_append_val (a, uzbl.state.uri);
    load_uri(uzbl.gui.web_view, a, NULL);
    g_array_free (a, TRUE);
}

void
cmd_always_insert_mode() {
    set_insert_mode(uzbl.behave.always_insert_mode);
    update_title();
}

void
cmd_max_conns() {
    g_object_set(G_OBJECT(uzbl.net.soup_session),
            SOUP_SESSION_MAX_CONNS, uzbl.net.max_conns, NULL);
}

void
cmd_max_conns_host() {
    g_object_set(G_OBJECT(uzbl.net.soup_session),
            SOUP_SESSION_MAX_CONNS_PER_HOST, uzbl.net.max_conns_host, NULL);
}

void
cmd_http_debug() {
    soup_session_remove_feature
        (uzbl.net.soup_session, SOUP_SESSION_FEATURE(uzbl.net.soup_logger));
    /* do we leak if this doesn't get freed? why does it occasionally crash if freed? */
    /*g_free(uzbl.net.soup_logger);*/

    uzbl.net.soup_logger = soup_logger_new(uzbl.behave.http_debug, -1);
    soup_session_add_feature(uzbl.net.soup_session,
            SOUP_SESSION_FEATURE(uzbl.net.soup_logger));
}

WebKitWebSettings*
view_settings() {
    return webkit_web_view_get_settings(uzbl.gui.web_view);
}

void
cmd_font_size() {
    WebKitWebSettings *ws = view_settings();
    if (uzbl.behave.font_size > 0) {
        g_object_set (G_OBJECT(ws), "default-font-size", uzbl.behave.font_size, NULL);
    }

    if (uzbl.behave.monospace_size > 0) {
        g_object_set (G_OBJECT(ws), "default-monospace-font-size",
                      uzbl.behave.monospace_size, NULL);
    } else {
        g_object_set (G_OBJECT(ws), "default-monospace-font-size",
                      uzbl.behave.font_size, NULL);
    }
}

void
cmd_default_font_family() {
    g_object_set (G_OBJECT(view_settings()), "default-font-family",
            uzbl.behave.default_font_family, NULL);
}

void
cmd_monospace_font_family() {
    g_object_set (G_OBJECT(view_settings()), "monospace-font-family",
            uzbl.behave.monospace_font_family, NULL);
}

void
cmd_sans_serif_font_family() {
    g_object_set (G_OBJECT(view_settings()), "sans_serif-font-family",
            uzbl.behave.sans_serif_font_family, NULL);
}

void
cmd_serif_font_family() {
    g_object_set (G_OBJECT(view_settings()), "serif-font-family",
            uzbl.behave.serif_font_family, NULL);
}

void
cmd_cursive_font_family() {
    g_object_set (G_OBJECT(view_settings()), "cursive-font-family",
            uzbl.behave.cursive_font_family, NULL);
}

void
cmd_fantasy_font_family() {
    g_object_set (G_OBJECT(view_settings()), "fantasy-font-family",
            uzbl.behave.fantasy_font_family, NULL);
}

void
cmd_zoom_level() {
    webkit_web_view_set_zoom_level (uzbl.gui.web_view, uzbl.behave.zoom_level);
}

void
cmd_disable_plugins() {
    g_object_set (G_OBJECT(view_settings()), "enable-plugins",
            !uzbl.behave.disable_plugins, NULL);
}

void
cmd_disable_scripts() {
    g_object_set (G_OBJECT(view_settings()), "enable-scripts",
            !uzbl.behave.disable_scripts, NULL);
}

void
cmd_minimum_font_size() {
    g_object_set (G_OBJECT(view_settings()), "minimum-font-size",
            uzbl.behave.minimum_font_size, NULL);
}
void
cmd_autoload_img() {
    g_object_set (G_OBJECT(view_settings()), "auto-load-images",
            uzbl.behave.autoload_img, NULL);
}


void
cmd_autoshrink_img() {
    g_object_set (G_OBJECT(view_settings()), "auto-shrink-images",
            uzbl.behave.autoshrink_img, NULL);
}


void
cmd_enable_spellcheck() {
    g_object_set (G_OBJECT(view_settings()), "enable-spell-checking",
            uzbl.behave.enable_spellcheck, NULL);
}

void
cmd_enable_private() {
    g_object_set (G_OBJECT(view_settings()), "enable-private-browsing",
            uzbl.behave.enable_private, NULL);
}

void
cmd_print_bg() {
    g_object_set (G_OBJECT(view_settings()), "print-backgrounds",
            uzbl.behave.print_bg, NULL);
}

void
cmd_style_uri() {
    g_object_set (G_OBJECT(view_settings()), "user-stylesheet-uri",
            uzbl.behave.style_uri, NULL);
}

void
cmd_resizable_txt() {
    g_object_set (G_OBJECT(view_settings()), "resizable-text-areas",
            uzbl.behave.resizable_txt, NULL);
}

void
cmd_default_encoding() {
    g_object_set (G_OBJECT(view_settings()), "default-encoding",
            uzbl.behave.default_encoding, NULL);
}

void
cmd_enforce_96dpi() {
    g_object_set (G_OBJECT(view_settings()), "enforce-96-dpi",
            uzbl.behave.enforce_96dpi, NULL);
}

void
cmd_caret_browsing() {
    g_object_set (G_OBJECT(view_settings()), "enable-caret-browsing",
            uzbl.behave.caret_browsing, NULL);
}

void
cmd_cookie_handler() {
    gchar **split = g_strsplit(uzbl.behave.cookie_handler, " ", 2);
    /* pitfall: doesn't handle chain actions; must the sync_ action manually */
    if ((g_strcmp0(split[0], "sh") == 0) ||
        (g_strcmp0(split[0], "spawn") == 0)) {
        g_free (uzbl.behave.cookie_handler);
        uzbl.behave.cookie_handler =
            g_strdup_printf("sync_%s %s", split[0], split[1]);
    }
    g_strfreev (split);
}

void
cmd_new_window() {
    gchar **split = g_strsplit(uzbl.behave.new_window, " ", 2);
    /* pitfall: doesn't handle chain actions; must the sync_ action manually */
    if ((g_strcmp0(split[0], "sh") == 0) ||
        (g_strcmp0(split[0], "spawn") == 0)) {
        g_free (uzbl.behave.new_window);
        uzbl.behave.new_window =
            g_strdup_printf("%s %s", split[0], split[1]);
    }
    g_strfreev (split);
}

void
cmd_fifo_dir() {
    uzbl.behave.fifo_dir = init_fifo(uzbl.behave.fifo_dir);
}

void
cmd_socket_dir() {
    uzbl.behave.socket_dir = init_socket(uzbl.behave.socket_dir);
}

void
cmd_inject_html() {
    if(uzbl.behave.inject_html) {
        webkit_web_view_load_html_string (uzbl.gui.web_view,
                uzbl.behave.inject_html, NULL);
    }
}

void
cmd_modkey() {
    int i;
    char *buf;

    buf = g_utf8_strup(uzbl.behave.modkey, -1);
    uzbl.behave.modmask = 0;

    if(uzbl.behave.modkey)
        g_free(uzbl.behave.modkey);
    uzbl.behave.modkey = buf;

    for (i = 0; modkeys[i].key != NULL; i++) {
        if (g_strrstr(buf, modkeys[i].key))
            uzbl.behave.modmask |= modkeys[i].mask;
    }
}

void
cmd_useragent() {
    if (*uzbl.net.useragent == ' ') {
        g_free (uzbl.net.useragent);
        uzbl.net.useragent = NULL;
    } else {
        g_object_set(G_OBJECT(uzbl.net.soup_session), SOUP_SESSION_USER_AGENT,
            uzbl.net.useragent, NULL);
    }
}

void
move_statusbar() {
    if (!uzbl.gui.scrolled_win &&
            !uzbl.gui.mainbar)
        return;

    gtk_widget_ref(uzbl.gui.scrolled_win);
    gtk_widget_ref(uzbl.gui.mainbar);
    gtk_container_remove(GTK_CONTAINER(uzbl.gui.vbox), uzbl.gui.scrolled_win);
    gtk_container_remove(GTK_CONTAINER(uzbl.gui.vbox), uzbl.gui.mainbar);

    if(uzbl.behave.status_top) {
        gtk_box_pack_start (GTK_BOX (uzbl.gui.vbox), uzbl.gui.mainbar, FALSE, TRUE, 0);
        gtk_box_pack_start (GTK_BOX (uzbl.gui.vbox), uzbl.gui.scrolled_win, TRUE, TRUE, 0);
    }
    else {
        gtk_box_pack_start (GTK_BOX (uzbl.gui.vbox), uzbl.gui.scrolled_win, TRUE, TRUE, 0);
        gtk_box_pack_start (GTK_BOX (uzbl.gui.vbox), uzbl.gui.mainbar, FALSE, TRUE, 0);
    }
    gtk_widget_unref(uzbl.gui.scrolled_win);
    gtk_widget_unref(uzbl.gui.mainbar);
    gtk_widget_grab_focus (GTK_WIDGET (uzbl.gui.web_view));
    return;
}

gboolean
set_var_value(const gchar *name, gchar *val) {
    uzbl_cmdprop *c = NULL;
    char *endp = NULL;
    char *buf = NULL;
    char *invalid_chars = "^°!\"§$%&/()=?'`'+~*'#-.:,;@<>| \\{}[]¹²³¼½";

    if( (c = g_hash_table_lookup(uzbl.comm.proto_var, name)) ) {
        if(!c->writeable) return FALSE;

        /* check for the variable type */
        if (c->type == TYPE_STR) {
            buf = expand(val, 0);
            g_free(*c->ptr.s);
            *c->ptr.s = buf;
        } else if(c->type == TYPE_INT) {
            buf = expand(val, 0);
            *c->ptr.i = (int)strtoul(buf, &endp, 10);
            g_free(buf);
        } else if (c->type == TYPE_FLOAT) {
            buf = expand(val, 0);
            *c->ptr.f = strtod(buf, &endp);
            g_free(buf);
        }

        /* invoke a command specific function */
        if(c->func) c->func();
    } else {
        /* check wether name violates our naming scheme */
        if(strpbrk(name, invalid_chars)) {
            if (uzbl.state.verbose)
                printf("Invalid variable name\n");
            return FALSE;
        }

        /* custom vars */
        c = malloc(sizeof(uzbl_cmdprop));
        c->type = TYPE_STR;
        c->dump = 0;
        c->func = NULL;
        c->writeable = 1;
        buf = expand(val, 0);
        c->ptr = malloc(sizeof(char *));
        *c->ptr = buf;
        g_hash_table_insert(uzbl.comm.proto_var,
                g_strdup(name), (gpointer) c);
    }
    return TRUE;
}

void
render_html() {
    Behaviour *b = &uzbl.behave;

    if(b->html_buffer->str) {
        webkit_web_view_load_html_string (uzbl.gui.web_view,
                b->html_buffer->str, b->base_url);
        g_string_free(b->html_buffer, TRUE);
        b->html_buffer = g_string_new("");
    }
}

enum {M_CMD, M_HTML};
void
parse_cmd_line(const char *ctl_line, GString *result) {
    Behaviour *b = &uzbl.behave;
    size_t len=0;

    if(b->mode == M_HTML) {
        len = strlen(b->html_endmarker);
        /* ctl_line has trailing '\n' so we check for strlen(ctl_line)-1 */
        if(len == strlen(ctl_line)-1 &&
           !strncmp(b->html_endmarker, ctl_line, len)) {
            set_timeout(0);
            set_var_value("mode", "0");
            render_html();
            return;
        }
        else {
            set_timeout(b->html_timeout);
            g_string_append(b->html_buffer, ctl_line);
        }
    }
    else if((ctl_line[0] == '#') /* Comments */
            || (ctl_line[0] == ' ')
            || (ctl_line[0] == '\n'))
        ; /* ignore these lines */
    else { /* parse a command */
        gchar *ctlstrip;
        gchar **tokens = NULL;
        len = strlen(ctl_line);

        if (ctl_line[len - 1] == '\n') /* strip trailing newline */
            ctlstrip = g_strndup(ctl_line, len - 1);
        else ctlstrip = g_strdup(ctl_line);

        tokens = g_strsplit(ctlstrip, " ", 2);
        parse_command(tokens[0], tokens[1], result);
        g_free(ctlstrip);
        g_strfreev(tokens);
    }
}

/*@null@*/ gchar*
build_stream_name(int type, const gchar* dir) {
    State *s = &uzbl.state;
    gchar *str = NULL;

    if (type == FIFO) {
        str = g_strdup_printf
            ("%s/uzbl_fifo_%s", dir, s->instance_name);
    } else if (type == SOCKET) {
        str = g_strdup_printf
            ("%s/uzbl_socket_%s", dir, s->instance_name);
    }
    return str;
}

gboolean
control_fifo(GIOChannel *gio, GIOCondition condition) {
    if (uzbl.state.verbose)
        printf("triggered\n");
    gchar *ctl_line;
    GIOStatus ret;
    GError *err = NULL;

    if (condition & G_IO_HUP)
        g_error ("Fifo: Read end of pipe died!\n");

    if(!gio)
       g_error ("Fifo: GIOChannel broke\n");

    ret = g_io_channel_read_line(gio, &ctl_line, NULL, NULL, &err);
    if (ret == G_IO_STATUS_ERROR) {
        g_error ("Fifo: Error reading: %s\n", err->message);
        g_error_free (err);
    }

    parse_cmd_line(ctl_line, NULL);
    g_free(ctl_line);

    return TRUE;
}

/*@null@*/ gchar*
init_fifo(gchar *dir) { /* return dir or, on error, free dir and return NULL */
    if (uzbl.comm.fifo_path) { /* get rid of the old fifo if one exists */
        if (unlink(uzbl.comm.fifo_path) == -1)
            g_warning ("Fifo: Can't unlink old fifo at %s\n", uzbl.comm.fifo_path);
        g_free(uzbl.comm.fifo_path);
        uzbl.comm.fifo_path = NULL;
    }

    GIOChannel *chan = NULL;
    GError *error = NULL;
    gchar *path = build_stream_name(FIFO, dir);

    if (!file_exists(path)) {
        if (mkfifo (path, 0666) == 0) {
            // we don't really need to write to the file, but if we open the file as 'r' we will block here, waiting for a writer to open the file.
            chan = g_io_channel_new_file(path, "r+", &error);
            if (chan) {
                if (g_io_add_watch(chan, G_IO_IN|G_IO_HUP, (GIOFunc) control_fifo, NULL)) {
                    if (uzbl.state.verbose)
                        printf ("init_fifo: created successfully as %s\n", path);
                    uzbl.comm.fifo_path = path;
                    return dir;
                } else g_warning ("init_fifo: could not add watch on %s\n", path);
            } else g_warning ("init_fifo: can't open: %s\n", error->message);
        } else g_warning ("init_fifo: can't create %s: %s\n", path, strerror(errno));
    } else g_warning ("init_fifo: can't create %s: file exists\n", path);

    /* if we got this far, there was an error; cleanup */
    if (error) g_error_free (error);
    g_free(dir);
    g_free(path);
    return NULL;
}

gboolean
control_stdin(GIOChannel *gio, GIOCondition condition) {
    (void) condition;
    gchar *ctl_line = NULL;
    GIOStatus ret;

    ret = g_io_channel_read_line(gio, &ctl_line, NULL, NULL, NULL);
    if ( (ret == G_IO_STATUS_ERROR) || (ret == G_IO_STATUS_EOF) )
        return FALSE;

    parse_cmd_line(ctl_line, NULL);
    g_free(ctl_line);

    return TRUE;
}

void
create_stdin () {
    GIOChannel *chan = NULL;
    GError *error = NULL;

    chan = g_io_channel_unix_new(fileno(stdin));
    if (chan) {
        if (!g_io_add_watch(chan, G_IO_IN|G_IO_HUP, (GIOFunc) control_stdin, NULL)) {
            g_error ("Stdin: could not add watch\n");
        } else {
            if (uzbl.state.verbose)
                printf ("Stdin: watch added successfully\n");
        }
    } else {
        g_error ("Stdin: Error while opening: %s\n", error->message);
    }
    if (error) g_error_free (error);
}

gboolean
control_socket(GIOChannel *chan) {
    struct sockaddr_un remote;
    unsigned int t = sizeof(remote);
    int clientsock;
    GIOChannel *clientchan;

    clientsock = accept (g_io_channel_unix_get_fd(chan),
                         (struct sockaddr *) &remote, &t);

    if ((clientchan = g_io_channel_unix_new(clientsock))) {
        g_io_add_watch(clientchan, G_IO_IN|G_IO_HUP,
                       (GIOFunc) control_client_socket, clientchan);
    }

    return TRUE;
}

gboolean
control_client_socket(GIOChannel *clientchan) {
    char *ctl_line;
    GString *result = g_string_new("");
    GError *error = NULL;
    GIOStatus ret;
    gsize len;

    ret = g_io_channel_read_line(clientchan, &ctl_line, &len, NULL, &error);
    if (ret == G_IO_STATUS_ERROR) {
        g_warning ("Error reading: %s\n", error->message);
        g_io_channel_shutdown(clientchan, TRUE, &error);
        return FALSE;
    } else if (ret == G_IO_STATUS_EOF) {
        /* shutdown and remove channel watch from main loop */
        g_io_channel_shutdown(clientchan, TRUE, &error);
        return FALSE;
    }

    if (ctl_line) {
        parse_cmd_line (ctl_line, result);
        g_string_append_c(result, '\n');
        ret = g_io_channel_write_chars (clientchan, result->str, result->len,
                                        &len, &error);
        if (ret == G_IO_STATUS_ERROR) {
            g_warning ("Error writing: %s", error->message);
        }
        g_io_channel_flush(clientchan, &error);
    }

    if (error) g_error_free (error);
    g_string_free(result, TRUE);
    g_free(ctl_line);
    return TRUE;
}

/*@null@*/ gchar*
init_socket(gchar *dir) { /* return dir or, on error, free dir and return NULL */
    if (uzbl.comm.socket_path) { /* remove an existing socket should one exist */
        if (unlink(uzbl.comm.socket_path) == -1)
            g_warning ("init_socket: couldn't unlink socket at %s\n", uzbl.comm.socket_path);
        g_free(uzbl.comm.socket_path);
        uzbl.comm.socket_path = NULL;
    }

    if (*dir == ' ') {
        g_free(dir);
        return NULL;
    }

    GIOChannel *chan = NULL;
    int sock, len;
    struct sockaddr_un local;
    gchar *path = build_stream_name(SOCKET, dir);

    sock = socket (AF_UNIX, SOCK_STREAM, 0);

    local.sun_family = AF_UNIX;
    strcpy (local.sun_path, path);
    unlink (local.sun_path);

    len = strlen (local.sun_path) + sizeof (local.sun_family);
    if (bind (sock, (struct sockaddr *) &local, len) != -1) {
        if (uzbl.state.verbose)
            printf ("init_socket: opened in %s\n", path);
        listen (sock, 5);

        if( (chan = g_io_channel_unix_new(sock)) ) {
            g_io_add_watch(chan, G_IO_IN|G_IO_HUP, (GIOFunc) control_socket, chan);
            uzbl.comm.socket_path = path;
            return dir;
        }
    } else g_warning ("init_socket: could not open in %s: %s\n", path, strerror(errno));

    /* if we got this far, there was an error; cleanup */
    g_free(path);
    g_free(dir);
    return NULL;
}

/*
 NOTE: we want to keep variables like b->title_format_long in their "unprocessed" state
 it will probably improve performance if we would "cache" the processed variant, but for now it works well enough...
*/
// this function may be called very early when the templates are not set (yet), hence the checks
void
update_title (void) {
    Behaviour *b = &uzbl.behave;
    gchar *parsed;

    if (b->show_status) {
        if (b->title_format_short) {
            parsed = expand(b->title_format_short, 0);
            if (uzbl.gui.main_window)
                gtk_window_set_title (GTK_WINDOW(uzbl.gui.main_window), parsed);
            g_free(parsed);
        }
        if (b->status_format) {
            parsed = expand(b->status_format, 0);
            gtk_label_set_markup(GTK_LABEL(uzbl.gui.mainbar_label), parsed);
            g_free(parsed);
        }
        if (b->status_background) {
            GdkColor color;
            gdk_color_parse (b->status_background, &color);
            //labels and hboxes do not draw their own background. applying this on the vbox/main_window is ok as the statusbar is the only affected widget. (if not, we could also use GtkEventBox)
            if (uzbl.gui.main_window)
                gtk_widget_modify_bg (uzbl.gui.main_window, GTK_STATE_NORMAL, &color);
            else if (uzbl.gui.plug)
                gtk_widget_modify_bg (GTK_WIDGET(uzbl.gui.plug), GTK_STATE_NORMAL, &color);
        }
    } else {
        if (b->title_format_long) {
            parsed = expand(b->title_format_long, 0);
            if (uzbl.gui.main_window)
                gtk_window_set_title (GTK_WINDOW(uzbl.gui.main_window), parsed);
            g_free(parsed);
        }
    }
}

gboolean
configure_event_cb(GtkWidget* window, GdkEventConfigure* event) {
    (void) window;
    (void) event;

    retrieve_geometry();
    return FALSE;
}

gboolean
key_press_cb (GtkWidget* window, GdkEventKey* event)
{
    //TRUE to stop other handlers from being invoked for the event. FALSE to propagate the event further.

    (void) window;

    if (event->type   != GDK_KEY_PRESS ||
        event->keyval == GDK_Page_Up   ||
        event->keyval == GDK_Page_Down ||
        event->keyval == GDK_Up        ||
        event->keyval == GDK_Down      ||
        event->keyval == GDK_Left      ||
        event->keyval == GDK_Right     ||
        event->keyval == GDK_Shift_L   ||
        event->keyval == GDK_Shift_R)
        return FALSE;

    /* turn off insert mode (if always_insert_mode is not used) */
    if (uzbl.behave.insert_mode && (event->keyval == GDK_Escape)) {
        set_insert_mode(uzbl.behave.always_insert_mode);
        update_title();
        return TRUE;
    }

    if (uzbl.behave.insert_mode &&
        ( ((event->state & uzbl.behave.modmask) != uzbl.behave.modmask) ||
          (!uzbl.behave.modmask)
        )
       )
        return FALSE;

    if (event->keyval == GDK_Escape) {
        clear_keycmd();
        update_title();
        dehilight(uzbl.gui.web_view, NULL, NULL);
        return TRUE;
    }

    //Insert without shift - insert from clipboard; Insert with shift - insert from primary
    if (event->keyval == GDK_Insert) {
        gchar * str;
        if ((event->state & GDK_SHIFT_MASK) == GDK_SHIFT_MASK) {
            str = gtk_clipboard_wait_for_text (gtk_clipboard_get (GDK_SELECTION_PRIMARY));
        } else {
            str = gtk_clipboard_wait_for_text (gtk_clipboard_get (GDK_SELECTION_CLIPBOARD));
        }
        if (str) {
            GString* keycmd = g_string_new(uzbl.state.keycmd);
            g_string_append (keycmd, str);
            uzbl.state.keycmd = g_string_free(keycmd, FALSE);
            update_title ();
            g_free (str);
        }
        return TRUE;
    }

    if (event->keyval == GDK_BackSpace)
        keycmd_bs(NULL, NULL, NULL);

    gboolean key_ret = FALSE;
    if ((event->keyval == GDK_Return) || (event->keyval == GDK_KP_Enter))
        key_ret = TRUE;
    if (!key_ret) {
        GString* keycmd = g_string_new(uzbl.state.keycmd);
        g_string_append(keycmd, event->string);
        uzbl.state.keycmd = g_string_free(keycmd, FALSE);
    }

    run_keycmd(key_ret);
    update_title();
    if (key_ret) return (!uzbl.behave.insert_mode);
    return TRUE;
}

void
run_keycmd(const gboolean key_ret) {
    /* run the keycmd immediately if it isn't incremental and doesn't take args */
    Action *act;
    if ((act = g_hash_table_lookup(uzbl.bindings, uzbl.state.keycmd))) {
        clear_keycmd();
        parse_command(act->name, act->param, NULL);
        return;
    }

    /* try if it's an incremental keycmd or one that takes args, and run it */
    GString* short_keys = g_string_new ("");
    GString* short_keys_inc = g_string_new ("");
    guint i;
    guint len = strlen(uzbl.state.keycmd);
    for (i=0; i<len; i++) {
        g_string_append_c(short_keys, uzbl.state.keycmd[i]);
        g_string_assign(short_keys_inc, short_keys->str);
        g_string_append_c(short_keys, '_');
        g_string_append_c(short_keys_inc, '*');

        if (key_ret && (act = g_hash_table_lookup(uzbl.bindings, short_keys->str))) {
            /* run normal cmds only if return was pressed */
            exec_paramcmd(act, i);
            clear_keycmd();
            break;
        } else if ((act = g_hash_table_lookup(uzbl.bindings, short_keys_inc->str))) {
            if (key_ret)  /* just quit the incremental command on return */
                clear_keycmd();
            else exec_paramcmd(act, i); /* otherwise execute the incremental */
            break;
        }

        g_string_truncate(short_keys, short_keys->len - 1);
    }
    g_string_free (short_keys, TRUE);
    g_string_free (short_keys_inc, TRUE);
}

void
exec_paramcmd(const Action *act, const guint i) {
    GString *parampart = g_string_new (uzbl.state.keycmd);
    GString *actionname = g_string_new ("");
    GString *actionparam = g_string_new ("");
    g_string_erase (parampart, 0, i+1);
    if (act->name)
        g_string_printf (actionname, act->name, parampart->str);
    if (act->param)
        g_string_printf (actionparam, act->param, parampart->str);
    parse_command(actionname->str, actionparam->str, NULL);
    g_string_free(actionname, TRUE);
    g_string_free(actionparam, TRUE);
    g_string_free(parampart, TRUE);
}


void
create_browser () {
    GUI *g = &uzbl.gui;

    g->web_view = WEBKIT_WEB_VIEW (webkit_web_view_new ());

    g_signal_connect (G_OBJECT (g->web_view), "notify::title", G_CALLBACK (title_change_cb), NULL);
    g_signal_connect (G_OBJECT (g->web_view), "load-progress-changed", G_CALLBACK (progress_change_cb), g->web_view);
    g_signal_connect (G_OBJECT (g->web_view), "load-committed", G_CALLBACK (load_commit_cb), g->web_view);
    g_signal_connect (G_OBJECT (g->web_view), "load-started", G_CALLBACK (load_start_cb), g->web_view);
    g_signal_connect (G_OBJECT (g->web_view), "load-finished", G_CALLBACK (log_history_cb), g->web_view);
    g_signal_connect (G_OBJECT (g->web_view), "load-finished", G_CALLBACK (load_finish_cb), g->web_view);
    g_signal_connect (G_OBJECT (g->web_view), "hovering-over-link", G_CALLBACK (link_hover_cb), g->web_view);
    g_signal_connect (G_OBJECT (g->web_view), "new-window-policy-decision-requested", G_CALLBACK (new_window_cb), g->web_view);
    g_signal_connect (G_OBJECT (g->web_view), "download-requested", G_CALLBACK (download_cb), g->web_view);
    g_signal_connect (G_OBJECT (g->web_view), "create-web-view", G_CALLBACK (create_web_view_cb), g->web_view);
    g_signal_connect (G_OBJECT (g->web_view), "mime-type-policy-decision-requested", G_CALLBACK (mime_policy_cb), g->web_view);
}

GtkWidget*
create_mainbar () {
    GUI *g = &uzbl.gui;

    g->mainbar = gtk_hbox_new (FALSE, 0);

    /* keep a reference to the bar so we can re-pack it at runtime*/
    //sbar_ref = g_object_ref(g->mainbar);

    g->mainbar_label = gtk_label_new ("");
    gtk_label_set_selectable((GtkLabel *)g->mainbar_label, TRUE);
    gtk_label_set_ellipsize(GTK_LABEL(g->mainbar_label), PANGO_ELLIPSIZE_END);
    gtk_misc_set_alignment (GTK_MISC(g->mainbar_label), 0, 0);
    gtk_misc_set_padding (GTK_MISC(g->mainbar_label), 2, 2);
    gtk_box_pack_start (GTK_BOX (g->mainbar), g->mainbar_label, TRUE, TRUE, 0);
    g_signal_connect (G_OBJECT (g->mainbar), "key-press-event", G_CALLBACK (key_press_cb), NULL);
    return g->mainbar;
}

GtkWidget*
create_window () {
    GtkWidget* window = gtk_window_new (GTK_WINDOW_TOPLEVEL);
    gtk_window_set_default_size (GTK_WINDOW (window), 800, 600);
    gtk_widget_set_name (window, "Uzbl browser");
    g_signal_connect (G_OBJECT (window), "destroy", G_CALLBACK (destroy_cb), NULL);
    g_signal_connect (G_OBJECT (window), "key-press-event", G_CALLBACK (key_press_cb), NULL);
    g_signal_connect (G_OBJECT (window), "configure-event", G_CALLBACK (configure_event_cb), NULL);

    return window;
}

GtkPlug*
create_plug () {
    GtkPlug* plug = GTK_PLUG (gtk_plug_new (uzbl.state.socket_id));
    g_signal_connect (G_OBJECT (plug), "destroy", G_CALLBACK (destroy_cb), NULL);
    g_signal_connect (G_OBJECT (plug), "key-press-event", G_CALLBACK (key_press_cb), NULL);

    return plug;
}


gchar**
inject_handler_args(const gchar *actname, const gchar *origargs, const gchar *newargs) {
    /*
      If actname is one that calls an external command, this function will inject
      newargs in front of the user-provided args in that command line.  They will
      come become after the body of the script (in sh) or after the name of
      the command to execute (in spawn).
      i.e. sh <body> <userargs> becomes sh <body> <ARGS> <userargs> and
      spawn <command> <userargs> becomes spawn <command> <ARGS> <userargs>.

      The return value consist of two strings: the action (sh, ...) and its args.

      If act is not one that calls an external command, then the given action merely
      gets duplicated.
    */
    GArray *rets = g_array_new(TRUE, FALSE, sizeof(gchar*));
    /* Arrr! Here be memory leaks */
    gchar *actdup = g_strdup(actname);
    g_array_append_val(rets, actdup);

    if ((g_strcmp0(actname, "spawn") == 0) ||
        (g_strcmp0(actname, "sh") == 0) ||
        (g_strcmp0(actname, "sync_spawn") == 0) ||
        (g_strcmp0(actname, "sync_sh") == 0) ||
        (g_strcmp0(actname, "talk_to_socket") == 0)) {
        guint i;
        GString *a = g_string_new("");
        gchar **spawnparts = split_quoted(origargs, FALSE);
        g_string_append_printf(a, "%s", spawnparts[0]); /* sh body or script name */
        if (newargs) g_string_append_printf(a, " %s", newargs); /* handler args */

        for (i = 1; i < g_strv_length(spawnparts); i++) /* user args */
            if (spawnparts[i]) g_string_append_printf(a, " %s", spawnparts[i]);

        g_array_append_val(rets, a->str);
        g_string_free(a, FALSE);
        g_strfreev(spawnparts);
    } else {
        gchar *origdup = g_strdup(origargs);
        g_array_append_val(rets, origdup);
    }
    return (gchar**)g_array_free(rets, FALSE);
}

void
run_handler (const gchar *act, const gchar *args) {
    /* Consider this code a temporary hack to make the handlers usable.
       In practice, all this splicing, injection, and reconstruction is
       inefficient, annoying and hard to manage.  Potential pitfalls arise
       when the handler specific args 1) are not quoted  (the handler
       callbacks should take care of this)  2) are quoted but interfere
       with the users' own quotation.  A more ideal solution is
       to refactor parse_command so that it doesn't just take a string
       and execute it; rather than that, we should have a function which
       returns the argument vector parsed from the string.  This vector
       could be modified (e.g. insert additional args into it) before
       passing it to the next function that actually executes it.  Though
       it still isn't perfect for chain actions..  will reconsider & re-
       factor when I have the time. -duc */

    char **parts = g_strsplit(act, " ", 2);
    if (!parts) return;
    if (g_strcmp0(parts[0], "chain") == 0) {
        GString *newargs = g_string_new("");
        gchar **chainparts = split_quoted(parts[1], FALSE);

        /* for every argument in the chain, inject the handler args
           and make sure the new parts are wrapped in quotes */
        gchar **cp = chainparts;
        gchar quot = '\'';
        gchar *quotless = NULL;
        gchar **spliced_quotless = NULL; // sigh -_-;
        gchar **inpart = NULL;

        while (*cp) {
            if ((**cp == '\'') || (**cp == '\"')) { /* strip old quotes */
                quot = **cp;
                quotless = g_strndup(&(*cp)[1], strlen(*cp) - 2);
            } else quotless = g_strdup(*cp);

            spliced_quotless = g_strsplit(quotless, " ", 2);
            inpart = inject_handler_args(spliced_quotless[0], spliced_quotless[1], args);
            g_strfreev(spliced_quotless);

            g_string_append_printf(newargs, " %c%s %s%c", quot, inpart[0], inpart[1], quot);
            g_free(quotless);
            g_strfreev(inpart);
            cp++;
        }

        parse_command(parts[0], &(newargs->str[1]), NULL);
        g_string_free(newargs, TRUE);
        g_strfreev(chainparts);

    } else {
        gchar **inparts = inject_handler_args(parts[0], parts[1], args);
        parse_command(inparts[0], inparts[1], NULL);
        g_free(inparts[0]);
        g_free(inparts[1]);
    }
    g_strfreev(parts);
}

void
add_binding (const gchar *key, const gchar *act) {
    char **parts = g_strsplit(act, " ", 2);
    Action *action;

    if (!parts)
        return;

    //Debug:
    if (uzbl.state.verbose)
        printf ("Binding %-10s : %s\n", key, act);
    action = new_action(parts[0], parts[1]);

    if (g_hash_table_remove (uzbl.bindings, key))
        g_warning ("Overwriting existing binding for \"%s\"", key);
    g_hash_table_replace(uzbl.bindings, g_strdup(key), action);
    g_strfreev(parts);
}

/*@null@*/ gchar*
get_xdg_var (XDG_Var xdg) {
    const gchar* actual_value = getenv (xdg.environmental);
    const gchar* home         = getenv ("HOME");
    gchar* return_value;

    if (! actual_value || strcmp (actual_value, "") == 0) {
        if (xdg.default_value) {
            return_value = str_replace ("~", home, xdg.default_value);
        } else {
            return_value = NULL;
        }
    } else {
        return_value = str_replace("~", home, actual_value);
    }

    return return_value;
}

/*@null@*/ gchar*
find_xdg_file (int xdg_type, const char* filename) {
    /* xdg_type = 0 => config
       xdg_type = 1 => data
       xdg_type = 2 => cache*/

    gchar* xdgv = get_xdg_var (XDG[xdg_type]);
    gchar* temporary_file = g_strconcat (xdgv, filename, NULL);
    g_free (xdgv);

    gchar* temporary_string;
    char*  saveptr;
    char*  buf;

    if (! file_exists (temporary_file) && xdg_type != 2) {
        buf = get_xdg_var (XDG[3 + xdg_type]);
        temporary_string = (char *) strtok_r (buf, ":", &saveptr);
        g_free(buf);

        while ((temporary_string = (char * ) strtok_r (NULL, ":", &saveptr)) && ! file_exists (temporary_file)) {
            g_free (temporary_file);
            temporary_file = g_strconcat (temporary_string, filename, NULL);
        }
    }

    //g_free (temporary_string); - segfaults.

    if (file_exists (temporary_file)) {
        return temporary_file;
    } else {
        g_free(temporary_file);
        return NULL;
    }
}
void
settings_init () {
    State *s = &uzbl.state;
    Network *n = &uzbl.net;
    int i;
    for (i = 0; default_config[i].command != NULL; i++) {
        parse_cmd_line(default_config[i].command, NULL);
    }

    if (g_strcmp0(s->config_file, "-") == 0) {
        s->config_file = NULL;
        create_stdin();
    }

    else if (!s->config_file) {
        s->config_file = find_xdg_file (0, "/uzbl/config");
    }

    if (s->config_file) {
        GArray* lines = read_file_by_line (s->config_file);
        int i = 0;
        gchar* line;

        while ((line = g_array_index(lines, gchar*, i))) {
            parse_cmd_line (line, NULL);
            i ++;
            g_free (line);
        }
        g_array_free (lines, TRUE);
    } else {
        if (uzbl.state.verbose)
            printf ("No configuration file loaded.\n");
    }

    g_signal_connect_after(n->soup_session, "request-started", G_CALLBACK(handle_cookies), NULL);
}

void handle_cookies (SoupSession *session, SoupMessage *msg, gpointer user_data){
    (void) session;
    (void) user_data;
    if (!uzbl.behave.cookie_handler)
         return;

    soup_message_add_header_handler(msg, "got-headers", "Set-Cookie", G_CALLBACK(save_cookies), NULL);
    GString *s = g_string_new ("");
    SoupURI * soup_uri = soup_message_get_uri(msg);
    g_string_printf(s, "GET '%s' '%s' '%s'", soup_uri->scheme, soup_uri->host, soup_uri->path);
    run_handler(uzbl.behave.cookie_handler, s->str);

    if(uzbl.comm.sync_stdout && strcmp (uzbl.comm.sync_stdout, "") != 0) {
        char *p = strchr(uzbl.comm.sync_stdout, '\n' );
        if ( p != NULL ) *p = '\0';
        soup_message_headers_replace (msg->request_headers, "Cookie", (const char *) uzbl.comm.sync_stdout);
    }
    if (uzbl.comm.sync_stdout)
        uzbl.comm.sync_stdout = strfree(uzbl.comm.sync_stdout);

    g_string_free(s, TRUE);
}

void
save_cookies (SoupMessage *msg, gpointer user_data){
    (void) user_data;
    GSList *ck;
    char *cookie;
    for (ck = soup_cookies_from_response(msg); ck; ck = ck->next){
        cookie = soup_cookie_to_set_cookie_header(ck->data);
        SoupURI * soup_uri = soup_message_get_uri(msg);
        GString *s = g_string_new ("");
        g_string_printf(s, "PUT '%s' '%s' '%s' '%s'", soup_uri->scheme, soup_uri->host, soup_uri->path, cookie);
        run_handler(uzbl.behave.cookie_handler, s->str);
        g_free (cookie);
        g_string_free(s, TRUE);
    }
    g_slist_free(ck);
}

/* --- WEBINSPECTOR --- */
void
hide_window_cb(GtkWidget *widget, gpointer data) {
    (void) data;

    gtk_widget_hide(widget);
}

WebKitWebView*
create_inspector_cb (WebKitWebInspector* web_inspector, WebKitWebView* page, gpointer data){
    (void) data;
    (void) page;
    (void) web_inspector;
    GtkWidget* scrolled_window;
    GtkWidget* new_web_view;
    GUI *g = &uzbl.gui;

    g->inspector_window = gtk_window_new(GTK_WINDOW_TOPLEVEL);
    g_signal_connect(G_OBJECT(g->inspector_window), "delete-event",
            G_CALLBACK(hide_window_cb), NULL);

    gtk_window_set_title(GTK_WINDOW(g->inspector_window), "Uzbl WebInspector");
    gtk_window_set_default_size(GTK_WINDOW(g->inspector_window), 400, 300);
    gtk_widget_show(g->inspector_window);

    scrolled_window = gtk_scrolled_window_new(NULL, NULL);
    gtk_scrolled_window_set_policy(GTK_SCROLLED_WINDOW(scrolled_window),
            GTK_POLICY_AUTOMATIC, GTK_POLICY_AUTOMATIC);
    gtk_container_add(GTK_CONTAINER(g->inspector_window), scrolled_window);
    gtk_widget_show(scrolled_window);

    new_web_view = webkit_web_view_new();
    gtk_container_add(GTK_CONTAINER(scrolled_window), new_web_view);

    return WEBKIT_WEB_VIEW(new_web_view);
}

gboolean
inspector_show_window_cb (WebKitWebInspector* inspector){
    (void) inspector;
    gtk_widget_show(uzbl.gui.inspector_window);
    return TRUE;
}

/* TODO: Add variables and code to make use of these functions */
gboolean
inspector_close_window_cb (WebKitWebInspector* inspector){
    (void) inspector;
    return TRUE;
}

gboolean
inspector_attach_window_cb (WebKitWebInspector* inspector){
    (void) inspector;
    return FALSE;
}

gboolean
inspector_detach_window_cb (WebKitWebInspector* inspector){
    (void) inspector;
    return FALSE;
}

gboolean
inspector_uri_changed_cb (WebKitWebInspector* inspector){
    (void) inspector;
    return FALSE;
}

gboolean
inspector_inspector_destroyed_cb (WebKitWebInspector* inspector){
    (void) inspector;
    return FALSE;
}

void
set_up_inspector() {
    GUI *g = &uzbl.gui;
    WebKitWebSettings *settings = view_settings();
    g_object_set(G_OBJECT(settings), "enable-developer-extras", TRUE, NULL);

    uzbl.gui.inspector = webkit_web_view_get_inspector(uzbl.gui.web_view);
    g_signal_connect (G_OBJECT (g->inspector), "inspect-web-view", G_CALLBACK (create_inspector_cb), NULL);
    g_signal_connect (G_OBJECT (g->inspector), "show-window", G_CALLBACK (inspector_show_window_cb), NULL);
    g_signal_connect (G_OBJECT (g->inspector), "close-window", G_CALLBACK (inspector_close_window_cb), NULL);
    g_signal_connect (G_OBJECT (g->inspector), "attach-window", G_CALLBACK (inspector_attach_window_cb), NULL);
    g_signal_connect (G_OBJECT (g->inspector), "detach-window", G_CALLBACK (inspector_detach_window_cb), NULL);
    g_signal_connect (G_OBJECT (g->inspector), "finished", G_CALLBACK (inspector_inspector_destroyed_cb), NULL);

    g_signal_connect (G_OBJECT (g->inspector), "notify::inspected-uri", G_CALLBACK (inspector_uri_changed_cb), NULL);
}

void
dump_var_hash(gpointer k, gpointer v, gpointer ud) {
    (void) ud;
    uzbl_cmdprop *c = v;

    if(!c->dump)
        return;

    if(c->type == TYPE_STR)
        printf("set %s = %s\n", (char *)k, *c->ptr.s ? *c->ptr.s : " ");
    else if(c->type == TYPE_INT)
        printf("set %s = %d\n", (char *)k, *c->ptr.i);
    else if(c->type == TYPE_FLOAT)
        printf("set %s = %f\n", (char *)k, *c->ptr.f);
}

void
dump_key_hash(gpointer k, gpointer v, gpointer ud) {
    (void) ud;
    Action *a = v;

    printf("bind %s = %s %s\n", (char *)k ,
            (char *)a->name, a->param?(char *)a->param:"");
}

void
dump_config() {
    g_hash_table_foreach(uzbl.comm.proto_var, dump_var_hash, NULL);
    g_hash_table_foreach(uzbl.bindings, dump_key_hash, NULL);
}

void
retrieve_geometry() {
    int w, h, x, y;
    GString *buf = g_string_new("");

    gtk_window_get_size(GTK_WINDOW(uzbl.gui.main_window), &w, &h);
    gtk_window_get_position(GTK_WINDOW(uzbl.gui.main_window), &x, &y);

    g_string_printf(buf, "%dx%d+%d+%d", w, h, x, y);

    if(uzbl.gui.geometry)
        g_free(uzbl.gui.geometry);
    uzbl.gui.geometry = g_string_free(buf, FALSE);
}

/* set up gtk, gobject, variable defaults and other things that tests and other
 * external applications need to do anyhow */
void
initialize(int argc, char *argv[]) {
    if (!g_thread_supported ())
        g_thread_init (NULL);
    uzbl.state.executable_path = g_strdup(argv[0]);
    uzbl.state.selected_url = NULL;
    uzbl.state.searchtx = NULL;

    GOptionContext* context = g_option_context_new ("[ uri ] - load a uri by default");
    g_option_context_add_main_entries (context, entries, NULL);
    g_option_context_add_group (context, gtk_get_option_group (TRUE));
    g_option_context_parse (context, &argc, &argv, NULL);
    g_option_context_free(context);

    if (uzbl.behave.print_version) {
        printf("Commit: %s\n", COMMIT);
        exit(EXIT_SUCCESS);
    }

    /* initialize hash table */
    uzbl.bindings = g_hash_table_new_full(g_str_hash, g_str_equal, g_free, free_action);

    uzbl.net.soup_session = webkit_get_default_session();
    uzbl.state.keycmd = g_strdup("");

    if(setup_signal(SIGTERM, catch_sigterm) == SIG_ERR)
        fprintf(stderr, "uzbl: error hooking SIGTERM\n");
    if(setup_signal(SIGINT, catch_sigint) == SIG_ERR)
        fprintf(stderr, "uzbl: error hooking SIGINT\n");
    if(setup_signal(SIGALRM, catch_alrm) == SIG_ERR)
        fprintf(stderr, "uzbl: error hooking SIGALARM\n");

    uzbl.gui.sbar.progress_s = g_strdup("="); //TODO: move these to config.h
    uzbl.gui.sbar.progress_u = g_strdup("·");
    uzbl.gui.sbar.progress_w = 10;

    /* HTML mode defaults*/
    uzbl.behave.html_buffer = g_string_new("");
    uzbl.behave.html_endmarker = g_strdup(".");
    uzbl.behave.html_timeout = 60;
    uzbl.behave.base_url = g_strdup("http://invalid");

    /* default mode indicators */
    uzbl.behave.insert_indicator = g_strdup("I");
    uzbl.behave.cmd_indicator    = g_strdup("C");

    uzbl.info.webkit_major = WEBKIT_MAJOR_VERSION;
    uzbl.info.webkit_minor = WEBKIT_MINOR_VERSION;
    uzbl.info.webkit_micro = WEBKIT_MICRO_VERSION;
    uzbl.info.arch         = ARCH;
    uzbl.info.commit       = COMMIT;

    commands_hash ();
    make_var_to_name_hash();

    create_browser();
}

#ifndef UZBL_LIBRARY
/** -- MAIN -- **/
int
main (int argc, char* argv[]) {
    initialize(argc, argv);

    gtk_init (&argc, &argv);

    uzbl.gui.scrolled_win = gtk_scrolled_window_new (NULL, NULL);
    //main_window_ref = g_object_ref(scrolled_window);
    gtk_scrolled_window_set_policy (GTK_SCROLLED_WINDOW (uzbl.gui.scrolled_win),
        GTK_POLICY_NEVER, GTK_POLICY_NEVER); //todo: some sort of display of position/total length. like what emacs does

    gtk_container_add (GTK_CONTAINER (uzbl.gui.scrolled_win),
        GTK_WIDGET (uzbl.gui.web_view));

    uzbl.gui.vbox = gtk_vbox_new (FALSE, 0);

    create_mainbar();

    /* initial packing */
    gtk_box_pack_start (GTK_BOX (uzbl.gui.vbox), uzbl.gui.scrolled_win, TRUE, TRUE, 0);
    gtk_box_pack_start (GTK_BOX (uzbl.gui.vbox), uzbl.gui.mainbar, FALSE, TRUE, 0);

    if (uzbl.state.socket_id) {
        uzbl.gui.plug = create_plug ();
        gtk_container_add (GTK_CONTAINER (uzbl.gui.plug), uzbl.gui.vbox);
        gtk_widget_show_all (GTK_WIDGET (uzbl.gui.plug));
    } else {
        uzbl.gui.main_window = create_window ();
        gtk_container_add (GTK_CONTAINER (uzbl.gui.main_window), uzbl.gui.vbox);
        gtk_widget_show_all (uzbl.gui.main_window);
        uzbl.xwin = GDK_WINDOW_XID (GTK_WIDGET (uzbl.gui.main_window)->window);
    }

    if(!uzbl.state.instance_name)
        uzbl.state.instance_name = itos((int)uzbl.xwin);

    gtk_widget_grab_focus (GTK_WIDGET (uzbl.gui.web_view));

    if (uzbl.state.verbose) {
        printf("Uzbl start location: %s\n", argv[0]);
        if (uzbl.state.socket_id)
            printf("plug_id %i\n", gtk_plug_get_id(uzbl.gui.plug));
        else
            printf("window_id %i\n",(int) uzbl.xwin);
        printf("pid %i\n", getpid ());
        printf("name: %s\n", uzbl.state.instance_name);
    }

    uzbl.gui.scbar_v = (GtkScrollbar*) gtk_vscrollbar_new (NULL);
    uzbl.gui.bar_v = gtk_range_get_adjustment((GtkRange*) uzbl.gui.scbar_v);
    uzbl.gui.scbar_h = (GtkScrollbar*) gtk_hscrollbar_new (NULL);
    uzbl.gui.bar_h = gtk_range_get_adjustment((GtkRange*) uzbl.gui.scbar_h);
    gtk_widget_set_scroll_adjustments ((GtkWidget*) uzbl.gui.web_view, uzbl.gui.bar_h, uzbl.gui.bar_v);

    if(uzbl.gui.geometry)
        cmd_set_geometry();
    else
        retrieve_geometry();

    gchar *uri_override = (uzbl.state.uri ? g_strdup(uzbl.state.uri) : NULL);
    if (argc > 1 && !uzbl.state.uri)
        uri_override = g_strdup(argv[1]);
    gboolean verbose_override = uzbl.state.verbose;

    settings_init ();
    set_insert_mode(FALSE);

    if (!uzbl.behave.show_status)
        gtk_widget_hide(uzbl.gui.mainbar);
    else
        update_title();

    /* WebInspector */
    set_up_inspector();

    if (verbose_override > uzbl.state.verbose)
        uzbl.state.verbose = verbose_override;

    if (uri_override) {
        set_var_value("uri", uri_override);
        g_free(uri_override);
    } else if (uzbl.state.uri)
        cmd_load_uri();

    gtk_main ();
    clean_up();

    return EXIT_SUCCESS;
}
#endif

/* vi: set et ts=4: */<|MERGE_RESOLUTION|>--- conflicted
+++ resolved
@@ -259,11 +259,7 @@
 gchar *
 expand(const char *s, guint recurse) {
     uzbl_cmdprop *c;
-<<<<<<< HEAD
-    guint etype;
-=======
     enum exp_type etype;
->>>>>>> 7bd6fa29
     char *end_simple_var = "^°!\"§$%&/()=?'`'+~*'#-.:,;@<>| \\{}[]¹²³¼½";
     char *ret = NULL;
     char *vend = NULL;
@@ -313,11 +309,6 @@
                 assert(vend);
 
                 ret = g_strndup(s, vend-s);
-<<<<<<< HEAD
-                if(!ret)
-                        abort();
-=======
->>>>>>> 7bd6fa29
 
                 if(etype == EXP_SIMPLE_VAR ||
                    etype == EXP_BRACED_VAR) {
@@ -382,11 +373,7 @@
                     s = vend+2;
                 }
 
-<<<<<<< HEAD
-                free(ret);
-=======
                 g_free(ret);
->>>>>>> 7bd6fa29
                 ret = NULL;
                 break;
 
