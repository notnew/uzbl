--- conflicted
+++ resolved
@@ -63,10 +63,6 @@
 static gchar*   uri         = NULL;
 static gchar*   config_file = NULL;
 static gchar    config_file_path[500];
-<<<<<<< HEAD
-
-=======
->>>>>>> c11d95bc
 static gboolean verbose     = FALSE;
 
 /* settings from config: group behaviour */
@@ -364,20 +360,12 @@
 
 static void
 parse_command(const char *cmd) {
-<<<<<<< HEAD
-  Command *c = NULL;
-  char buffer[512];
-  strcpy (buffer, cmd);
-  char * saveptr;
-  char * command_name  = strtok_r (buffer, " ", &saveptr);
-  gchar * command_param = strtok_r (NULL,  " ,", &saveptr);
-=======
     Command *c = NULL;
     char buffer[512];
     strcpy (buffer, cmd);
-    char * command_name  = strtok (buffer, " ");
-    gchar * command_param = strtok (NULL,  " ,");
->>>>>>> c11d95bc
+    char * saveptr;
+    char * command_name  = strtok_r (buffer, " ", &saveptr);
+    gchar * command_param = strtok_r (NULL,  " ,", &saveptr);
   
     if((c = g_hash_table_lookup(commands, command_name)) != NULL){
         if (c->func_2_params != NULL) {
@@ -527,17 +515,10 @@
     
     //EXTERNAL BINDINGS
     if((act = g_hash_table_lookup(external_bindings, event->string)) != NULL)
-<<<<<<< HEAD
-      if (!insert_mode || (event->state == modmask)) {
-	run_command (act, NULL);
-	result = TRUE;
-      }
-=======
         if (!insert_mode || (event->state == modmask)) {
-            run_command(act, NULL);
+            run_command (act, NULL);
             result = TRUE;
         }
->>>>>>> c11d95bc
     
     if (!result)
         result = (insert_mode ? FALSE : TRUE);      
@@ -622,17 +603,10 @@
 
             char buffer[512];
             strcpy (buffer, XDG_CONFIG_DIRS);
-<<<<<<< HEAD
             const gchar* dir = (char *) strtok_r (buffer, ":", &saveptr);
             while (dir && ! file_exists (config_file_path)) {
                 strcpy (config_file_path, dir);
                 strcat (config_file_path, "/uzbl/config_file_pathig");
-=======
-            const gchar* dir = strtok (buffer, ":");
-            while (dir && ! file_exists (config_file_path)) {
-                strcpy (config_file_path, dir);
-                strcat (config_file_path, "/uzbl/config");
->>>>>>> c11d95bc
                 if (file_exists (config_file_path)) {
                     printf ("Config file %s found.\n", config_file_path);
                     config_file = &config_file_path[0];
