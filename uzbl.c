// Original code taken from the example webkit-gtk+ application. see notice below.
// Modified code is licensed under the GPL 3.  See LICENSE file.


/*
 * Copyright (C) 2006, 2007 Apple Inc.
 * Copyright (C) 2007 Alp Toker <alp@atoker.com>
 *
 * Redistribution and use in source and binary forms, with or without
 * modification, are permitted provided that the following conditions
 * are met:
 * 1. Redistributions of source code must retain the above copyright
 *    notice, this list of conditions and the following disclaimer.
 * 2. Redistributions in binary form must reproduce the above copyright
 *    notice, this list of conditions and the following disclaimer in the
 *    documentation and/or other materials provided with the distribution.
 *
 * THIS SOFTWARE IS PROVIDED BY APPLE COMPUTER, INC. ``AS IS'' AND ANY
 * EXPRESS OR IMPLIED WARRANTIES, INCLUDING, BUT NOT LIMITED TO, THE
 * IMPLIED WARRANTIES OF MERCHANTABILITY AND FITNESS FOR A PARTICULAR
 * PURPOSE ARE DISCLAIMED.  IN NO EVENT SHALL APPLE COMPUTER, INC. OR
 * CONTRIBUTORS BE LIABLE FOR ANY DIRECT, INDIRECT, INCIDENTAL, SPECIAL,
 * EXEMPLARY, OR CONSEQUENTIAL DAMAGES (INCLUDING, BUT NOT LIMITED TO,
 * PROCUREMENT OF SUBSTITUTE GOODS OR SERVICES; LOSS OF USE, DATA, OR
 * PROFITS; OR BUSINESS INTERRUPTION) HOWEVER CAUSED AND ON ANY THEORY
 * OF LIABILITY, WHETHER IN CONTRACT, STRICT LIABILITY, OR TORT
 * (INCLUDING NEGLIGENCE OR OTHERWISE) ARISING IN ANY WAY OUT OF THE USE
 * OF THIS SOFTWARE, EVEN IF ADVISED OF THE POSSIBILITY OF SUCH DAMAGE.
 */


#define LENGTH(x) (sizeof x / sizeof x[0])

#include <gtk/gtk.h>
#include <gdk/gdkx.h>
#include <gdk/gdkkeysyms.h>
#include <webkit/webkit.h>
#include <pthread.h>
#include <stdio.h>
#include <string.h>
#include <sys/stat.h>
#include <sys/types.h>
#include <unistd.h>
#include <stdlib.h>

/* housekeeping / internal variables */
static GtkWidget* main_window;
static GtkWidget* mainbar;
static GtkWidget* mainbar_label;
static WebKitWebView* web_view;
static gchar* main_title;
static gchar selected_url[500];
static gint load_progress;
static Window xwin = 0;
static char fifopath[64];

/* state variables (initial values coming from command line arguments but may be changed later) */
static gchar*   uri         = NULL;
static gchar*   config_file = NULL;
static gboolean verbose     = FALSE;

/* settings from config: group behaviour */
static gchar*   history_handler    = NULL;
static gchar*   fifodir            = NULL;
static gchar*   download_handler   = NULL;
static gboolean always_insert_mode = FALSE;
static gboolean show_status        = FALSE;
static gboolean insert_mode        = FALSE;
static gboolean status_top         = FALSE;
static gchar*   modkey             = NULL;
static guint    modmask            = 0;
static gchar*   home_page          = NULL;

/* settings from config: group bindings_internal */
static GHashTable *internal_bindings;

/* settings from config: group bindings_external */
static GHashTable *external_bindings;

/* command list */
static GHashTable *commands;

/* commandline arguments (set initial values for the state variables) */
static GOptionEntry entries[] =
{
    { "uri",     'u', 0, G_OPTION_ARG_STRING, &uri,         "Uri to load", NULL },
    { "verbose", 'v', 0, G_OPTION_ARG_NONE,   &verbose,     "Be verbose",  NULL },
    { "config",  'c', 0, G_OPTION_ARG_STRING, &config_file, "Config file", NULL },
    { NULL,      0, 0, 0, NULL, NULL, NULL }
};

/* for internal list of commands */
typedef struct
{
    gpointer command;
    void (*func_1_param)(WebKitWebView*);
    void (*func_2_params)(WebKitWebView*, const gchar *);
} Command;

/* XDG stuff */
char *XDG_CONFIG_HOME_default[256];
char *XDG_CONFIG_DIRS_default = "/etc/xdg";

static void
update_title (GtkWindow* window);

static void
load_uri ( WebKitWebView * web_view, const gchar * uri);

static void
go_home ( WebKitWebView * web_view);

static void
close_uzbl ( WebKitWebView * web_view);

static gboolean
run_command(const char *command, const char *args);


/* --- CALLBACKS --- */
static gboolean
new_window_cb (WebKitWebView *web_view, WebKitWebFrame *frame, WebKitNetworkRequest *request, WebKitWebNavigationAction *navigation_action, WebKitWebPolicyDecision *policy_decision, gpointer user_data) {
    (void) web_view;
    (void) frame;
    (void) navigation_action;
    (void) policy_decision;
    (void) user_data;
    const gchar* uri = webkit_network_request_get_uri (request);
    printf("New window requested -> %s \n", uri);
    gboolean result;
    GString* to_execute = g_string_new ("");
    g_string_printf (to_execute, "uzbl --uri '%s'", uri);
    result = g_spawn_command_line_async (to_execute->str, NULL);
    if (!result) {
    	g_string_printf (to_execute, "./uzbl --uri '%s'", uri);
	result = g_spawn_command_line_async (to_execute->str, NULL);
    }
    g_string_free (to_execute, TRUE);
    return (FALSE);
}

static gboolean
download_cb (WebKitWebView *web_view, GObject *download, gpointer user_data) {
    (void) web_view;
    (void) user_data;
    if (download_handler) {
        const gchar* uri = webkit_download_get_uri ((WebKitDownload*)download);
        printf("Download -> %s\n",uri);
        run_command(download_handler, uri);
    }
    return (FALSE);
}

static void
go_back_cb (WebKitWebView* page) {
    (void) page;
    webkit_web_view_go_back (web_view);
}

static void
go_forward_cb (WebKitWebView* page) {
    (void) page;
    webkit_web_view_go_forward (web_view);
}

static void
toggle_status_cb (WebKitWebView* page) {
    (void) page;
    if (show_status) {
    	gtk_widget_hide(mainbar);
    } else {
    	gtk_widget_show(mainbar);
    }
    show_status = !show_status;
    update_title (GTK_WINDOW (main_window));
}

static void
link_hover_cb (WebKitWebView* page, const gchar* title, const gchar* link, gpointer data) {
    (void) page;
    (void) title;
    (void) data;    
    //ADD HOVER URL TO WINDOW TITLE
    selected_url[0] = '\0';
    if (link) {
        strcpy (selected_url, link);
    }
    update_title (GTK_WINDOW (main_window));
}

static void
title_change_cb (WebKitWebView* web_view, WebKitWebFrame* web_frame, const gchar* title, gpointer data) {
    (void) web_view;
    (void) web_frame;
    (void) data;
    if (main_title)
        g_free (main_title);
    main_title = g_strdup (title);
    update_title (GTK_WINDOW (main_window));
}

static void
progress_change_cb (WebKitWebView* page, gint progress, gpointer data) {
    (void) page;
    (void) data;
    load_progress = progress;
    update_title (GTK_WINDOW (main_window));
}

static void
load_commit_cb (WebKitWebView* page, WebKitWebFrame* frame, gpointer data) {
    (void) page;
    (void) data;
    free (uri);
    GString* newuri = g_string_new (webkit_web_frame_get_uri (frame));
    uri = g_string_free (newuri, FALSE);
}

static void
destroy_cb (GtkWidget* widget, gpointer data) {
    (void) widget;
    (void) data;
    gtk_main_quit ();
}

static void
log_history_cb () {
   if (history_handler) {
       time_t rawtime;
       struct tm * timeinfo;
       char date [80];
       time ( &rawtime );
       timeinfo = localtime ( &rawtime );
       strftime (date, 80, "%Y-%m-%d %H:%M:%S", timeinfo);
       GString* args = g_string_new ("");
       g_string_printf (args, "'%s' '%s' '%s'", uri, "TODO:page title here", date);
       run_command(history_handler, args->str);
       g_string_free (args, TRUE);
   }
}
                                                                                                                                                             
/* -- command to callback/function map for things we cannot attach to any signals */
// TODO: reload, home, quit

static Command cmdlist[] =
{
    { "back",          &go_back_cb,                    NULL },
    { "forward",       &go_forward_cb,                 NULL },
    { "refresh",       &webkit_web_view_reload,        NULL }, //Buggy
    { "stop",          &webkit_web_view_stop_loading,  NULL },
    { "zoom_in",       &webkit_web_view_zoom_in,       NULL }, //Can crash (when max zoom reached?).
    { "zoom_out",      &webkit_web_view_zoom_out,      NULL },
<<<<<<< HEAD
    { "uri",           NULL, &webkit_web_view_load_uri      },
    { "toggle_status", &toggle_status_cb,              NULL },
    { NULL, NULL, NULL}
=======
    { "uri",           (void *) NULL,             &load_uri },
    { "toggle_status", &toggle_status_cb,              NULL },
    { "home"         , &go_home,                       NULL },
    { "exit"         , &close_uzbl,                    NULL },
>>>>>>> 3d7c6eb5
//{ "get uri",  &webkit_web_view_get_uri},
};

static void
commands_hash(void)
{
  unsigned int i = 0;
  commands = g_hash_table_new(g_str_hash, g_str_equal);
  
  while(cmdlist[i].command != NULL){
    g_hash_table_insert(commands, cmdlist[i].command, &cmdlist[i]);
    i++;
  }
}

/* -- CORE FUNCTIONS -- */

static bool
file_exists (const char * filename) {
    FILE *file = fopen (filename, "r");
    if (file) {
        fclose (file);
        return true;
    }
    return false;
}

static void
load_uri (WebKitWebView * web_view, const gchar * uri) {
    if (uri != NULL) {
        GString* newuri = g_string_new (uri);
        if (g_strrstr (uri, "://") == NULL)
            g_string_prepend (newuri, "http://"); 
        webkit_web_view_load_uri (web_view, newuri->str);
        g_string_free (newuri, TRUE);
    }
}

static void
go_home (WebKitWebView * web_view) {
    if (home_page)
        webkit_web_view_load_uri (web_view, home_page);
}

static void
close_uzbl (WebKitWebView * web_view) {
    (void) web_view;
    gtk_main_quit ();
}

// make sure to put '' around args, so that if there is whitespace we can still keep arguments together.
static gboolean
run_command(const char *command, const char *args) {
   //command <uzbl conf> <uzbl pid> <uzbl win id> <uzbl fifo file> [args]
    GString* to_execute = g_string_new ("");
    gboolean result;
    g_string_printf (to_execute, "%s '%s' '%i' '%i' '%s'", command, config_file, (int) getpid() , (int) xwin, fifopath);
    if(args) {
        g_string_append_printf (to_execute, " %s", args);
    }
    result = g_spawn_command_line_async (to_execute->str, NULL);
    printf("Called %s.  Result: %s\n", to_execute->str, (result ? "TRUE" : "FALSE" ));
    g_string_free (to_execute, TRUE);
    return result;
}

static void
parse_command(const char *cmd) {
<<<<<<< HEAD
  Command *c = NULL;
  char buffer[512];
  strcpy (buffer, cmd);
  char * command_name  = strtok (buffer, " ");
  gchar * command_param = strtok (NULL,  " ,");
  
  if((c = g_hash_table_lookup(commands, command_name)) != NULL){
    if (c->func_2_params != NULL) {
      if (command_param != NULL) {
	printf ("command executing: \"%s %s\"\n", command_name, command_param);
	c->func_2_params (web_view, command_param);
      } else {
	if (c->func_1_param != NULL) {
	  printf ("command executing: \"%s\"\n", command_name);
	  c->func_1_param (web_view);
	} else 
	  fprintf (stderr, "command needs a parameter. \"%s\" is not complete\n", command_name);
      }
    } else if (c->func_1_param != NULL) {
      printf ("command executing: \"%s\"\n", command_name);
      c->func_1_param (web_view);
=======
    unsigned int i;
    Command *c = NULL;
    char buffer[512];
    strcpy (buffer, cmd);
    const gchar * command_name  = strtok (buffer, " ");
    const gchar * command_param = strtok (NULL,  " ,");

    Command *c_tmp = NULL;
    for (i = 0; i < LENGTH (commands); i++) {
        c_tmp = &commands[i];
        if (strncmp (command_name, c_tmp->command, strlen (c_tmp->command)) == 0) {
            c = c_tmp;
        }
    }
    if (c != NULL) {
        if (c->func_2_params != NULL) {
            if (command_param != NULL) {
                printf ("command executing: \"%s %s\"\n", command_name, command_param);
                c->func_2_params (web_view, command_param);
            } else {
                if (c->func_1_param != NULL) {
                    printf ("command executing: \"%s\"\n", command_name);
                    c->func_1_param (web_view);
                } else {
                    fprintf (stderr, "command needs a parameter. \"%s\" is not complete\n", command_name);
                }
            }
        } else if (c->func_1_param != NULL) {
            printf ("command executing: \"%s\"\n", command_name);
            c->func_1_param (web_view);
        }
    } else {
        fprintf (stderr, "command \"%s\" not understood. ignoring.\n", cmd);
>>>>>>> 3d7c6eb5
    }
  } else
    fprintf (stderr, "command \"%s\" not understood. ignoring.\n", cmd);
}

static void
*control_fifo() {
    if (fifodir) {
        sprintf (fifopath, "%s/uzbl_%d", fifodir, (int) xwin);
    } else {
        sprintf (fifopath, "/tmp/uzbl_%d", (int) xwin);
    }
 
    if (mkfifo (fifopath, 0666) == -1) {
        printf ("Possible error creating fifo\n");
    }
 
    printf ("Control fifo opened in %s\n", fifopath);
 
    while (true) {
        FILE *fifo = fopen (fifopath, "r");
        if (!fifo) {
            printf ("Could not open %s for reading\n", fifopath);
            return NULL;
        }
        
        char buffer[256];
        memset (buffer, 0, sizeof (buffer));
        while (!feof (fifo) && fgets (buffer, sizeof (buffer), fifo)) {
            if (strcmp (buffer, "\n")) {
                buffer[strlen (buffer) - 1] = '\0'; // Remove newline
                parse_command (buffer);
            }
        }
    }
    
    return NULL;
} 
 
static void
setup_threading () {
    pthread_t control_thread;
    pthread_create(&control_thread, NULL, control_fifo, NULL);
}

static void
update_title (GtkWindow* window) {
    GString* string_long = g_string_new ("");
    GString* string_short = g_string_new ("");
    if (!always_insert_mode)
        g_string_append (string_long, (insert_mode ? "[I] " : "[C] "));
    g_string_append (string_long, main_title);
    g_string_append (string_short, main_title);
    g_string_append (string_long, " - Uzbl browser");
    g_string_append (string_short, " - Uzbl browser");
    if (load_progress < 100)
        g_string_append_printf (string_long, " (%d%%)", load_progress);

    if (selected_url[0]!=0) {
        g_string_append_printf (string_long, " -> (%s)", selected_url);
    }

    gchar* title_long = g_string_free (string_long, FALSE);
    gchar* title_short = g_string_free (string_short, FALSE);

    if (show_status) {
        gtk_window_set_title (window, title_short);
	gtk_label_set_text(GTK_LABEL(mainbar_label), title_long);
    } else {
        gtk_window_set_title (window, title_long);
    }

    g_free (title_long);
    g_free (title_short);
}
 
static gboolean
key_press_cb (WebKitWebView* page, GdkEventKey* event)
{
    (void) page;
    gpointer act;
    gboolean result=FALSE; //TRUE to stop other handlers from being invoked for the event. FALSE to propagate the event further.
    if (event->type != GDK_KEY_PRESS)
        return result;

    //TURN OFF/ON INSERT MODE
    if (!always_insert_mode && ((insert_mode && (event->keyval == GDK_Escape)) || (!insert_mode && (event->string[0] == 'i')))) {
        insert_mode = !insert_mode;
        update_title (GTK_WINDOW (main_window));
        return TRUE;
    }

    //INTERNAL BINDINGS
    if((act = g_hash_table_lookup(internal_bindings, event->string)) != NULL)
      if (!insert_mode || (event->state == modmask)) {
	parse_command (act);
	result = TRUE;
      }

    //EXTERNAL BINDINGS
    if((act = g_hash_table_lookup(external_bindings, event->string)) != NULL)
      if (!insert_mode || (event->state == modmask)) {
	parse_command (act);
	result = TRUE;
      }
    
    if (!result)
        result = (insert_mode ? FALSE : TRUE);      

    return result;
}

static GtkWidget*
create_browser () {
    GtkWidget* scrolled_window = gtk_scrolled_window_new (NULL, NULL);
    gtk_scrolled_window_set_policy (GTK_SCROLLED_WINDOW (scrolled_window), GTK_POLICY_NEVER, GTK_POLICY_NEVER); //todo: some sort of display of position/total length. like what emacs does

    web_view = WEBKIT_WEB_VIEW (webkit_web_view_new ());
    gtk_container_add (GTK_CONTAINER (scrolled_window), GTK_WIDGET (web_view));

    g_signal_connect (G_OBJECT (web_view), "title-changed", G_CALLBACK (title_change_cb), web_view);
    g_signal_connect (G_OBJECT (web_view), "load-progress-changed", G_CALLBACK (progress_change_cb), web_view);
    g_signal_connect (G_OBJECT (web_view), "load-committed", G_CALLBACK (load_commit_cb), web_view);
    g_signal_connect (G_OBJECT (web_view), "load-committed", G_CALLBACK (log_history_cb), web_view);
    g_signal_connect (G_OBJECT (web_view), "hovering-over-link", G_CALLBACK (link_hover_cb), web_view);
    g_signal_connect (G_OBJECT (web_view), "key-press-event", G_CALLBACK (key_press_cb), web_view);
    g_signal_connect (G_OBJECT (web_view), "new-window-policy-decision-requested", G_CALLBACK (new_window_cb), web_view); 
    g_signal_connect (G_OBJECT (web_view), "download-requested", G_CALLBACK (download_cb), web_view); 

    return scrolled_window;
}

static GtkWidget*
create_mainbar () {
    mainbar = gtk_hbox_new (FALSE, 0);
    mainbar_label = gtk_label_new ("");  
    gtk_misc_set_alignment (GTK_MISC(mainbar_label), 0, 0);
    gtk_misc_set_padding (GTK_MISC(mainbar_label), 2, 2);
    gtk_box_pack_start (GTK_BOX (mainbar), mainbar_label, TRUE, TRUE, 0);
    return mainbar;
}

static
GtkWidget* create_window () {
    GtkWidget* window = gtk_window_new (GTK_WINDOW_TOPLEVEL);
    gtk_window_set_default_size (GTK_WINDOW (window), 800, 600);
    gtk_widget_set_name (window, "Uzbl browser");
    g_signal_connect (G_OBJECT (window), "destroy", G_CALLBACK (destroy_cb), NULL);

    return window;
}

static void
add_binding (char *binding, char *action, bool internal) {
  g_hash_table_insert(internal ? internal_bindings : external_bindings,
		      binding, action);
}

static void
settings_init () {
    GKeyFile* config;
    gboolean res  = FALSE;
    gchar** keysi = NULL;
    gchar** keyse = NULL;

    if (! config_file) {
        const char* XDG_CONFIG_HOME = getenv ("XDG_CONFIG_HOME");
        char conf[256];
        if (! XDG_CONFIG_HOME || ! strcmp (XDG_CONFIG_HOME, "")) {
          XDG_CONFIG_HOME = (char *)XDG_CONFIG_HOME_default;
        }
        printf("XDG_CONFIG_HOME: %s\n", XDG_CONFIG_HOME);
    
        strcpy (conf, XDG_CONFIG_HOME);
        strcat (conf, "/uzbl/config");
        if (file_exists (conf)) {
          printf ("Config file %s found.\n", conf);
          config_file = &conf[0];
        } else {
            // Now we check $XDG_CONFIG_DIRS
            char *XDG_CONFIG_DIRS = getenv ("XDG_CONFIG_DIRS");
            if (! XDG_CONFIG_DIRS || ! strcmp (XDG_CONFIG_DIRS, ""))
                XDG_CONFIG_DIRS = XDG_CONFIG_DIRS_default;

            printf("XDG_CONFIG_DIRS: %s\n", XDG_CONFIG_DIRS);

            char buffer[512];
            strcpy (buffer, XDG_CONFIG_DIRS);
            const gchar* dir = strtok (buffer, ":");
            while (dir && ! file_exists (conf)) {
                strcpy (conf, dir);
                strcat (conf, "/uzbl/config");
                if (file_exists (conf)) {
                    printf ("Config file %s found.\n", conf);
                    config_file = &conf[0];
                }
                dir = strtok (NULL, ":");
            }
        }
    }

    if (config_file) {
        config = g_key_file_new ();
        res = g_key_file_load_from_file (config, config_file, G_KEY_FILE_NONE, NULL);
    	  if(res) {
            printf ("Config %s loaded\n", config_file);
    	  } else {
            fprintf (stderr, "Config %s loading failed\n", config_file);
        }
    } else {
        printf ("No configuration.\n");
    }

    if (res) {
        history_handler    = g_key_file_get_value   (config, "behavior", "history_handler",    NULL);
        download_handler   = g_key_file_get_value   (config, "behavior", "download_handler",   NULL);
        always_insert_mode = g_key_file_get_boolean (config, "behavior", "always_insert_mode", NULL);
        show_status        = g_key_file_get_boolean (config, "behavior", "show_status",        NULL);
        modkey             = g_key_file_get_value   (config, "behavior", "modkey",             NULL);
        keysi              = g_key_file_get_keys    (config, "bindings_internal",        NULL, NULL);
        keyse              = g_key_file_get_keys    (config, "bindings_external",        NULL, NULL);
        status_top         = g_key_file_get_boolean (config, "behavior", "status_top",         NULL);
        home_page          = g_key_file_get_value   (config, "behavior", "home_page",          NULL);
        if (! fifodir)
            fifodir        = g_key_file_get_value   (config, "behavior", "fifodir",            NULL);
    }
	
    printf ("History handler: %s\n",    (history_handler    ? history_handler  : "disabled"));
    printf ("Download manager: %s\n",   (download_handler   ? download_handler : "disabled"));
    printf ("FIFO directory: %s\n",     (fifodir            ? fifodir          : "/tmp"));
    printf ("Always insert mode: %s\n", (always_insert_mode ? "TRUE"           : "FALSE"));
    printf ("Show status: %s\n",        (show_status        ? "TRUE"           : "FALSE"));
    printf ("Status top: %s\n",         (status_top         ? "TRUE"           : "FALSE"));
    printf ("Modkey: %s\n",             (modkey             ? modkey           : "disabled"));
    printf ("Home page: %s\n",          (home_page          ? home_page        : "disabled"));

    if (! modkey)
        modkey = "";

    //POSSIBLE MODKEY VALUES (COMBINATIONS CAN BE USED)
    gchar* modkeyup = g_utf8_strup (modkey, -1);
    if (g_strrstr (modkeyup,"SHIFT") != NULL)    modmask |= GDK_SHIFT_MASK;    //the Shift key.
    if (g_strrstr (modkeyup,"LOCK") != NULL)     modmask |= GDK_LOCK_MASK;     //a Lock key (depending on the modifier mapping of the X server this may either be CapsLock or ShiftLock).
    if (g_strrstr (modkeyup,"CONTROL") != NULL)  modmask |= GDK_CONTROL_MASK;  //the Control key.
    if (g_strrstr (modkeyup,"MOD1") != NULL)     modmask |= GDK_MOD1_MASK;     //the fourth modifier key (it depends on the modifier mapping of the X server which key is interpreted as this modifier, but normally it is the Alt key).
    if (g_strrstr (modkeyup,"MOD2") != NULL)     modmask |= GDK_MOD2_MASK;     //the fifth modifier key (it depends on the modifier mapping of the X server which key is interpreted as this modifier).
    if (g_strrstr (modkeyup,"MOD3") != NULL)     modmask |= GDK_MOD3_MASK;     //the sixth modifier key (it depends on the modifier mapping of the X server which key is interpreted as this modifier).
    if (g_strrstr (modkeyup,"MOD4") != NULL)     modmask |= GDK_MOD4_MASK;     //the seventh modifier key (it depends on the modifier mapping of the X server which key is interpreted as this modifier).
    if (g_strrstr (modkeyup,"MOD5") != NULL)     modmask |= GDK_MOD5_MASK;     //the eighth modifier key (it depends on the modifier mapping of the X server which key is interpreted as this modifier).
    if (g_strrstr (modkeyup,"BUTTON1") != NULL)  modmask |= GDK_BUTTON1_MASK;  //the first mouse button.
    if (g_strrstr (modkeyup,"BUTTON2") != NULL)  modmask |= GDK_BUTTON2_MASK;  //the second mouse button.
    if (g_strrstr (modkeyup,"BUTTON3") != NULL)  modmask |= GDK_BUTTON3_MASK;  //the third mouse button.
    if (g_strrstr (modkeyup,"BUTTON4") != NULL)  modmask |= GDK_BUTTON4_MASK;  //the fourth mouse button.
    if (g_strrstr (modkeyup,"BUTTON5") != NULL)  modmask |= GDK_BUTTON5_MASK;  //the fifth mouse button.
    if (g_strrstr (modkeyup,"SUPER") != NULL)    modmask |= GDK_SUPER_MASK;    //the Super modifier. Since 2.10
    if (g_strrstr (modkeyup,"HYPER") != NULL)    modmask |= GDK_HYPER_MASK;    //the Hyper modifier. Since 2.10
    if (g_strrstr (modkeyup,"META") != NULL)     modmask |= GDK_META_MASK;     //the Meta modifier. Since 2.10  */
    free (modkeyup);

    if (keysi) {
        int i = 0;
        for (i = 0; keysi[i]; i++) {
            gchar *binding = g_key_file_get_string (config, "bindings_internal", keysi[i], NULL);
            printf ("Action: %s, Binding: %s (internal)\n", g_strdup (keysi[i]), binding);
            add_binding (binding, g_strdup (keysi[i]), true);
        }
    }
    if (keyse) {
        int i = 0;
        for (i = 0; keyse[i]; i++) {
            gchar *binding = g_key_file_get_string (config, "bindings_external", keyse[i], NULL);
            printf ("Action: %s, Binding: %s (external)\n", g_strdup (keyse[i]), binding);
            add_binding (binding, g_strdup (keyse[i]), false);
        }
    }
}

int
main (int argc, char* argv[]) {
    gtk_init (&argc, &argv);
    if (!g_thread_supported ())
        g_thread_init (NULL);

    strcat ((char *) XDG_CONFIG_HOME_default, getenv ("HOME"));
    strcat ((char *) XDG_CONFIG_HOME_default, "/.config");

    GError *error = NULL;
    GOptionContext* context = g_option_context_new ("- some stuff here maybe someday");
    g_option_context_add_main_entries (context, entries, NULL);
    g_option_context_add_group (context, gtk_get_option_group (TRUE));
    g_option_context_parse (context, &argc, &argv, &error);
    /* initialize has tables */
    internal_bindings = g_hash_table_new(g_str_hash, g_str_equal);
    external_bindings = g_hash_table_new(g_str_hash, g_str_equal);

    settings_init ();
    commands_hash ();
    
    if (always_insert_mode)
        insert_mode = TRUE;

    GtkWidget* vbox = gtk_vbox_new (FALSE, 0);
    if (status_top)
        gtk_box_pack_start (GTK_BOX (vbox), create_mainbar (), FALSE, TRUE, 0);
    gtk_box_pack_start (GTK_BOX (vbox), create_browser (), TRUE, TRUE, 0);
    if (!status_top)
        gtk_box_pack_start (GTK_BOX (vbox), create_mainbar (), FALSE, TRUE, 0);

    main_window = create_window ();
    gtk_container_add (GTK_CONTAINER (main_window), vbox);

    load_uri (web_view, uri);

    gtk_widget_grab_focus (GTK_WIDGET (web_view));
    gtk_widget_show_all (main_window);
    xwin = GDK_WINDOW_XID (GTK_WIDGET (main_window)->window);
    printf("window_id %i\n",(int) xwin);
    printf("pid %i\n", getpid ());

    if (!show_status)
    	gtk_widget_hide(mainbar);

    setup_threading ();

    gtk_main ();

    unlink (fifopath);
    return 0;
}<|MERGE_RESOLUTION|>--- conflicted
+++ resolved
@@ -250,16 +250,11 @@
     { "stop",          &webkit_web_view_stop_loading,  NULL },
     { "zoom_in",       &webkit_web_view_zoom_in,       NULL }, //Can crash (when max zoom reached?).
     { "zoom_out",      &webkit_web_view_zoom_out,      NULL },
-<<<<<<< HEAD
-    { "uri",           NULL, &webkit_web_view_load_uri      },
-    { "toggle_status", &toggle_status_cb,              NULL },
-    { NULL, NULL, NULL}
-=======
     { "uri",           (void *) NULL,             &load_uri },
     { "toggle_status", &toggle_status_cb,              NULL },
     { "home"         , &go_home,                       NULL },
     { "exit"         , &close_uzbl,                    NULL },
->>>>>>> 3d7c6eb5
+    { NULL,            NULL,                           NULL }
 //{ "get uri",  &webkit_web_view_get_uri},
 };
 
@@ -328,7 +323,6 @@
 
 static void
 parse_command(const char *cmd) {
-<<<<<<< HEAD
   Command *c = NULL;
   char buffer[512];
   strcpy (buffer, cmd);
@@ -350,41 +344,6 @@
     } else if (c->func_1_param != NULL) {
       printf ("command executing: \"%s\"\n", command_name);
       c->func_1_param (web_view);
-=======
-    unsigned int i;
-    Command *c = NULL;
-    char buffer[512];
-    strcpy (buffer, cmd);
-    const gchar * command_name  = strtok (buffer, " ");
-    const gchar * command_param = strtok (NULL,  " ,");
-
-    Command *c_tmp = NULL;
-    for (i = 0; i < LENGTH (commands); i++) {
-        c_tmp = &commands[i];
-        if (strncmp (command_name, c_tmp->command, strlen (c_tmp->command)) == 0) {
-            c = c_tmp;
-        }
-    }
-    if (c != NULL) {
-        if (c->func_2_params != NULL) {
-            if (command_param != NULL) {
-                printf ("command executing: \"%s %s\"\n", command_name, command_param);
-                c->func_2_params (web_view, command_param);
-            } else {
-                if (c->func_1_param != NULL) {
-                    printf ("command executing: \"%s\"\n", command_name);
-                    c->func_1_param (web_view);
-                } else {
-                    fprintf (stderr, "command needs a parameter. \"%s\" is not complete\n", command_name);
-                }
-            }
-        } else if (c->func_1_param != NULL) {
-            printf ("command executing: \"%s\"\n", command_name);
-            c->func_1_param (web_view);
-        }
-    } else {
-        fprintf (stderr, "command \"%s\" not understood. ignoring.\n", cmd);
->>>>>>> 3d7c6eb5
     }
   } else
     fprintf (stderr, "command \"%s\" not understood. ignoring.\n", cmd);
