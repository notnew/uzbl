--- conflicted
+++ resolved
@@ -720,36 +720,12 @@
                      (int) getpid(), (int) uzbl.xwin, uzbl.comm.fifo_path,
                      uzbl.comm.socket_path);
     g_string_append_printf (to_execute, " '%s' '%s'", 
-<<<<<<< HEAD
                     uzbl.state.uri, uzbl.gui.main_title);
-    if(args) {
-        g_string_append_printf (to_execute, " %s", args);
-    }
-    result = g_spawn_command_line_async (to_execute->str, NULL);
-    printf("Called %s.  Result: %s\n", to_execute->str, (result ? "TRUE" : "FALSE" ));
-    g_string_free (to_execute, TRUE);
-    return result;
-}
-
-static gboolean
-run_command_sync(const char *command, const char *args, char **stdout) {
-	//command <uzbl conf> <uzbl pid> <uzbl win id> <uzbl fifo file> <uzbl socket file> [args]
-    GString* to_execute = g_string_new ("");
-    gboolean result;
-    g_string_printf (to_execute, "%s '%s' '%i' '%i' '%s' '%s'", command, uzbl.state.config_file, (int) getpid() , (int) uzbl.xwin, uzbl.comm.fifo_path, uzbl.comm.socket_path);
-    g_string_append_printf (to_execute, " '%s' '%s'", uzbl.state.uri, uzbl.gui.main_title);
-    if(args) {
-        g_string_append_printf (to_execute, " %s", args);
-    }
-    result = g_spawn_command_line_sync (to_execute->str, stdout, NULL, NULL, NULL);
-=======
-                    uzbl.state.uri, "TODO title here");
     if(args) g_string_append_printf (to_execute, " %s", args);
 
     if (sync) {
         result = g_spawn_command_line_sync (to_execute->str, stdout, NULL, NULL, NULL);
     } else result = g_spawn_command_line_async (to_execute->str, NULL);
->>>>>>> 57665dc0
     printf("Called %s.  Result: %s\n", to_execute->str, (result ? "TRUE" : "FALSE" ));
     g_string_free (to_execute, TRUE);
     return result;
