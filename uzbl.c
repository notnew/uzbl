--- conflicted
+++ resolved
@@ -89,12 +89,7 @@
 static gboolean status_top         = FALSE;
 static gchar*   modkey             = NULL;
 static guint    modmask            = 0;
-<<<<<<< HEAD
-=======
 static guint    http_debug         = 0;
-static gdouble   hscroll            = 20;
-static gdouble   vscroll            = 20;
->>>>>>> 8d6218fe
 
 /* settings from config: group bindings, key -> action */
 static GHashTable* bindings;
@@ -795,42 +790,42 @@
         g_strfreev(keys);
     }
 
-	/* networking options */
-	proxy_url = g_key_file_get_value(config, "network", "proxy_server", NULL);
-	http_debug = g_key_file_get_integer(config, "network", "http_debug", NULL);
-	useragent = g_key_file_get_value(config, "network", "user-agent", NULL);
-	max_conns = g_key_file_get_integer(config, "network", "max_conns", NULL);
-	max_conns_host = g_key_file_get_integer(config, "network", "max_conns_per_host", NULL);
-
-	if(proxy_url){
-		g_object_set(G_OBJECT(soup_session), SOUP_SESSION_PROXY_URI, soup_uri_new(proxy_url), NULL);
-		printf("Proxy configured: %s\n", proxy_url ? proxy_url : "none");
-	}
+    /* networking options */
+    proxy_url      = g_key_file_get_value   (config, "network", "proxy_server",       NULL);
+    http_debug     = g_key_file_get_integer (config, "network", "http_debug",         NULL);
+    useragent      = g_key_file_get_value   (config, "network", "user-agent",         NULL);
+    max_conns      = g_key_file_get_integer (config, "network", "max_conns",          NULL);
+    max_conns_host = g_key_file_get_integer (config, "network", "max_conns_per_host", NULL);
+
+    if(proxy_url){
+        g_object_set(G_OBJECT(soup_session), SOUP_SESSION_PROXY_URI, soup_uri_new(proxy_url), NULL);
+    }
 	
-	if(!(http_debug <= 3)){
-		http_debug = 0;
-		fprintf(stderr, "Wrong http_debug level, ignoring.\n");
-	} else {
-		soup_logger = soup_logger_new(http_debug, -1);
-		soup_session_add_feature(soup_session, SOUP_SESSION_FEATURE(soup_logger));
-		printf("HTTP logging level: %d\n", http_debug);
-	}
+    if(!(http_debug <= 3)){
+        http_debug = 0;
+        fprintf(stderr, "Wrong http_debug level, ignoring.\n");
+    } else if (http_debug > 0) {
+        soup_logger = soup_logger_new(http_debug, -1);
+        soup_session_add_feature(soup_session, SOUP_SESSION_FEATURE(soup_logger));
+    }
 	
-	if(useragent){
-		g_object_set(G_OBJECT(soup_session), SOUP_SESSION_USER_AGENT, useragent, NULL);
-		printf("User-agent: %s\n", useragent);
-	} else {
-		printf("User-agent: webkit default\n");
-	}
-
-	if(max_conns >= 1){
-		g_object_set(G_OBJECT(soup_session), SOUP_SESSION_MAX_CONNS, max_conns, NULL);
-		printf("Maximum connections set to: %d\n", max_conns);
-	}
-	if(max_conns_host >= 1){
-		g_object_set(G_OBJECT(soup_session), SOUP_SESSION_MAX_CONNS_PER_HOST, max_conns_host, NULL);
-		printf("Maximum connections per host set to: %d\n", max_conns_host);
-	}
+    if(useragent){
+        g_object_set(G_OBJECT(soup_session), SOUP_SESSION_USER_AGENT, useragent, NULL);
+    }
+
+    if(max_conns >= 1){
+        g_object_set(G_OBJECT(soup_session), SOUP_SESSION_MAX_CONNS, max_conns, NULL);
+    }
+
+    if(max_conns_host >= 1){
+        g_object_set(G_OBJECT(soup_session), SOUP_SESSION_MAX_CONNS_PER_HOST, max_conns_host, NULL);
+    }
+
+    printf("Proxy configured: %s\n", proxy_url ? proxy_url : "none");
+    printf("HTTP logging level: %d\n", http_debug);
+    printf("User-agent: %s\n", useragent? useragent : "default");
+    printf("Maximum connections: %d\n", max_conns ? max_conns : 0);
+    printf("Maximum connections per host: %d\n", max_conns_host ? max_conns_host: 0);
 		
 }
 
