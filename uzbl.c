// Original code taken from the example webkit-gtk+ application. see notice below.
// Modified code is licensed under the GPL 3.  See LICENSE file.


/*
 * Copyright (C) 2006, 2007 Apple Inc.
 * Copyright (C) 2007 Alp Toker <alp@atoker.com>
 *
 * Redistribution and use in source and binary forms, with or without
 * modification, are permitted provided that the following conditions
 * are met:
 * 1. Redistributions of source code must retain the above copyright
 *    notice, this list of conditions and the following disclaimer.
 * 2. Redistributions in binary form must reproduce the above copyright
 *    notice, this list of conditions and the following disclaimer in the
 *    documentation and/or other materials provided with the distribution.
 *
 * THIS SOFTWARE IS PROVIDED BY APPLE COMPUTER, INC. ``AS IS'' AND ANY
 * EXPRESS OR IMPLIED WARRANTIES, INCLUDING, BUT NOT LIMITED TO, THE
 * IMPLIED WARRANTIES OF MERCHANTABILITY AND FITNESS FOR A PARTICULAR
 * PURPOSE ARE DISCLAIMED.  IN NO EVENT SHALL APPLE COMPUTER, INC. OR
 * CONTRIBUTORS BE LIABLE FOR ANY DIRECT, INDIRECT, INCIDENTAL, SPECIAL,
 * EXEMPLARY, OR CONSEQUENTIAL DAMAGES (INCLUDING, BUT NOT LIMITED TO,
 * PROCUREMENT OF SUBSTITUTE GOODS OR SERVICES; LOSS OF USE, DATA, OR
 * PROFITS; OR BUSINESS INTERRUPTION) HOWEVER CAUSED AND ON ANY THEORY
 * OF LIABILITY, WHETHER IN CONTRACT, STRICT LIABILITY, OR TORT
 * (INCLUDING NEGLIGENCE OR OTHERWISE) ARISING IN ANY WAY OUT OF THE USE
 * OF THIS SOFTWARE, EVEN IF ADVISED OF THE POSSIBILITY OF SUCH DAMAGE.
 */


#define LENGTH(x) (sizeof x / sizeof x[0])
#define MAX_BINDINGS 256

#include <gtk/gtk.h>
#include <gdk/gdkx.h>
#include <gdk/gdkkeysyms.h>
#include <sys/socket.h>
#include <sys/stat.h>
#include <sys/types.h>
#include <sys/un.h>
#include <webkit/webkit.h>
#include <pthread.h>
#include <stdio.h>
#include <string.h>
#include <unistd.h>
#include <stdlib.h>
#include <errno.h>
#include <string.h>
#include <fcntl.h>

#include "uzbl.h"

/* housekeeping / internal variables */
static GtkWidget*     main_window;
static GtkWidget*     mainbar;
static GtkWidget*     mainbar_label;
static GtkScrollbar*  scbar_v;   // Horizontal and Vertical Scrollbar 
static GtkScrollbar*  scbar_h;   // (These are still hidden)
static GtkAdjustment* bar_v; // Information about document length
static GtkAdjustment* bar_h; // and scrolling position
static WebKitWebView* web_view;
<<<<<<< HEAD
static gchar*         main_title;
static gchar          selected_url[500] = "\0";
static gint           load_progress;
static Window         xwin = 0;
static char           fifo_path[64];
static char           socket_path[108];
static GString*       keycmd;
=======
static gchar* main_title;
static gchar selected_url[500] = "\0";
static gint load_progress;
static Window xwin = 0;
static char fifo_path[64];
static char socket_path[108];
static char executable_path[500];
>>>>>>> 73130c8b

/* state variables (initial values coming from command line arguments but may be changed later) */
static gchar*   uri         = NULL;
static gchar*   config_file = NULL;
static gchar    config_file_path[500];
static gboolean verbose     = FALSE;

/* settings from config: group behaviour */
static gchar*   history_handler    = NULL;
static gchar*   fifo_dir           = NULL;
static gchar*   socket_dir         = NULL;
static gchar*   download_handler   = NULL;
static gboolean always_insert_mode = FALSE;
static gboolean show_status        = FALSE;
static gboolean insert_mode        = FALSE;
static gboolean status_top         = FALSE;
static gchar*   modkey             = NULL;
static guint    modmask            = 0;
static gdouble   hscroll            = 20;
static gdouble   vscroll            = 20;

/* settings from config: group bindings, key -> action */
static GHashTable* bindings;

/* command list: name -> Command  */
static GHashTable* commands;

/* commandline arguments (set initial values for the state variables) */
static GOptionEntry entries[] =
{
    { "uri",     'u', 0, G_OPTION_ARG_STRING, &uri,         "Uri to load", NULL },
    { "verbose", 'v', 0, G_OPTION_ARG_NONE,   &verbose,     "Be verbose",  NULL },
    { "config",  'c', 0, G_OPTION_ARG_STRING, &config_file, "Config file", NULL },
    { NULL,      0, 0, 0, NULL, NULL, NULL }
};

typedef void (*Command)(WebKitWebView*, const char *);

/* XDG stuff */
static char *XDG_CONFIG_HOME_default[256];
static char *XDG_CONFIG_DIRS_default = "/etc/xdg";

/* --- CALLBACKS --- */

static gboolean
new_window_cb (WebKitWebView *web_view, WebKitWebFrame *frame, WebKitNetworkRequest *request, WebKitWebNavigationAction *navigation_action, WebKitWebPolicyDecision *policy_decision, gpointer user_data) {
    (void) web_view;
    (void) frame;
    (void) navigation_action;
    (void) policy_decision;
    (void) user_data;
    const gchar* uri = webkit_network_request_get_uri (request);
    printf("New window requested -> %s \n", uri);
    new_window_load_uri(uri);
    return (FALSE);
}

WebKitWebView*
create_web_view_cb (WebKitWebView  *web_view, WebKitWebFrame *frame, gpointer user_data) {
    (void) web_view;
    (void) frame;
    (void) user_data;
    if (selected_url[0]!=0) {
        printf("\nNew web view -> %s\n",selected_url);
        new_window_load_uri(selected_url);
    } else {
        printf("New web view -> %s\n","Nothing to open, exiting");
    }
    return (NULL);
}

static gboolean
download_cb (WebKitWebView *web_view, GObject *download, gpointer user_data) {
    (void) web_view;
    (void) user_data;
    if (download_handler) {
        const gchar* uri = webkit_download_get_uri ((WebKitDownload*)download);
        printf("Download -> %s\n",uri);
        run_command(download_handler, uri);
    }
    return (FALSE);
}

/* scroll a bar in a given direction */
static void
scroll (double i, GtkAdjustment* bar) {
    gtk_adjustment_set_value (bar, gtk_adjustment_get_value(bar)+i);
}

static void scroll_up (WebKitWebView* page, const char *param) {
    (void) page;
    (void) param;

    scroll (-vscroll, bar_v);
}

static void scroll_left (WebKitWebView* page, const char *param) {
    (void) page;
    (void) param;

    scroll (-hscroll, bar_h);
}

static void scroll_down (WebKitWebView* page, const char *param) {
    (void) page;
    (void) param;

    scroll (vscroll, bar_v);
}

static void scroll_right (WebKitWebView* page, const char *param) {
    (void) page;
    (void) param;

    scroll (hscroll, bar_h);
}

static void
toggle_status_cb (WebKitWebView* page, const char *param) {
    (void)page;
    (void)param;

    if (show_status) {
        gtk_widget_hide(mainbar);
    } else {
        gtk_widget_show(mainbar);
    }
    show_status = !show_status;
    update_title();
}

static void
link_hover_cb (WebKitWebView* page, const gchar* title, const gchar* link, gpointer data) {
    (void) page;
    (void) title;
    (void) data;    
    //ADD HOVER URL TO WINDOW TITLE
    selected_url[0] = '\0';
    if (link) {
        strcpy (selected_url, link);
    }
    update_title();
}

static void
title_change_cb (WebKitWebView* web_view, WebKitWebFrame* web_frame, const gchar* title, gpointer data) {
    (void) web_view;
    (void) web_frame;
    (void) data;
    if (main_title)
        g_free (main_title);
    main_title = g_strdup (title);
    update_title();
}

static void
progress_change_cb (WebKitWebView* page, gint progress, gpointer data) {
    (void) page;
    (void) data;
    load_progress = progress;
    update_title();
}

static void
load_commit_cb (WebKitWebView* page, WebKitWebFrame* frame, gpointer data) {
    (void) page;
    (void) data;
    free (uri);
    GString* newuri = g_string_new (webkit_web_frame_get_uri (frame));
    uri = g_string_free (newuri, FALSE);
}

static void
destroy_cb (GtkWidget* widget, gpointer data) {
    (void) widget;
    (void) data;
    gtk_main_quit ();
}

static void
log_history_cb () {
   if (history_handler) {
       time_t rawtime;
       struct tm * timeinfo;
       char date [80];
       time ( &rawtime );
       timeinfo = localtime ( &rawtime );
       strftime (date, 80, "%Y-%m-%d %H:%M:%S", timeinfo);
       GString* args = g_string_new ("");
       g_string_printf (args, "'%s'", date);
       run_command(history_handler, args->str);
       g_string_free (args, TRUE);
   }
}

/* VIEW funcs (little webkit wrappers) */

#define VIEWFUNC(name) static void view_##name(WebKitWebView *page, const char *param){(void)param; webkit_web_view_##name(page);}
VIEWFUNC(reload)
VIEWFUNC(stop_loading)
VIEWFUNC(zoom_in)
VIEWFUNC(zoom_out)
VIEWFUNC(go_back)
VIEWFUNC(go_forward)
#undef VIEWFUNC

/* -- command to callback/function map for things we cannot attach to any signals */
// TODO: reload

static struct {char *name; Command command;} cmdlist[] =
{
    { "back",          view_go_back       },
    { "forward",       view_go_forward    },
    { "scroll_down",   scroll_down        },
    { "scroll_up",     scroll_up          },
    { "scroll_left",   scroll_left        },
    { "scroll_right",  scroll_right       },
    { "reload",        view_reload,       }, //Buggy
    { "refresh",       view_reload,       }, /* for convenience, will change */
    { "stop",          view_stop_loading, },
    { "zoom_in",       view_zoom_in,      }, //Can crash (when max zoom reached?).
    { "zoom_out",      view_zoom_out,     },
    { "uri",           load_uri           },
    { "toggle_status", toggle_status_cb   },
    { "spawn",         spawn              },
    { "exit",          close_uzbl         },
    { "insert_mode",   set_insert_mode    }
};

static void
commands_hash(void)
{
    unsigned int i;
    commands = g_hash_table_new(g_str_hash, g_str_equal);

    for (i = 0; i < LENGTH(cmdlist); i++)
        g_hash_table_insert(commands, cmdlist[i].name, cmdlist[i].command);
}

/* -- CORE FUNCTIONS -- */

void
free_action(gpointer act) {
    Action *action = (Action*)act;
    g_free(action->name);
    if (action->param)
        g_free(action->param);
    g_free(action);
}

Action*
new_action(const gchar *name, const gchar *param) {
    Action *action = g_new(Action, 1);

    action->name = g_strdup(name);
    if (param)
        action->param = g_strdup(param);
    else
        action->param = NULL;

    return action;
}

static bool
file_exists (const char * filename) {
    FILE *file = fopen (filename, "r");
    if (file) {
        fclose (file);
        return true;
    }
    return false;
}

void
set_insert_mode(WebKitWebView *page, const gchar *param) {
    (void)page;
    (void)param;

    insert_mode = TRUE;
    update_title();
}

static void
load_uri (WebKitWebView * web_view, const gchar *param) {
    if (param) {
        GString* newuri = g_string_new (param);
        if (g_strrstr (param, "://") == NULL)
            g_string_prepend (newuri, "http://"); 
        webkit_web_view_load_uri (web_view, newuri->str);
        g_string_free (newuri, TRUE);
    }
}

static void
new_window_load_uri (const gchar * uri) {
    GString* to_execute = g_string_new ("");
    g_string_append_printf (to_execute, "%s --uri '%s'", executable_path, uri);
    int i;
    for (i = 0; entries[i].long_name != NULL; i++) {
        if ((entries[i].arg == G_OPTION_ARG_STRING) && (strcmp(entries[i].long_name,"uri")!=0)) {
            gchar** str = (gchar**)entries[i].arg_data;
            if (*str!=NULL) {
                g_string_append_printf (to_execute, " --%s '%s'", entries[i].long_name, *str);
            }
        }
    }
    printf("\n%s\n", to_execute->str);
    g_spawn_command_line_async (to_execute->str, NULL);
    g_string_free (to_execute, TRUE);
}

static void
close_uzbl (WebKitWebView *page, const char *param) {
    (void)page;
    (void)param;
    gtk_main_quit ();
}

// make sure to put '' around args, so that if there is whitespace we can still keep arguments together.
static gboolean
run_command(const char *command, const char *args) {
   //command <uzbl conf> <uzbl pid> <uzbl win id> <uzbl fifo file> <uzbl socket file> [args]
    GString* to_execute = g_string_new ("");
    gboolean result;
    g_string_printf (to_execute, "%s '%s' '%i' '%i' '%s' '%s'", command, config_file, (int) getpid() , (int) xwin, fifo_path, socket_path);
    g_string_append_printf (to_execute, " '%s' '%s'", uri, "TODO title here");
    if(args) {
        g_string_append_printf (to_execute, " %s", args);
    }
    result = g_spawn_command_line_async (to_execute->str, NULL);
    printf("Called %s.  Result: %s\n", to_execute->str, (result ? "TRUE" : "FALSE" ));
    g_string_free (to_execute, TRUE);
    return result;
}

static void
spawn(WebKitWebView *web_view, const char *param) {
    (void)web_view;
    run_command(param, NULL);
}

static void
parse_command(const char *cmd, const char *param) {
    Command c;

    if ((c = g_hash_table_lookup(commands, cmd)))
        c(web_view, param);
    else
        fprintf (stderr, "command \"%s\" not understood. ignoring.\n", cmd);
}

static void
parse_line(char *line) {
    gchar **parts;

    g_strstrip(line);

    parts = g_strsplit(line, " ", 2);

    if (!parts)
        return;

    parse_command(parts[0], parts[1]);

    g_strfreev(parts);
}

static void
control_fifo(GIOChannel *fd) {
    gchar *ctl_line;
    gsize term_pos;

    if(!fd)
       return;

    g_io_channel_read_line(fd, &ctl_line, NULL, &term_pos, NULL);
    ctl_line[term_pos] ='\0';

    parse_line(ctl_line);

    g_free(ctl_line);

    return;
}

static void
create_fifo() {
    GIOChannel *chan = NULL;

    if (fifo_dir) {
        sprintf (fifo_path, "%s/uzbl_fifo_%d", fifo_dir, (int) xwin);
    } else {
        sprintf (fifo_path, "/tmp/uzbl_fifo_%d", (int) xwin);
    }
    printf ("Control fifo opened in %s\n", fifo_path);
    if (mkfifo (fifo_path, 0666) == -1) {
        printf ("Possible error creating fifo\n");
    }

    if( (chan = g_io_channel_new_file((gchar *) fifo_path, "r+", NULL)) )
        g_io_add_watch(chan, G_IO_IN|G_IO_HUP, (GIOFunc) control_fifo, chan);
    return;
}

static void
*control_socket() {
    if (socket_dir) {
        sprintf (socket_path, "%s/uzbl_socket_%d", socket_dir, (int) xwin);
    } else {
        sprintf (socket_path, "/tmp/uzbl_socket_%d", (int) xwin);
    }
 
    int sock, clientsock, len;
    unsigned int t;
    struct sockaddr_un local, remote;

    sock = socket (AF_UNIX, SOCK_STREAM, 0);

    local.sun_family = AF_UNIX;
    strcpy (local.sun_path, socket_path);
    unlink (local.sun_path);

    len = strlen (local.sun_path) + sizeof (local.sun_family);
    bind (sock, (struct sockaddr *) &local, len);

    if (errno == -1) {
        printf ("A problem occurred when opening a socket in %s\n", socket_path);
    } else {
        printf ("Control socket opened in %s\n", socket_path);
    }

    listen (sock, 5);
 
    char buffer[512];
    char temp[128];
    int done, n;
    for(;;) {
        memset (buffer, 0, sizeof (buffer));

        t          = sizeof (remote);
        clientsock = accept (sock, (struct sockaddr *) &remote, &t);
        printf ("Connected to client\n");

        done = 0;
        do {
            memset (temp, 0, sizeof (temp));
            n = recv (clientsock, temp, 128, 0);
            if (n == 0) {
                buffer[strlen (buffer)] = '\0';
                done = 1;
            }

            if (!done)
                strcat (buffer, temp);
        } while (!done);

        if (strcmp (buffer, "\n") < 0) {
            buffer[strlen (buffer) - 1] = '\0';
        } else {
          buffer[strlen (buffer)] = '\0';
        }

        parse_line (buffer);
        close (clientsock);
    }

    return NULL;
} 
 
static void
setup_threading () {
    pthread_t control_thread;
    pthread_create(&control_thread, NULL, control_socket, NULL);
    pthread_detach(control_thread);
}

static void
update_title (void) {
    GString* string_long = g_string_new ("");
    GString* string_short = g_string_new ("");

    g_string_append_printf(string_long, "%s ", keycmd->str);
    if (!always_insert_mode)
        g_string_append (string_long, (insert_mode ? "[I] " : "[C] "));
    if (main_title) {
        g_string_append (string_long, main_title);
        g_string_append (string_short, main_title);
    }
    g_string_append (string_long, " - Uzbl browser");
    g_string_append (string_short, " - Uzbl browser");
    if (load_progress < 100)
        g_string_append_printf (string_long, " (%d%%)", load_progress);

    if (selected_url[0]!=0) {
        g_string_append_printf (string_long, " -> (%s)", selected_url);
    }

    gchar* title_long = g_string_free (string_long, FALSE);
    gchar* title_short = g_string_free (string_short, FALSE);

    if (show_status) {
        gtk_window_set_title (GTK_WINDOW(main_window), title_short);
    gtk_label_set_text(GTK_LABEL(mainbar_label), title_long);
    } else {
        gtk_window_set_title (GTK_WINDOW(main_window), title_long);
    }

    g_free (title_long);
    g_free (title_short);
}
 
static gboolean
key_press_cb (WebKitWebView* page, GdkEventKey* event)
{
    //TRUE to stop other handlers from being invoked for the event. FALSE to propagate the event further.

    (void) page;
    Action *action;

    if (event->type != GDK_KEY_PRESS || event->keyval == GDK_Page_Up || event->keyval == GDK_Page_Down
        || event->keyval == GDK_Up || event->keyval == GDK_Down || event->keyval == GDK_Left || event->keyval == GDK_Right)
        return FALSE;

    /* turn off insert mode (if always_insert_mode is not used) */
    if (insert_mode && (event->keyval == GDK_Escape)) {
        insert_mode = always_insert_mode;
        update_title();
        return TRUE;
    }

    if (insert_mode && event->state != modmask)
        return FALSE;


    if (event->keyval == GDK_Escape) {
        g_string_truncate(keycmd, 0);

        update_title();

        return TRUE;
    }

    g_string_append(keycmd, event->string);

    if ((action = g_hash_table_lookup(bindings, keycmd->str))) {
        g_string_truncate(keycmd, 0);

        parse_command(action->name, action->param);
    }

    update_title();

    return TRUE;
}

static GtkWidget*
create_browser () {
    GtkWidget* scrolled_window = gtk_scrolled_window_new (NULL, NULL);
    gtk_scrolled_window_set_policy (GTK_SCROLLED_WINDOW (scrolled_window), GTK_POLICY_NEVER, GTK_POLICY_NEVER); //todo: some sort of display of position/total length. like what emacs does

    web_view = WEBKIT_WEB_VIEW (webkit_web_view_new ());
    gtk_container_add (GTK_CONTAINER (scrolled_window), GTK_WIDGET (web_view));

    g_signal_connect (G_OBJECT (web_view), "title-changed", G_CALLBACK (title_change_cb), web_view);
    g_signal_connect (G_OBJECT (web_view), "load-progress-changed", G_CALLBACK (progress_change_cb), web_view);
    g_signal_connect (G_OBJECT (web_view), "load-committed", G_CALLBACK (load_commit_cb), web_view);
    g_signal_connect (G_OBJECT (web_view), "load-committed", G_CALLBACK (log_history_cb), web_view);
    g_signal_connect (G_OBJECT (web_view), "hovering-over-link", G_CALLBACK (link_hover_cb), web_view);
    g_signal_connect (G_OBJECT (web_view), "key-press-event", G_CALLBACK (key_press_cb), web_view);
    g_signal_connect (G_OBJECT (web_view), "new-window-policy-decision-requested", G_CALLBACK (new_window_cb), web_view); 
    g_signal_connect (G_OBJECT (web_view), "download-requested", G_CALLBACK (download_cb), web_view); 
    g_signal_connect (G_OBJECT (web_view), "create-web-view", G_CALLBACK (create_web_view_cb), web_view);  

    return scrolled_window;
}

static GtkWidget*
create_mainbar () {
    mainbar = gtk_hbox_new (FALSE, 0);
    mainbar_label = gtk_label_new ("");  
    gtk_misc_set_alignment (GTK_MISC(mainbar_label), 0, 0);
    gtk_misc_set_padding (GTK_MISC(mainbar_label), 2, 2);
    gtk_box_pack_start (GTK_BOX (mainbar), mainbar_label, TRUE, TRUE, 0);
    return mainbar;
}

static
GtkWidget* create_window () {
    GtkWidget* window = gtk_window_new (GTK_WINDOW_TOPLEVEL);
    gtk_window_set_default_size (GTK_WINDOW (window), 800, 600);
    gtk_widget_set_name (window, "Uzbl browser");
    g_signal_connect (G_OBJECT (window), "destroy", G_CALLBACK (destroy_cb), NULL);

    return window;
}

static void
add_binding (const gchar *key, const gchar *act) {
    char **parts = g_strsplit(act, " ", 2);
    Action *action;

    if (!parts)
        return;

    action = new_action(parts[0], parts[1]);
    g_hash_table_insert(bindings, g_strdup(key), action);

    g_strfreev(parts);
}

static void
settings_init () {
    GKeyFile* config;
    gboolean res  = FALSE;
    char *saveptr;
    gchar** keys = NULL;

    if (!config_file) {
        const char* XDG_CONFIG_HOME = getenv ("XDG_CONFIG_HOME");
        if (! XDG_CONFIG_HOME || ! strcmp (XDG_CONFIG_HOME, "")) {
          XDG_CONFIG_HOME = (char*)XDG_CONFIG_HOME_default;
        }
        printf("XDG_CONFIG_HOME: %s\n", XDG_CONFIG_HOME);
    
        strcpy (config_file_path, XDG_CONFIG_HOME);
        strcat (config_file_path, "/uzbl/config");
        if (file_exists (config_file_path)) {
          printf ("Config file %s found.\n", config_file_path);
          config_file = &config_file_path[0];
        } else {
            // Now we check $XDG_CONFIG_DIRS
            char *XDG_CONFIG_DIRS = getenv ("XDG_CONFIG_DIRS");
            if (! XDG_CONFIG_DIRS || ! strcmp (XDG_CONFIG_DIRS, ""))
                XDG_CONFIG_DIRS = XDG_CONFIG_DIRS_default;

            printf("XDG_CONFIG_DIRS: %s\n", XDG_CONFIG_DIRS);

            char buffer[512];
            strcpy (buffer, XDG_CONFIG_DIRS);
            const gchar* dir = (char *) strtok_r (buffer, ":", &saveptr);
            while (dir && ! file_exists (config_file_path)) {
                strcpy (config_file_path, dir);
                strcat (config_file_path, "/uzbl/config_file_pathig");
                if (file_exists (config_file_path)) {
                    printf ("Config file %s found.\n", config_file_path);
                    config_file = &config_file_path[0];
                }
                dir = (char * ) strtok_r (NULL, ":", &saveptr);
            }
        }
    }

    if (config_file) {
        config = g_key_file_new ();
        res = g_key_file_load_from_file (config, config_file, G_KEY_FILE_NONE, NULL);
          if(res) {
            printf ("Config %s loaded\n", config_file);
          } else {
            fprintf (stderr, "Config %s loading failed\n", config_file);
        }
    } else {
        printf ("No configuration.\n");
    }

    if (res) {
        history_handler    = g_key_file_get_value   (config, "behavior", "history_handler",    NULL);
        download_handler   = g_key_file_get_value   (config, "behavior", "download_handler",   NULL);
        always_insert_mode = g_key_file_get_boolean (config, "behavior", "always_insert_mode", NULL);
        show_status        = g_key_file_get_boolean (config, "behavior", "show_status",        NULL);
        modkey             = g_key_file_get_value   (config, "behavior", "modkey",             NULL);
        status_top         = g_key_file_get_boolean (config, "behavior", "status_top",         NULL);
        if (! fifo_dir)
            fifo_dir        = g_key_file_get_value  (config, "behavior", "fifo_dir",           NULL);
        if (! socket_dir)
            socket_dir     = g_key_file_get_value   (config, "behavior", "socket_dir",         NULL);
        keys               = g_key_file_get_keys    (config, "bindings", NULL,                 NULL);
    }
    
    printf ("History handler: %s\n",    (history_handler    ? history_handler  : "disabled"));
    printf ("Download manager: %s\n",   (download_handler   ? download_handler : "disabled"));
    printf ("Fifo directory: %s\n",     (fifo_dir           ? fifo_dir         : "/tmp"));
    printf ("Socket directory: %s\n",   (socket_dir         ? socket_dir       : "/tmp"));
    printf ("Always insert mode: %s\n", (always_insert_mode ? "TRUE"           : "FALSE"));
    printf ("Show status: %s\n",        (show_status        ? "TRUE"           : "FALSE"));
    printf ("Status top: %s\n",         (status_top         ? "TRUE"           : "FALSE"));
    printf ("Modkey: %s\n",             (modkey             ? modkey           : "disabled"));

    if (! modkey)
        modkey = "";

    //POSSIBLE MODKEY VALUES (COMBINATIONS CAN BE USED)
    gchar* modkeyup = g_utf8_strup (modkey, -1);
    if (g_strrstr (modkeyup,"SHIFT") != NULL)    modmask |= GDK_SHIFT_MASK;    //the Shift key.
    if (g_strrstr (modkeyup,"LOCK") != NULL)     modmask |= GDK_LOCK_MASK;     //a Lock key (depending on the modifier mapping of the X server this may either be CapsLock or ShiftLock).
    if (g_strrstr (modkeyup,"CONTROL") != NULL)  modmask |= GDK_CONTROL_MASK;  //the Control key.
    if (g_strrstr (modkeyup,"MOD1") != NULL)     modmask |= GDK_MOD1_MASK;     //the fourth modifier key (it depends on the modifier mapping of the X server which key is interpreted as this modifier, but normally it is the Alt key).
    if (g_strrstr (modkeyup,"MOD2") != NULL)     modmask |= GDK_MOD2_MASK;     //the fifth modifier key (it depends on the modifier mapping of the X server which key is interpreted as this modifier).
    if (g_strrstr (modkeyup,"MOD3") != NULL)     modmask |= GDK_MOD3_MASK;     //the sixth modifier key (it depends on the modifier mapping of the X server which key is interpreted as this modifier).
    if (g_strrstr (modkeyup,"MOD4") != NULL)     modmask |= GDK_MOD4_MASK;     //the seventh modifier key (it depends on the modifier mapping of the X server which key is interpreted as this modifier).
    if (g_strrstr (modkeyup,"MOD5") != NULL)     modmask |= GDK_MOD5_MASK;     //the eighth modifier key (it depends on the modifier mapping of the X server which key is interpreted as this modifier).
    if (g_strrstr (modkeyup,"BUTTON1") != NULL)  modmask |= GDK_BUTTON1_MASK;  //the first mouse button.
    if (g_strrstr (modkeyup,"BUTTON2") != NULL)  modmask |= GDK_BUTTON2_MASK;  //the second mouse button.
    if (g_strrstr (modkeyup,"BUTTON3") != NULL)  modmask |= GDK_BUTTON3_MASK;  //the third mouse button.
    if (g_strrstr (modkeyup,"BUTTON4") != NULL)  modmask |= GDK_BUTTON4_MASK;  //the fourth mouse button.
    if (g_strrstr (modkeyup,"BUTTON5") != NULL)  modmask |= GDK_BUTTON5_MASK;  //the fifth mouse button.
    if (g_strrstr (modkeyup,"SUPER") != NULL)    modmask |= GDK_SUPER_MASK;    //the Super modifier. Since 2.10
    if (g_strrstr (modkeyup,"HYPER") != NULL)    modmask |= GDK_HYPER_MASK;    //the Hyper modifier. Since 2.10
    if (g_strrstr (modkeyup,"META") != NULL)     modmask |= GDK_META_MASK;     //the Meta modifier. Since 2.10  */
    free (modkeyup);

    if (keys) {
        int i;
        for (i = 0; keys[i]; i++) {
            gchar *value = g_key_file_get_string (config, "bindings", keys[i], NULL);
            
            add_binding(g_strstrip(keys[i]), value);
            g_free(value);
        }

        g_strfreev(keys);
    }
}

int
main (int argc, char* argv[]) {
    gtk_init (&argc, &argv);
    if (!g_thread_supported ())
        g_thread_init (NULL);

    printf("Uzbl start location: %s\n", argv[0]);
    strcpy(executable_path,argv[0]);

    strcat ((char *) XDG_CONFIG_HOME_default, getenv ("HOME"));
    strcat ((char *) XDG_CONFIG_HOME_default, "/.config");

    GError *error = NULL;
    GOptionContext* context = g_option_context_new ("- some stuff here maybe someday");
    g_option_context_add_main_entries (context, entries, NULL);
    g_option_context_add_group (context, gtk_get_option_group (TRUE));
    g_option_context_parse (context, &argc, &argv, &error);
    /* initialize hash table */
    bindings = g_hash_table_new_full(g_str_hash, g_str_equal, g_free, free_action);

    keycmd = g_string_new("");

    settings_init ();
    commands_hash ();

    if (always_insert_mode)
        insert_mode = TRUE;

    GtkWidget* vbox = gtk_vbox_new (FALSE, 0);
    if (status_top)
        gtk_box_pack_start (GTK_BOX (vbox), create_mainbar (), FALSE, TRUE, 0);
    gtk_box_pack_start (GTK_BOX (vbox), create_browser (), TRUE, TRUE, 0);
    if (!status_top)
        gtk_box_pack_start (GTK_BOX (vbox), create_mainbar (), FALSE, TRUE, 0);

    main_window = create_window ();
    gtk_container_add (GTK_CONTAINER (main_window), vbox);

    load_uri (web_view, uri);

    gtk_widget_grab_focus (GTK_WIDGET (web_view));
    gtk_widget_show_all (main_window);
    xwin = GDK_WINDOW_XID (GTK_WIDGET (main_window)->window);
    printf("window_id %i\n",(int) xwin);
    printf("pid %i\n", getpid ());

    scbar_v = (GtkScrollbar*) gtk_vscrollbar_new (NULL);
    bar_v = gtk_range_get_adjustment((GtkRange*) scbar_v);
    scbar_h = (GtkScrollbar*) gtk_hscrollbar_new (NULL);
    bar_h = gtk_range_get_adjustment((GtkRange*) scbar_h);
    gtk_widget_set_scroll_adjustments ((GtkWidget*) web_view, bar_h, bar_v);

    if (!show_status)
        gtk_widget_hide(mainbar);

    setup_threading ();
    create_fifo ();

    gtk_main ();

    g_string_free(keycmd, TRUE);

    unlink (socket_path);
    unlink (fifo_path);

    g_hash_table_destroy(bindings);
    g_hash_table_destroy(commands);
    return 0;
}

/* vi: set et ts=4: */<|MERGE_RESOLUTION|>--- conflicted
+++ resolved
@@ -60,23 +60,14 @@
 static GtkAdjustment* bar_v; // Information about document length
 static GtkAdjustment* bar_h; // and scrolling position
 static WebKitWebView* web_view;
-<<<<<<< HEAD
 static gchar*         main_title;
 static gchar          selected_url[500] = "\0";
 static gint           load_progress;
 static Window         xwin = 0;
 static char           fifo_path[64];
 static char           socket_path[108];
+static char           executable_path[500];
 static GString*       keycmd;
-=======
-static gchar* main_title;
-static gchar selected_url[500] = "\0";
-static gint load_progress;
-static Window xwin = 0;
-static char fifo_path[64];
-static char socket_path[108];
-static char executable_path[500];
->>>>>>> 73130c8b
 
 /* state variables (initial values coming from command line arguments but may be changed later) */
 static gchar*   uri         = NULL;
