--- conflicted
+++ resolved
@@ -79,29 +79,18 @@
 static gboolean status_top         = FALSE;
 static gchar*   modkey             = NULL;
 static guint    modmask            = 0;
-<<<<<<< HEAD
 static gchar*   home_page          = NULL;
 
-/* settings from config: group bindings_internal */
-static GHashTable *internal_bindings;
-
-/* settings from config: group bindings_external */
-static GHashTable *external_bindings;
-
-/* command list */
+/* settings from config: group bindings, key -> action */
+static GHashTable *bindings;
+
+/* command list: name -> Command  */
 static GHashTable *commands;
-=======
 
 typedef struct {
-    char *binding;
-    char *action;
-	char *param;
-} Binding;
-
-/* settings from config: group bindings_internal */
-static Binding bindings[MAX_BINDINGS];
-static int     num_bindings = 0;
->>>>>>> b3b92d1f
+    char *name;
+    char *param;
+} Action;
 
 /* commandline arguments (set initial values for the state variables) */
 static GOptionEntry entries[] =
@@ -112,18 +101,7 @@
     { NULL,      0, 0, 0, NULL, NULL, NULL }
 };
 
-/* for internal list of commands */
-typedef struct
-{
-<<<<<<< HEAD
-    gpointer command;
-    void (*func_1_param)(WebKitWebView*);
-    void (*func_2_params)(WebKitWebView*, const gchar *);
-=======
-    const char *command;
-    void (*func)(WebKitWebView*, const char *);
->>>>>>> b3b92d1f
-} Command;
+typedef void (*Command)(WebKitWebView*, const char *);
 
 /* XDG stuff */
 static char *XDG_CONFIG_HOME_default[256];
@@ -139,16 +117,22 @@
 new_window_load_uri (const gchar * uri);
 
 static void
-go_home ( WebKitWebView * web_view);
-
-static void
-close_uzbl ( WebKitWebView * web_view);
+go_home (WebKitWebView *page, const char *param);
+
+static void
+close_uzbl (WebKitWebView *page, const char *param);
 
 static gboolean
 run_command(const char *command, const char *args);
 
 static void
 spawn(WebKitWebView *web_view, const char *param);
+
+static void
+free_action(gpointer action);
+
+static Action*
+new_action(const gchar *name, const gchar *param);
 
 
 
@@ -196,11 +180,11 @@
 static void
 toggle_status_cb (WebKitWebView* page, const char *param) {
     (void)page;
-	(void)param;
+    (void)param;
     if (show_status) {
-    	gtk_widget_hide(mainbar);
+        gtk_widget_hide(mainbar);
     } else {
-    	gtk_widget_show(mainbar);
+        gtk_widget_show(mainbar);
     }
     show_status = !show_status;
     update_title (GTK_WINDOW (main_window));
@@ -269,9 +253,6 @@
        g_string_free (args, TRUE);
    }
 }
-<<<<<<< HEAD
-                                                                                                                                                             
-=======
 
 /* VIEW funcs (little webkit wrappers) */
 
@@ -284,52 +265,58 @@
 VIEWFUNC(go_forward)
 #undef VIEWFUNC
 
->>>>>>> b3b92d1f
 /* -- command to callback/function map for things we cannot attach to any signals */
 // TODO: reload, home, quit
 
-static Command cmdlist[] =
+static struct {char *name; Command command;} cmdlist[] =
 {
-<<<<<<< HEAD
-    { "back",          &go_back_cb,                    NULL },
-    { "forward",       &go_forward_cb,                 NULL },
-    { "refresh",       &webkit_web_view_reload,        NULL }, //Buggy
-    { "stop",          &webkit_web_view_stop_loading,  NULL },
-    { "zoom_in",       &webkit_web_view_zoom_in,       NULL }, //Can crash (when max zoom reached?).
-    { "zoom_out",      &webkit_web_view_zoom_out,      NULL },
-    { "uri",           (void *) NULL,             &load_uri },
-    { "toggle_status", &toggle_status_cb,              NULL },
-    { "home"         , &go_home,                       NULL },
-    { "exit"         , &close_uzbl,                    NULL },
-    { NULL,            NULL,                           NULL }
-=======
     { "back",          view_go_back       },
     { "forward",       view_go_forward    },
     { "reload",        view_reload,       }, //Buggy
+    { "refresh",       view_reload,       }, /* for convenience, will change */
     { "stop",          view_stop_loading, },
     { "zoom_in",       view_zoom_in,      }, //Can crash (when max zoom reached?).
     { "zoom_out",      view_zoom_out,     },
     { "uri",           load_uri           },
     { "toggle_status", toggle_status_cb   },
-	{ "spawn",         spawn              },
->>>>>>> b3b92d1f
-//{ "get uri",  &webkit_web_view_get_uri},
+    { "spawn",         spawn              },
+    { "home",          go_home            },
+    { "exit",          close_uzbl         },
 };
 
 static void
 commands_hash(void)
 {
-  unsigned int i = 0;
-  commands = g_hash_table_new(g_str_hash, g_str_equal);
-  
-  while(cmdlist[i].command != NULL){
-    g_hash_table_insert(commands, cmdlist[i].command, &cmdlist[i]);
-    i++;
-  }
+    unsigned int i;
+    commands = g_hash_table_new(g_str_hash, g_str_equal);
+
+    for (i = 0; i < LENGTH(cmdlist); i++)
+        g_hash_table_insert(commands, cmdlist[i].name, cmdlist[i].command);
 }
 
 /* -- CORE FUNCTIONS -- */
-    
+
+void
+free_action(gpointer act) {
+    Action *action = (Action*)act;
+    g_free(action->name);
+    if (action->param)
+        g_free(action->param);
+    g_free(action);
+}
+
+Action*
+new_action(const gchar *name, const gchar *param) {
+    Action *action = g_new(Action, 1);
+
+    action->name = g_strdup(name);
+    if (param)
+        action->param = g_strdup(param);
+    else
+        action->param = NULL;
+
+    return action;
+}
 
 static bool
 file_exists (const char * filename) {
@@ -368,20 +355,23 @@
             g_string_printf (to_execute, "./uzbl --uri '%s' --config '%s'", uri, config_file);
         }
         printf("Spawning %s\n",to_execute->str);
-	g_spawn_command_line_async (to_execute->str, NULL);
+    g_spawn_command_line_async (to_execute->str, NULL);
     }
     g_string_free (to_execute, TRUE);
 }
 
 static void
-go_home (WebKitWebView * web_view) {
+go_home (WebKitWebView *page, const char *param) {
+    (void)param;
+
     if (home_page)
-        webkit_web_view_load_uri (web_view, home_page);
-}
-
-static void
-close_uzbl (WebKitWebView * web_view) {
-    (void) web_view;
+        webkit_web_view_load_uri (page, home_page);
+}
+
+static void
+close_uzbl (WebKitWebView *page, const char *param) {
+    (void)page;
+    (void)param;
     gtk_main_quit ();
 }
 
@@ -402,67 +392,52 @@
 }
 
 static void
-<<<<<<< HEAD
-parse_command(const char *cmd) {
-    Command *c = NULL;
-    char buffer[512];
-    strcpy (buffer, cmd);
-    char * saveptr;
-    char * command_name  = strtok_r (buffer, " ", &saveptr);
-    gchar * command_param = strtok_r (NULL,  " ,", &saveptr);
-  
-    if((c = g_hash_table_lookup(commands, command_name)) != NULL){
-        if (c->func_2_params != NULL) {
-            if (command_param != NULL) {
-              printf ("command executing: \"%s %s\"\n", command_name, command_param);
-              c->func_2_params (web_view, command_param);
-            } else {
-                if (c->func_1_param != NULL) {
-                  printf ("command executing: \"%s\"\n", command_name);
-                  c->func_1_param (web_view);
-                } else 
-                    fprintf (stderr, "command needs a parameter. \"%s\" is not complete\n", command_name);
-            }
-        } else if (c->func_1_param != NULL) {
-            printf ("command executing: \"%s\"\n", command_name);
-            c->func_1_param (web_view);
-        }
-    } else
+spawn(WebKitWebView *web_view, const char *param) {
+    (void)web_view;
+    run_command(param, NULL);
+}
+
+static void
+parse_command(const char *cmd, const char *param) {
+    Command c;
+
+    if ((c = g_hash_table_lookup(commands, cmd)))
+        c(web_view, param);
+    else
         fprintf (stderr, "command \"%s\" not understood. ignoring.\n", cmd);
-=======
-spawn(WebKitWebView *web_view, const char *param) {
-	(void)web_view;
-	run_command(param, NULL);
-}
-
-static void
-parse_command(const char *action, const char *param) {
-    unsigned int i;
-	int parsed = 0;
-
-    for (i = 0; i < LENGTH (commands); i++)
-		if (strcmp(action, commands[i].command) == 0) {
-			commands[i].func(web_view, param);
-			parsed = 1;
-	}
-
-	if (!parsed)
-        fprintf (stderr, "command \"%s\" not understood. ignoring.\n", action);
->>>>>>> b3b92d1f
+}
+
+static void
+parse_line(char *line) {
+    gchar **parts;
+
+    g_strstrip(line);
+
+    parts = g_strsplit(line, " ", 2);
+
+    if (!parts)
+        return;
+
+    parse_command(parts[0], parts[1]);
+
+    g_strfreev(parts);
 }
 
 static void
 control_fifo(GIOChannel *fd) {
     gchar *ctl_line;
-    gsize ctl_line_length, term_pos;
+    gsize term_pos;
 
     if(!fd)
        return;
 
-    g_io_channel_read_line(fd, &ctl_line, &ctl_line_length, &term_pos, NULL); //TODO: support partial writes
+    g_io_channel_read_line(fd, &ctl_line, NULL, &term_pos, NULL);
     ctl_line[term_pos] ='\0';
-    parse_command(ctl_line);
-     
+
+    parse_line(ctl_line);
+
+    g_free(ctl_line);
+
     return;
 }
 
@@ -519,7 +494,6 @@
     int done, n;
     for(;;) {
         memset (buffer, 0, sizeof (buffer));
-<<<<<<< HEAD
 
         t          = sizeof (remote);
         clientsock = accept (sock, (struct sockaddr *) &remote, &t);
@@ -542,27 +516,12 @@
             buffer[strlen (buffer) - 1] = '\0';
         } else {
           buffer[strlen (buffer)] = '\0';
-=======
-        while (!feof (fifo) && fgets (buffer, sizeof (buffer), fifo)) {
-			gchar **parts;
-
-			g_strstrip(buffer);
-
-			parts = g_strsplit(buffer, " ", 2);
-
-			if (!parts)
-				continue;
-
-			parse_command(parts[0], parts[1]);
-
-			g_strfreev(parts);
->>>>>>> b3b92d1f
         }
 
-        parse_command (buffer);
+        parse_line (buffer);
         close (clientsock);
     }
-    
+
     return NULL;
 } 
  
@@ -578,10 +537,10 @@
     GString* string_short = g_string_new ("");
     if (!always_insert_mode)
         g_string_append (string_long, (insert_mode ? "[I] " : "[C] "));
-	if (main_title) {
-		g_string_append (string_long, main_title);
-		g_string_append (string_short, main_title);
-	}
+    if (main_title) {
+        g_string_append (string_long, main_title);
+        g_string_append (string_short, main_title);
+    }
     g_string_append (string_long, " - Uzbl browser");
     g_string_append (string_short, " - Uzbl browser");
     if (load_progress < 100)
@@ -596,7 +555,7 @@
 
     if (show_status) {
         gtk_window_set_title (window, title_short);
-	gtk_label_set_text(GTK_LABEL(mainbar_label), title_long);
+    gtk_label_set_text(GTK_LABEL(mainbar_label), title_long);
     } else {
         gtk_window_set_title (window, title_long);
     }
@@ -608,50 +567,28 @@
 static gboolean
 key_press_cb (WebKitWebView* page, GdkEventKey* event)
 {
+    //TRUE to stop other handlers from being invoked for the event. FALSE to propagate the event further.
+
     (void) page;
-    gpointer act;
-    gboolean result=FALSE; //TRUE to stop other handlers from being invoked for the event. FALSE to propagate the event further.
+    Action *action;
+
     if (event->type != GDK_KEY_PRESS || event->keyval == GDK_Page_Up || event->keyval == GDK_Page_Down
         || event->keyval == GDK_Up || event->keyval == GDK_Down || event->keyval == GDK_Left || event->keyval == GDK_Right)
-        return result;
+        return FALSE;
 
     //TURN OFF/ON INSERT MODE
-    if (!always_insert_mode && ((insert_mode && (event->keyval == GDK_Escape)) || (!insert_mode && (event->string[0] == 'i')))) {
-        insert_mode = !insert_mode;
+    if ((insert_mode && (event->keyval == GDK_Escape)) || (!insert_mode && (event->string[0] == 'i'))) {
+        insert_mode = !insert_mode || always_insert_mode;
         update_title (GTK_WINDOW (main_window));
         return TRUE;
     }
 
-<<<<<<< HEAD
-    //INTERNAL BINDINGS
-    if((act = g_hash_table_lookup(internal_bindings, event->string)) != NULL)
-        if (!insert_mode || (event->state == modmask)) {
-            parse_command (act);
-            result = TRUE;
-        }
-    
-    //EXTERNAL BINDINGS
-    if((act = g_hash_table_lookup(external_bindings, event->string)) != NULL)
-        if (!insert_mode || (event->state == modmask)) {
-            run_command (act, NULL);
-            result = TRUE;
-        }
-    
-=======
-    for (i = 0; i < num_bindings; i++) {
-        if (strcmp(event->string, bindings[i].binding) == 0) {
-            if (!insert_mode || (event->state == modmask)) {
-                parse_command(bindings[i].action, bindings[i].param);
-                result = TRUE;
-            }
-        }	
-    }
-
->>>>>>> b3b92d1f
-    if (!result)
-        result = (insert_mode ? FALSE : TRUE);      
-
-    return result;
+    if ((!insert_mode || (event->state == modmask)) && (action = g_hash_table_lookup(bindings, event->string))) {
+        parse_command(action->name, action->param);
+        return TRUE;
+    }
+
+    return !insert_mode;
 }
 
 static GtkWidget*
@@ -696,45 +633,25 @@
 }
 
 static void
-<<<<<<< HEAD
-add_binding (char *binding, char *action, bool internal) {
-  g_hash_table_insert(internal ? internal_bindings : external_bindings,
-		      binding, action);
-=======
-add_binding (const gchar *key, const gchar *action) {
-	char **parts = g_strsplit(action, " ", 2);
-
-	printf("add_binding, key '%s', action '%s'", key, action);
-
-	if (!parts)
-		return;
-
-	if (MAX_BINDINGS == num_bindings) {
-		fprintf(stderr, "Maximum number number bindings reached, ignoring\n");
-		return;
-	}
-
-	bindings[num_bindings].binding = g_strdup(key);
-	bindings[num_bindings].action  = g_strdup(parts[0]); /* parts[0] is always defined */
-	bindings[num_bindings].param   = (parts[1] ? g_strdup(parts[1]) : NULL);
-	
-	num_bindings++;
-
-	g_strfreev(parts);
->>>>>>> b3b92d1f
+add_binding (const gchar *key, const gchar *act) {
+    char **parts = g_strsplit(act, " ", 2);
+    Action *action;
+
+    if (!parts)
+        return;
+
+    action = new_action(parts[0], parts[1]);
+    g_hash_table_insert(bindings, g_strdup(key), action);
+
+    g_strfreev(parts);
 }
 
 static void
 settings_init () {
     GKeyFile* config;
     gboolean res  = FALSE;
-<<<<<<< HEAD
-    gchar** keysi = NULL;
-    gchar** keyse = NULL;
     char *saveptr;
-=======
     gchar** keys = NULL;
->>>>>>> b3b92d1f
 
     if (!config_file) {
         const char* XDG_CONFIG_HOME = getenv ("XDG_CONFIG_HOME");
@@ -774,9 +691,9 @@
     if (config_file) {
         config = g_key_file_new ();
         res = g_key_file_load_from_file (config, config_file, G_KEY_FILE_NONE, NULL);
-    	  if(res) {
+          if(res) {
             printf ("Config %s loaded\n", config_file);
-    	  } else {
+          } else {
             fprintf (stderr, "Config %s loading failed\n", config_file);
         }
     } else {
@@ -787,27 +704,17 @@
         history_handler    = g_key_file_get_value   (config, "behavior", "history_handler",    NULL);
         download_handler   = g_key_file_get_value   (config, "behavior", "download_handler",   NULL);
         always_insert_mode = g_key_file_get_boolean (config, "behavior", "always_insert_mode", NULL);
-<<<<<<< HEAD
         show_status        = g_key_file_get_boolean (config, "behavior", "show_status",        NULL);
         modkey             = g_key_file_get_value   (config, "behavior", "modkey",             NULL);
-        keysi              = g_key_file_get_keys    (config, "bindings_internal",        NULL, NULL);
-        keyse              = g_key_file_get_keys    (config, "bindings_external",        NULL, NULL);
         status_top         = g_key_file_get_boolean (config, "behavior", "status_top",         NULL);
         home_page          = g_key_file_get_value   (config, "behavior", "home_page",          NULL);
         if (! fifo_dir)
-            fifo_dir       = g_key_file_get_value   (config, "behavior", "fifo_dir",           NULL);
+            fifo_dir        = g_key_file_get_value   (config, "behavior", "fifodir",            NULL);
         if (! socket_dir)
             socket_dir     = g_key_file_get_value   (config, "behavior", "socket_dir",         NULL);
-=======
-        show_status        = g_key_file_get_boolean (config, "behavior", "show_status", NULL);
-        modkey             = g_key_file_get_value   (config, "behavior", "modkey", NULL);
-        status_top         = g_key_file_get_boolean (config, "behavior", "status_top", NULL);
-        if (! fifodir)
-            fifodir        = g_key_file_get_value   (config, "behavior", "fifodir", NULL);
-        keys               = g_key_file_get_keys    (config, "bindings", NULL, NULL);
->>>>>>> b3b92d1f
-    }
-	
+        keys               = g_key_file_get_keys    (config, "bindings", NULL,                 NULL);
+    }
+    
     printf ("History handler: %s\n",    (history_handler    ? history_handler  : "disabled"));
     printf ("Download manager: %s\n",   (download_handler   ? download_handler : "disabled"));
     printf ("Fifo directory: %s\n",     (fifo_dir           ? fifo_dir         : "/tmp"));
@@ -846,44 +753,36 @@
         for (i = 0; keys[i]; i++) {
             gchar *value = g_key_file_get_string (config, "bindings", keys[i], NULL);
             
-			add_binding(g_strstrip(keys[i]), value);
-			g_free(value);
+            add_binding(g_strstrip(keys[i]), value);
+            g_free(value);
         }
 
-		g_strfreev(keys);
+        g_strfreev(keys);
     }
 }
 
 int
 main (int argc, char* argv[]) {
-	int i;
-
     gtk_init (&argc, &argv);
     if (!g_thread_supported ())
         g_thread_init (NULL);
 
-<<<<<<< HEAD
     printf("Uzbl start location: %s\n", argv[0]);
 
     strcat ((char *) XDG_CONFIG_HOME_default, getenv ("HOME"));
     strcat ((char *) XDG_CONFIG_HOME_default, "/.config");
-=======
-    strcat ((char*)XDG_CONFIG_HOME_default, getenv ("HOME"));
-    strcat ((char*)XDG_CONFIG_HOME_default, "/.config");
->>>>>>> b3b92d1f
 
     GError *error = NULL;
     GOptionContext* context = g_option_context_new ("- some stuff here maybe someday");
     g_option_context_add_main_entries (context, entries, NULL);
     g_option_context_add_group (context, gtk_get_option_group (TRUE));
     g_option_context_parse (context, &argc, &argv, &error);
-    /* initialize has tables */
-    internal_bindings = g_hash_table_new(g_str_hash, g_str_equal);
-    external_bindings = g_hash_table_new(g_str_hash, g_str_equal);
+    /* initialize hash table */
+    bindings = g_hash_table_new_full(g_str_hash, g_str_equal, g_free, free_action);
 
     settings_init ();
     commands_hash ();
-    
+
     if (always_insert_mode)
         insert_mode = TRUE;
 
@@ -906,27 +805,18 @@
     printf("pid %i\n", getpid ());
 
     if (!show_status)
-    	gtk_widget_hide(mainbar);
+        gtk_widget_hide(mainbar);
 
     setup_threading ();
     create_fifo ();
 
     gtk_main ();
 
-<<<<<<< HEAD
     unlink (socket_path);
     unlink (fifo_path);
-=======
-	for (i = 0; i < num_bindings; i++) {
-		g_free(bindings[i].binding);
-		g_free(bindings[i].action);
-		if (bindings[i].param)
-			g_free(bindings[i].param);
-	}
-
-    unlink (fifopath);
-
->>>>>>> b3b92d1f
+
+    g_hash_table_destroy(bindings);
+    g_hash_table_destroy(commands);
     return 0;
 }
 
