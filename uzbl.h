--- conflicted
+++ resolved
@@ -190,7 +190,6 @@
 static void
 settings_init ();
 
-<<<<<<< HEAD
 static void
 search_text (WebKitWebView *page, const char *param);
 
@@ -199,19 +198,6 @@
 
 static char *
 str_replace (const char* search, const char* replace, const char* string);
-
-=======
-/* static void */
-/* cookie_recieved_action (SoupCookieJar *jar, */
-				   /* SoupCookie    *old_cookie, */
-				   /* SoupCookie    *new_cookie, */
-				   /* gpointer       user_data); */
-/* static void */
-/* catch_cookies (SoupSession *session, */
-/* 			   SoupMessage *msg, */
-/* 			   gpointer     user_data); */
-/* 				/\* SoupSocket  *socket, *\/ */
-/* 				/\* gpointer     user_data); *\/ */
 
 static void handle_cookies (SoupSession *session,
 							SoupMessage *msg,
@@ -219,5 +205,4 @@
 static void
 save_cookies (SoupMessage *msg,
 			  gpointer     user_data);
->>>>>>> 12b0591e
 /* vi: set et ts=4: */