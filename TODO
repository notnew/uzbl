* implement all the ideas from README
<<<<<<< HEAD
* do not store the 'http://' part in the history file
* improve commandline arguments

* Support for arguments to commands (argc/argv-like structure?).
* Support for binding keyboard shortcuts in config file.
=======
* where to put proxy config? webkit support?
* do not store the 'http://' part in the history file
* improve commandline arguments
* have a better look at /merge the fifo code from barrucadu and friends


SOMEDAY:
figure out caching with webkit and in general how we can speed everything
figure out how webkit intercepts key input
>>>>>>> a08ab477
<|MERGE_RESOLUTION|>--- conflicted
+++ resolved
@@ -1,11 +1,6 @@
 * implement all the ideas from README
-<<<<<<< HEAD
-* do not store the 'http://' part in the history file
-* improve commandline arguments
-
 * Support for arguments to commands (argc/argv-like structure?).
 * Support for binding keyboard shortcuts in config file.
-=======
 * where to put proxy config? webkit support?
 * do not store the 'http://' part in the history file
 * improve commandline arguments
@@ -14,5 +9,4 @@
 
 SOMEDAY:
 figure out caching with webkit and in general how we can speed everything
-figure out how webkit intercepts key input
->>>>>>> a08ab477
+figure out how webkit intercepts key input