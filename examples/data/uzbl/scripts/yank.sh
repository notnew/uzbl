<<<<<<< HEAD
#!/bin/bash
=======
#!/bin/sh
>>>>>>> 1b5ba5bb
# use this script to pipe any variable to xclip, so you have it in your clipboard
# in your uzbl config, make the first argument the number of the (later) argument you want to use (see README for list of args)
# make the 2nd argument one of : primary, secondary, clipboard.
# examples:
# bind    yurl      = spawn ./examples/scripts/yank.sh 6 primary
# bind    ytitle    = spawn ./examples/scripts/yank.sh 7 clipboard

clip=xclip

which xclip &>/dev/null || exit 1
[ "x$9" = xprimary -o "x$9" = xsecondary -o "x$9" = xclipboard ] || exit 2

value=`eval "echo -n \\${$8}"`

echo "echo -n '${value}' | $clip -selection $9"
echo -n "'${value}' | $clip -selection $9"<|MERGE_RESOLUTION|>--- conflicted
+++ resolved
@@ -1,8 +1,4 @@
-<<<<<<< HEAD
-#!/bin/bash
-=======
 #!/bin/sh
->>>>>>> 1b5ba5bb
 # use this script to pipe any variable to xclip, so you have it in your clipboard
 # in your uzbl config, make the first argument the number of the (later) argument you want to use (see README for list of args)
 # make the 2nd argument one of : primary, secondary, clipboard.
@@ -12,10 +8,10 @@
 
 clip=xclip
 
-which xclip &>/dev/null || exit 1
+which $clip &>/dev/null || exit 1
 [ "x$9" = xprimary -o "x$9" = xsecondary -o "x$9" = xclipboard ] || exit 2
 
-value=`eval "echo -n \\${$8}"`
+value=`eval "echo -n \\${$8}"` # bash: value = ${!8}
 
 echo "echo -n '${value}' | $clip -selection $9"
 echo -n "'${value}' | $clip -selection $9"