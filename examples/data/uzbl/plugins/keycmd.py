--- conflicted
+++ resolved
@@ -249,10 +249,6 @@
 
     k = get_keylet(uzbl)
     key = k.key_modmap(key.strip())
-<<<<<<< HEAD
-    print 'KEY', key
-=======
->>>>>>> 7dd0b2b4
     if key.startswith("ISO_"):
         return
 
