uzbl.formfiller = {

    inputTypeIsText: function(type) {
        var types = [ 'text', 'password', 'search', 'email', 'url',
                      'number', 'range', 'color', 'date', 'month',
                      'week', 'time', 'datetime', 'datetime-local' ];

        for(var i = 0; i < types.length; ++i)
          if(types[i] == type) return true;

        return false;
    }

    ,

    dump: function() {
        var rv = '';
        var allFrames = new Array(window);

        for ( var f = 0; f < window.frames.length; ++f ) {
            allFrames.push(window.frames[f]);
        }

        for ( var j = 0; j < allFrames.length; ++j ) {
            try {
                var inputs = allFrames[j].document.getElementsByTagName("input");

                for( var k = 0; k < inputs.length; ++k ) {
                    var input = inputs[k];
                    if ( uzbl.formfiller.inputTypeIsText(input.type) ) {
                        rv += '%' + escape(input.name) + '(' + input.type + '):' + input.value + '\n';
                    } else if ( input.type == 'checkbox' || input.type == 'radio' ) {
                        rv += '%' + escape(input.name) + '(' + input.type + '){' + escape(input.value) + '}:' + (input.checked?'1':'0') + '\n';
                    }
                }
<<<<<<< HEAD

                var textareas = allFrames[j].document.getElementsByTagName("textarea");
                for( var k = 0; k < textareas.length; ++k ) {
                    var textarea = textareas[k];
                    rv += '%' + escape(textarea.name) + '(textarea):\n' + textarea.value.replace(/\n%/g,"\n\\%") + '\n%\n';
=======
                xp_res = allFrames[j].document.evaluate(
                    '//textarea', allFrames[j].document.documentElement, null, XPathResult.ANY_TYPE,null
                );
                var input;
                while ( input = xp_res.iterateNext() ) {
                    rv += '%' + escape(input.name) + '(textarea):\n' + input.value.replace(/\n\\/g,"\n\\\\").replace(/\n%/g,"\n\\%") + '%\n';
>>>>>>> 6d2706ad
                }
            }
            catch (err) { }
        }
        return 'formfillerstart\n' + rv + '%!end';
    }

    ,

    insert: function(fname, ftype, fvalue, fchecked) {
        fname = unescape(fname);
        var allFrames = new Array(window);
        for ( var f = 0; f < window.frames.length; ++f ) {
            allFrames.push(window.frames[f]);
        }
        for ( var j = 0; j < allFrames.length; ++j ) {
            try {
                if ( uzbl.formfiller.inputTypeIsText(ftype) || ftype == 'textarea' ) {
                    allFrames[j].document.getElementsByName(fname)[0].value = fvalue;
                }
                else if ( ftype == 'checkbox' ) {
                    allFrames[j].document.getElementsByName(fname)[0].checked = fchecked;
                }
                else if ( ftype == 'radio' ) {
                    fvalue = unescape(fvalue);
                    var radios = allFrames[j].document.getElementsByName(fname);
                    for ( r=0; r<radios.length; ++r ) {
                        if ( radios[r].value == fvalue ) {
                            radios[r].checked = fchecked;
                        }
                    }
                }
            }
            catch (err) { }
        }
    }

}<|MERGE_RESOLUTION|>--- conflicted
+++ resolved
@@ -33,20 +33,12 @@
                         rv += '%' + escape(input.name) + '(' + input.type + '){' + escape(input.value) + '}:' + (input.checked?'1':'0') + '\n';
                     }
                 }
-<<<<<<< HEAD
 
                 var textareas = allFrames[j].document.getElementsByTagName("textarea");
                 for( var k = 0; k < textareas.length; ++k ) {
                     var textarea = textareas[k];
                     rv += '%' + escape(textarea.name) + '(textarea):\n' + textarea.value.replace(/\n%/g,"\n\\%") + '\n%\n';
-=======
-                xp_res = allFrames[j].document.evaluate(
-                    '//textarea', allFrames[j].document.documentElement, null, XPathResult.ANY_TYPE,null
-                );
-                var input;
-                while ( input = xp_res.iterateNext() ) {
-                    rv += '%' + escape(input.name) + '(textarea):\n' + input.value.replace(/\n\\/g,"\n\\\\").replace(/\n%/g,"\n\\%") + '%\n';
->>>>>>> 6d2706ad
+                    rv += '%' + escape(textarea.name) + '(textarea):\n' + textarea.value.replace(/\n\\/g,"\n\\\\").replace(/\n%/g,"\n\\%") + '%\n';
                 }
             }
             catch (err) { }
