--- conflicted
+++ resolved
@@ -9,13 +9,8 @@
 shift 7
 . $UZBL_UTIL_DIR/uzbl-dir.sh
 
-<<<<<<< HEAD
-# Some sites block the default wget --user-agent..
-GET="wget --user-agent=Firefox --content-disposition --load-cookies=$UZBL_COOKIE_FILE"
-=======
 # the URL that is being downloaded
 uri=$1
->>>>>>> 5ab073d9
 
 # a filename suggested by the server or based on the URL
 suggested_filename=${2:-$(echo "$uri" | sed 's/\W/-/g')}
