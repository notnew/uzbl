# Example uzbl config. All settings are optional. You can use uzbl without
# any config at all (but it won't do much).

# === Core settings ==========================================================

# Install location prefix.
set prefix = /usr/local

# Interface paths.
set fifo_dir   = /tmp
set socket_dir = /tmp

set shell_cmd       = sh -c

# === General config aliases =================================================

# Config related events (use the request function):
# request MODE_CONFIG <mode> <key> = <value>
set mode_config     = request MODE_CONFIG
# request ON_EVENT <EVENT_NAME> <command>
set on_event        = request ON_EVENT
# request ON_SET   <key/glob> <command>
set on_set          = request ON_SET
# request MODMAP <From> <To>
set modmap          = request MODMAP
# request IGNORE_KEY <glob>
set ignore_key      = request IGNORE_KEY
# request MODKEY_ADDITION <key1> <key2> <keyn> <result>
set modkey_addition = request MODKEY_ADDITION
# request TOGGLE_MODES <mode1> <mode2> ... <moden>
set toggle_modes    = request TOGGLE_MODES

set set_mode        = set mode =
set set_status      = set status_message =

# Spawn path shortcuts. In spawn the first dir+path match is used in "dir1:dir2:dir3:executable"
set scripts_dir     = $XDG_DATA_HOME/uzbl:@prefix/share/uzbl/examples/data:scripts

# === Hardcoded handlers =====================================================

# These handlers can't be moved to the new event system yet as we don't
# support events that can wait for a response from a script.
set cookie_handler      = talk_to_socket $XDG_CACHE_HOME/uzbl/cookie_daemon_socket
set scheme_handler      = sync_spawn @scripts_dir/scheme.py
set authentication_handler = sync_spawn @scripts_dir/auth.py

# === Dynamic event handlers =================================================

# Open link in new window
@on_event   NEW_WINDOW     sh 'uzbl-browser -u "$8"' %r
# Open in current window
#@on_event   NEW_WINDOW     uri %s
# Open in new tab
#@on_event   NEW_WINDOW     event NEW_TAB %s

# Download handler
@on_event   DOWNLOAD_REQUEST    spawn @scripts_dir/download.sh %s \@proxy_url

# Load start handler
@on_event   LOAD_START     @set_status <span foreground="khaki">wait</span>
# Reset the keycmd on navigation
@on_event   LOAD_START     @set_mode

# Load commit handlers
@on_event   LOAD_COMMIT    @set_status <span foreground="green">recv</span>

# Load finish handlers
@on_event   LOAD_FINISH    @set_status <span foreground="gold">done</span>
@on_event   LOAD_FINISH    spawn @scripts_dir/history.sh

# Switch to insert mode if a (editable) html form is clicked
@on_event   FORM_ACTIVE    @set_mode insert
# Switch to command mode if anything else is clicked
@on_event   ROOT_ACTIVE    @set_mode command

# Example CONFIG_CHANGED event handler
#@on_event  CONFIG_CHANGED print Config changed: %1 = %2

# === Behaviour and appearance ===============================================

set show_status       = 1
set status_top        = 0
set status_background = #303030

set modcmd_style      = weight="bold" foreground="red"
set keycmd_style      = weight="light" foreground="red"
set prompt_style      = foreground="grey"
set cursor_style      = underline="single"
set completion_style  = foreground="green"
set hint_style        = weight="bold"

set mode_section      = <span background="khaki" foreground="black">[\@[\@mode_indicator]\@]</span>
set keycmd_section    = [<span \@prompt_style>\@[\@keycmd_prompt]\@</span><span \@modcmd_style>\@modcmd</span><span \@keycmd_style>\@keycmd</span><span \@completion_style>\@completion_list</span>]
set progress_section  = <span foreground="#606060">\@[\@progress.output]\@</span>
set scroll_section    = <span foreground="#606060">\@[\@scroll_message]\@</span>
set uri_section       = <span foreground="#99FF66">\@[\@uri]\@</span>
set name_section      = <span foreground="khaki">\@[\@NAME]\@</span>
set status_section    = <span foreground="orange">\@status_message</span>
set selected_section  = <span foreground="#606060">\@[\@SELECTED_URI]\@</span>

set status_format     = <span font_family="monospace">@mode_section @keycmd_section @progress_section @uri_section @name_section @status_section @scroll_section @selected_section</span>

set title_format_long = \@keycmd_prompt \@raw_modcmd \@raw_keycmd \@TITLE - Uzbl browser <\@NAME> \@SELECTED_URI

# Progress bar config
# %d = done, %p = pending %c = percent done, %i = int done, %s = spinner,
# %t = percent pending, %o = int pending, %r = sprite scroll
set progress.width      = 8
set progress.format     = [%d>%p]%c
set progress.done       = =
set progress.pending    =

# === Useragent setup ========================================================

set useragent         = Uzbl (Webkit @{WEBKIT_MAJOR}.@{WEBKIT_MINOR}.@{WEBKIT_MICRO}) (@(+uname -sm)@ [@ARCH_UZBL]) (Commit @COMMIT)

# === Key binding configuration ==============================================
# --- Internal modmapping and ignoring ---------------------------------------

#modmap <From>          <To>
@modmap <Control>       <Ctrl>
@modmap <ISO_Left_Tab>  <Shift-Tab>
@modmap <space>         <Space>

#modkey_addition <Key1>  <Key2>    <Result>
@modkey_addition <Shift> <Ctrl>    <Meta>
@modkey_addition <Shift> <Tab>     <Shift-Tab>
@modkey_addition <Shift> <Insert>  <Shift-Insert>

#ignore_key <glob>
@ignore_key <ISO_*>
@ignore_key <Shift>

# --- Bind aliases -----------------------------------------------------------

# request BIND <bind cmd> = <command>
set bind      = request MODE_BIND global

# request MODE_BIND <mode> <bind cmd> = <command>
set mode_bind = request MODE_BIND

# Insert mode binding alias
set ibind     = @mode_bind insert

# Command mode binding alias
set cbind     = @mode_bind command

# Non-insert mode bindings alias (ebind for edit-bind).
set ebind     = @mode_bind global,-insert

# --- Global & keycmd editing binds ------------------------------------------

# Resets keycmd and returns to default mode.
@on_event  ESCAPE    @set_mode
@bind   <Escape>     = event ESCAPE
@bind   <Ctrl>[      = event ESCAPE

# Commands for editing and traversing the keycmd.
@ebind  <Return>     = event KEYCMD_EXEC_CURRENT
@ebind  <Home>       = event SET_CURSOR_POS 0
@ebind  <End>        = event SET_CURSOR_POS -1
@ebind  <Left>       = event SET_CURSOR_POS -
@ebind  <Right>      = event SET_CURSOR_POS +
@ebind  <BackSpace>  = event KEYCMD_BACKSPACE
@ebind  <Delete>     = event KEYCMD_DELETE
@ebind  <Tab>        = event START_COMPLETION
# Readline-ish bindings.
@ebind  <Ctrl>w      = event KEYCMD_STRIP_WORD
@ebind  <Ctrl>u      = event SET_KEYCMD
@ebind  <Ctrl>a      = event SET_CURSOR_POS 0
@ebind  <Ctrl>e      = event SET_CURSOR_POS -1

<<<<<<< HEAD
@ebind <Up>          = event HISTORY_PREV
@ebind <Down>        = event HISTORY_NEXT
# Keycmd injection/append examples.
#@ebind  <Ctrl>su = event INJECT_KEYCMD \@uri
#@ebind  <Ctrl>st = event INJECT_KEYCMD \@title
#@ebind  <Ctrl>du = event APPEND_KEYCMD \@uri
#@ebind  <Ctrl>dt = event APPEND_KEYCMD \@title


# === Mouse bindings =========================================================
=======
# --- Mouse bindings ---------------------------------------------------------
>>>>>>> 9cc39cb5

# Middle click open in new window
@bind  <Button2>  = sh 'if [ "$8" ]; then uzbl-browser -u "$8"; else echo "uri $(xclip -o | sed s/\\\@/%40/g)" > $4; fi' \@SELECTED_URI

# --- Keyboard bindings ------------------------------------------------------

# With this command you can enter in any command at runtime when prefixed with
# a colon.
@cbind    :_        = %s

# Page movement binds
@cbind  j            = scroll vertical 20
@cbind  k            = scroll vertical -20
@cbind  h            = scroll horizontal -20
@cbind  l            = scroll horizontal 20
@cbind  <Page_Up>    = scroll vertical -100%
@cbind  <Page_Down>  = scroll vertical 100%
@cbind  <<           = scroll vertical begin
@cbind  >>           = scroll vertical end
@cbind  ^            = scroll horizontal begin
@cbind  $            = scroll horizontal end
@cbind  <Space>      = scroll vertical end

# Navigation binds
@cbind  b   = back
@cbind  m   = forward
@cbind  S   = stop
@cbind  r   = reload
@cbind  R   = reload_ign_cache

# Zoom binds
@cbind  +   = zoom_in
@cbind  -   = zoom_out
@cbind  T   = toggle_zoom_type
@cbind  1   = set zoom_level = 1.0
@cbind  2   = set zoom_level = 2.0

# Appearance binds
@cbind  t   = toggle_status

# Page searching binds
@cbind  /*  = search %s
@cbind  ?*  = search_reverse %s
# Jump to next and previous items
@cbind  n   = search
@cbind  N   = search_reverse

# Web searching binds
@cbind  gg<Google:>_         = uri http://www.google.com/search?q=\@<encodeURIComponent(%r)>\@
@cbind  \\awiki<Archwiki:>_  = uri http://wiki.archlinux.org/index.php/Special:Search?search=\@<encodeURIComponent(%r)>\@&go=Go
@cbind  \\wiki<Wikipedia:>_  = uri http://en.wikipedia.org/w/index.php?title=Special:Search&search=\@<encodeURIComponent(%r)>\@&go=Go

# Handy binds
# Set function shortcut
@cbind  s<var:>_<value:>_  = set %1 = %2
# Exit binding
@cbind  ZZ                 = exit
# Dump config to stdout
@cbind  !dump              = sh "echo dump_config > $4"
# Reload all variables in the config
@cbind  !reload            = sh "sed '/^# === Post-load misc commands/,$d' $1 | grep '^set ' > $4"

# Use socat to directly inject commands into uzbl-core and view events
# raised by uzbl-core:
@cbind  <Ctrl><Alt>t  = sh 'xterm -e "socat unix-connect:$5 -"'
#@cbind  <Ctrl><Alt>t  = sh 'urxvt -e socat unix-connect:$5 -'

# Uri opening prompts
@cbind  o<uri:>_       = uri %s
# Or have it load the current uri into the keycmd for editing
@cbind  O<uri:\@uri>_  = uri %s

# Mode setting binds
@cbind  i        = @set_mode insert
@bind   <Ctrl>i  = @set_mode insert

# Hard-bound bookmarks
@cbind  gh  = uri http://www.uzbl.org

# Yanking & pasting binds
@cbind  yu  = sh 'echo -n $6 | xclip'
@cbind  yy  = sh 'echo -n $7 | xclip'

# Go the page from primary selection
@cbind  p   = sh 'echo "uri `xclip -selection primary -o | sed s/\\\@/%40/g`" > $4'
# Go to the page in clipboard
@cbind  P   = sh 'echo "uri `xclip -selection clipboard -o | sed s/\\\@/%40/g`" > $4'
# Start a new uzbl instance from the page in primary selection
@cbind  'p  = sh 'exec uzbl-browser --uri $(xclip -o)'
# paste primary selection into keycmd at the cursor position
@bind <Shift-Insert> = sh 'echo "event INJECT_KEYCMD `xclip -o | sed s/\\\@/%40/g`" > $4'

# Bookmark inserting binds
@cbind <Ctrl>b<tags:>_  = sh 'echo -e "$6 %s" >> $XDG_DATA_HOME/uzbl/bookmarks'
# Or use a script to insert a bookmark.
@cbind  B  = spawn @scripts_dir/insert_bookmark.sh

# Bookmark/history loading
@cbind  U  = spawn @scripts_dir/load_url_from_history.sh
@cbind  u  = spawn @scripts_dir/load_url_from_bookmarks.sh

# Link following (similar to vimperator and konqueror)
# Set custom keys you wish to use for navigation. Some common examples:
set follow_hint_keys = 0123456789
#set follow_hint_keys = qwerty
#set follow_hint_keys = asdfghjkl;
#set follow_hint_keys = thsnd-rcgmvwb/;789aefijkopquxyz234
@cbind  fl*  = script @scripts_dir/follow.js '@follow_hint_keys %s'

# Form filler binds
# This script allows you to configure (per domain) values to fill in form
# fields (eg login information) and to fill in these values automatically.
# This implementation allows you to save multiple profiles for each form
# (think about multiple accounts on some website).
set formfiller = spawn @scripts_dir/formfiller.sh
@cbind  za  = @formfiller add
@cbind  ze  = @formfiller edit
@cbind  zn  = @formfiller new
@cbind  zl  = @formfiller load

# --- Uzbl tabbed binds ------------------------------------------------------

# Tab opening
@cbind  gn              = event NEW_TAB
@cbind  gN              = event NEW_TAB_NEXT
@cbind  go<uri:>_       = event NEW_TAB %s
@cbind  gO<uri:>_       = event NEW_TAB_NEXT %s
@cbind  gY              = sh 'echo "event NEW_TAB `xclip -selection primary -o | sed s/\\\@/%40/g`" > $4'

# Closing / resting
@cbind  gC              = exit
@cbind  gQ              = event CLEAN_TABS

# Tab navigating
@cbind  g<              = event FIRST_TAB
@cbind  g>              = event LAST_TAB
@cbind  gt              = event NEXT_TAB
@cbind  gT              = event PREV_TAB
@cbind  gi<index:>_     = event GOTO_TAB %s

# Preset loading
set preset = event PRESET_TABS
@cbind  gs<preset save:>_   = @preset save %s
@cbind  glo<preset load:>_  = @preset load %s
@cbind  gd<preset del:>_    = @preset del %s
@cbind  gli                 = @preset list

# === Context menu items =====================================================

# Default context menu
menu_add Google = set uri = http://google.com
menu_add Go Home = set uri = http://uzbl.org
menu_separator separator_1
menu_add Quit uzbl = exit

# Link context menu
menu_link_add Print Link = print \@SELECTED_URI

# === Mode configuration =====================================================

# Define some mode specific uzbl configurations.
set command  = @mode_config command
set insert   = @mode_config insert
set stack    = @mode_config stack

# Command mode config.
@command  keycmd_style        = foreground="red"
@command  status_background   = #202020
@command  mode_indicator      = Cmd
@command  keycmd_events       = 1
@command  forward_keys        = 0
@command  modcmd_updates      = 1

# Insert mode config.
@insert   status_background   = #303030
@insert   mode_indicator      = Ins
@insert   forward_keys        = 1
@insert   keycmd_events       = 0
@insert   modcmd_updates      = 0

# Multi-stage-binding mode config.
@stack    keycmd_events       = 1
@stack    modcmd_updates      = 1
@stack    forward_keys        = 0
@stack    keycmd_style        = foreground="red"
@stack    prompt_style        = foreground="#888" weight="light"
@stack    status_background   = #202020
@stack    mode_indicator      = Bnd

set default_mode = command

# === Post-load misc commands ================================================

# Set the "home" page.
set uri = uzbl.org/doesitwork/@COMMIT

# vim: set fdm=syntax:<|MERGE_RESOLUTION|>--- conflicted
+++ resolved
@@ -170,7 +170,6 @@
 @ebind  <Ctrl>a      = event SET_CURSOR_POS 0
 @ebind  <Ctrl>e      = event SET_CURSOR_POS -1
 
-<<<<<<< HEAD
 @ebind <Up>          = event HISTORY_PREV
 @ebind <Down>        = event HISTORY_NEXT
 # Keycmd injection/append examples.
@@ -181,9 +180,6 @@
 
 
 # === Mouse bindings =========================================================
-=======
-# --- Mouse bindings ---------------------------------------------------------
->>>>>>> 9cc39cb5
 
 # Middle click open in new window
 @bind  <Button2>  = sh 'if [ "$8" ]; then uzbl-browser -u "$8"; else echo "uri $(xclip -o | sed s/\\\@/%40/g)" > $4; fi' \@SELECTED_URI
