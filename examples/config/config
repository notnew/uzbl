--- conflicted
+++ resolved
@@ -186,11 +186,7 @@
 # --- Mouse bindings ---------------------------------------------------------
 
 # Middle click open in new window
-<<<<<<< HEAD
-@bind  <Button2>  = sh 'if [ "$1" ]; then uzbl-browser -u "$1"; else echo "uri $(xclip -o | sed s/\\\@/%40/g)" > "$UZBL_FIFO"; fi' \@SELECTED_URI
-=======
-@bind  <Button2>  = sh 'if [ "$8" ]; then uzbl-browser -u "$8"; else echo "uri $(xclip -o | sed s/\\\@/%40/g)" > "$UZBL_FIFO"; fi' '\@SELECTED_URI'
->>>>>>> f8c065fe
+@bind  <Button2>  = sh 'if [ "$1" ]; then uzbl-browser -u "$1"; else echo "uri $(xclip -o | sed s/\\\@/%40/g)" > "$UZBL_FIFO"; fi' '\@SELECTED_URI'
 
 # --- Keyboard bindings ------------------------------------------------------
 
