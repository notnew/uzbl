# Example uzbl config. All settings are optional. You can use uzbl without
# any config at all (but it won't do much).

# === Core settings ==========================================================

# common directory locations
set prefix     = @(echo $PREFIX)@
set data_home  = @(echo $XDG_DATA_HOME)@
set cache_home = @(echo $XDG_CACHE_HOME)@

# Interface paths.
set fifo_dir   = /tmp
set socket_dir = /tmp

set shell_cmd       = sh -c

# === General config aliases =================================================

# Config related events (use the request function):
# request MODE_CONFIG <mode> <key> = <value>
set mode_config     = request MODE_CONFIG
# request ON_EVENT <EVENT_NAME> <command>
set on_event        = request ON_EVENT
# request ON_SET   <key/glob> <command>
set on_set          = request ON_SET
# request MODMAP <From> <To>
set modmap          = request MODMAP
# request IGNORE_KEY <glob>
set ignore_key      = request IGNORE_KEY
# request MODKEY_ADDITION <key1> <key2> <keyn> <result>
set modkey_addition = request MODKEY_ADDITION
# request TOGGLE_MODES <mode1> <mode2> ... <moden>
set toggle_modes    = request TOGGLE_MODES

set set_mode        = set mode =
set set_status      = set status_message =

# Spawn path shortcuts. In spawn the first dir+path match is used in "dir1:dir2:dir3:executable"
set scripts_dir      = @data_home/uzbl:@prefix/share/uzbl/examples/data:scripts

# === Hardcoded handlers =====================================================

# These handlers can't be moved to the new event system yet as we don't
# support events that can wait for a response from a script.
set scheme_handler      = sync_spawn @scripts_dir/scheme.py
set authentication_handler = sync_spawn @scripts_dir/auth.py
set download_handler    = sync_spawn @scripts_dir/download.sh

# === Dynamic event handlers =================================================

#   What to do when a website wants to open a new window:
# Open link in new window
@on_event   NEW_WINDOW     sh 'uzbl-browser ${1:+-u "$1"}' %r
# Open in current window (also see the REQ_NEW_WINDOW event handler below)
#@on_event   NEW_WINDOW     uri %s
# Open in new tab. Other options are NEW_TAB_NEXT, NEW_BG_TAB and NEW_BG_TAB_NEXT.
#@on_event   NEW_WINDOW     event NEW_TAB %s

#   What to do when the user requests a new window:
# If your the NEW_WINDOW handler opens the uri in the current window, you'll
# probably want to change this handler to open a new window or tab.
@on_event   REQ_NEW_WINDOW event NEW_WINDOW %s

# Load start handler
@on_event   LOAD_START     @set_status <span foreground="khaki">wait</span>
# Reset the keycmd on navigation
@on_event   LOAD_START     @set_mode

# Load commit handlers
@on_event   LOAD_COMMIT    @set_status <span foreground="green">recv</span>

  # add some javascript to the page for other 'js' and 'script' commands to access later.
@on_event   LOAD_COMMIT    js uzbl = {};
@on_event   LOAD_COMMIT    script @scripts_dir/formfiller.js
@on_event   LOAD_COMMIT    script @scripts_dir/follow.js

# Userscripts/per-site-settings. See the script and the example configuration for details
#@on_event   LOAD_COMMIT    spawn @scripts_dir/per-site-settings.py @data_home/uzbl/per-site-settings

# Load finish handlers
@on_event   LOAD_FINISH    @set_status <span foreground="gold">done</span>
@on_event   LOAD_FINISH    spawn @scripts_dir/history.sh

# Switch to insert mode if a (editable) html form is clicked
@on_event   FORM_ACTIVE    @set_mode insert
# Switch to command mode if anything else is clicked
@on_event   ROOT_ACTIVE    @set_mode command

# Example CONFIG_CHANGED event handler
#@on_event  CONFIG_CHANGED print Config changed: %1 = %2

# Scroll percentage calculation
@on_event   SCROLL_VERT    set scroll_message = \@<(function(){var p='--';if(%3!=%2){p=(%1/(%3-%4));p=Math.round(10000*p)/100;};return p+'%';})()>\@

# === Behaviour and appearance ===============================================

# Custom CSS can be defined here, including link follower hint styles
set stylesheet_uri = file://@data_home/uzbl/style.css

set show_status       = 1
set status_top        = 0
set status_background = #303030

set modcmd_style      = weight="bold" foreground="red"
set keycmd_style      = weight="light" foreground="red"
set prompt_style      = foreground="grey"
set cursor_style      = underline="single"
set completion_style  = foreground="green"
set hint_style        = weight="bold"

set mode_section      = <span background="khaki" foreground="black">[\@[\@mode_indicator]\@]</span>
set keycmd_section    = [<span \@prompt_style>\@[\@keycmd_prompt]\@</span><span \@modcmd_style>\@modcmd</span><span \@keycmd_style>\@keycmd</span><span \@completion_style>\@completion_list</span>]
set progress_section  = <span foreground="#606060">\@[\@progress.output]\@</span>
set scroll_section    = <span foreground="#606060">\@[\@scroll_message]\@</span>
set uri_section       = <span foreground="#99FF66">\@[\@uri]\@</span>
set name_section      = <span foreground="khaki">\@[\@NAME]\@</span>
set status_section    = <span foreground="orange">\@status_message</span>
set selected_section  = <span foreground="#606060">\@[\@SELECTED_URI]\@</span>

set download_section  = <span foreground="white">\@downloads</span>

set status_format       = <span font_family="monospace">@mode_section @keycmd_section @progress_section @name_section @status_section @scroll_section @selected_section @download_section</span>
set status_format_right = <span font_family="monospace"><span foreground="#666">uri:</span> @uri_section</span>

set title_format_long = \@keycmd_prompt \@raw_modcmd \@raw_keycmd \@TITLE - Uzbl browser <\@NAME> \@SELECTED_URI

# Progress bar config
# %d = done, %p = pending %c = percent done, %i = int done, %s = spinner,
# %t = percent pending, %o = int pending, %r = sprite scroll
set progress.width      = 8
set progress.format     = [%d>%p]%c
set progress.done       = =
set progress.pending    =

# === Useragent setup ========================================================

set useragent         = Uzbl (Webkit @{WEBKIT_MAJOR}.@{WEBKIT_MINOR}) (@(+uname -sm)@ [@ARCH_UZBL])

# === Configure cookie blacklist ========================================================

# Accept 'session cookies' from uzbl.org (when you have a whitelist all other cookies are dropped)
#request WHITELIST_COOKIE domain 'uzbl.org$' expires '^$'

# Drop google analytics tracking cookies (applied after whitelists if any)
#request BLACKLIST_COOKIE name '^__utm.$'

# === Key binding configuration ==============================================
# --- Internal modmapping and ignoring ---------------------------------------

#modmap <From>          <To>
@modmap <Control>       <Ctrl>
@modmap <ISO_Left_Tab>  <Shift-Tab>
@modmap <space>         <Space>
@modmap <KP_Enter>      <Enter>

#modkey_addition <Key1>  <Key2>    <Result>
@modkey_addition <Shift> <Ctrl>    <Meta>
@modkey_addition <Shift> <Tab>     <Shift-Tab>
@modkey_addition <Shift> <Insert>  <Shift-Insert>

#ignore_key <glob>
@ignore_key <ISO_*>
@ignore_key <Shift>
@ignore_key <Multi_key>

# --- Bind aliases -----------------------------------------------------------

# request BIND <bind cmd> = <command>
set bind      = request MODE_BIND global

# request MODE_BIND <mode> <bind cmd> = <command>
set mode_bind = request MODE_BIND

# Insert mode binding alias
set ibind     = @mode_bind insert

# Command mode binding alias
set cbind     = @mode_bind command

# Non-insert mode bindings alias (ebind for edit-bind).
set ebind     = @mode_bind global,-insert

# --- Global & keycmd editing binds ------------------------------------------

# Resets keycmd and returns to default mode.
@on_event  ESCAPE    @set_mode
@on_event  ESCAPE    event KEYCMD_CLEAR
@bind   <Escape>     = event ESCAPE
@bind   <Ctrl>[      = event ESCAPE

# Commands for editing and traversing the keycmd.
@ebind  <Return>     = event KEYCMD_EXEC_CURRENT
@ebind  <Home>       = event SET_CURSOR_POS 0
@ebind  <End>        = event SET_CURSOR_POS -1
@ebind  <Left>       = event SET_CURSOR_POS -
@ebind  <Right>      = event SET_CURSOR_POS +
@ebind  <BackSpace>  = event KEYCMD_BACKSPACE
@ebind  <Delete>     = event KEYCMD_DELETE
@ebind  <Tab>        = event START_COMPLETION
# Readline-ish bindings.
@ebind  <Ctrl>w      = event KEYCMD_STRIP_WORD
@ebind  <Ctrl>u      = event SET_KEYCMD
@ebind  <Ctrl>a      = event SET_CURSOR_POS 0
@ebind  <Ctrl>e      = event SET_CURSOR_POS -1

@ebind <Up>          = event HISTORY_PREV
@ebind <Down>        = event HISTORY_NEXT
@ebind <Ctrl>r<search:>_ = event HISTORY_SEARCH %s
# Keycmd injection/append examples.
#@ebind  <Ctrl>su = event INJECT_KEYCMD \@uri
#@ebind  <Ctrl>st = event INJECT_KEYCMD \@title
#@ebind  <Ctrl>du = event APPEND_KEYCMD \@uri
#@ebind  <Ctrl>dt = event APPEND_KEYCMD \@title

# --- Mouse bindings ---------------------------------------------------------

# Middle click open in new window
@bind  <Button2>  = sh 'if [ "$1" ]; then echo "event REQ_NEW_WINDOW $1" > "$UZBL_FIFO"; else echo "uri $(xclip -o | sed s/\\\@/%40/g)" > "$UZBL_FIFO"; fi' '\@SELECTED_URI'

# --- Keyboard bindings ------------------------------------------------------

# With this command you can enter in any command at runtime when prefixed with
# a colon.
@cbind    :_        = %s

# open a new window or a new tab (see the on_event NEW_WINDOW settings above)
@cbind  w            = event REQ_NEW_WINDOW

# Page movement binds
@cbind  j            = scroll vertical 20
@cbind  k            = scroll vertical -20
@cbind  h            = scroll horizontal -20
@cbind  l            = scroll horizontal 20
@cbind  <Page_Up>    = scroll vertical -100%
@cbind  <Page_Down>  = scroll vertical 100%
@cbind  <Ctrl>f      = scroll vertical 100%
@cbind  <Ctrl>b      = scroll vertical -100%
@cbind  <<           = scroll vertical begin
@cbind  >>           = scroll vertical end
@cbind  <Home>       = scroll vertical begin
@cbind  <End>        = scroll vertical end
@cbind  ^            = scroll horizontal begin
@cbind  $            = scroll horizontal end
@cbind  <Space>      = scroll vertical end

# Navigation binds
@cbind  b   = back
@cbind  m   = forward
@cbind  S   = stop
@cbind  r   = reload
@cbind  R   = reload_ign_cache

# Zoom binds
@cbind  +   = zoom_in
@cbind  -   = zoom_out
@cbind  T   = toggle_zoom_type
@cbind  1   = set zoom_level = 1.0
@cbind  2   = set zoom_level = 2.0

# Appearance binds
@cbind  t   = toggle_status

# Page searching binds
@cbind  /*  = search %s
@cbind  ?*  = search_reverse %s
# Jump to next and previous items
@cbind  n   = search
@cbind  N   = search_reverse

# Web searching binds
@cbind  gg<Google:>_         = uri http://www.google.com/search?q=\@<encodeURIComponent(%r)>\@
@cbind  ddg<DuckDuckGo:>_    = uri http://duckduckgo.com/?q=%s
@cbind  \\awiki<Archwiki:>_  = uri http://wiki.archlinux.org/index.php/Special:Search?search=\@<encodeURIComponent(%r)>\@&go=Go
@cbind  \\wiki<Wikipedia:>_  = uri http://en.wikipedia.org/w/index.php?title=Special:Search&search=\@<encodeURIComponent(%r)>\@&go=Go

# Handy binds
# Set function shortcut
@cbind  s<var:>_<value:>_  = set %1 = %2
# Exit binding
@cbind  ZZ                 = exit
# Dump config to stdout
@cbind  !dump              = sh 'echo dump_config > "$UZBL_FIFO"'
# Reload all variables in the config
@cbind  !reload            = sh "sed '/^# === Post-load misc commands/,$d' \"$UZBL_CONFIG\" | grep '^set ' > \"$UZBL_FIFO\""

# Use socat to directly inject commands into uzbl-core and view events
# raised by uzbl-core:
@cbind  <Ctrl><Alt>t  = sh 'xterm -e "socat unix-connect:\"$UZBL_SOCKET\" -"'
#@cbind  <Ctrl><Alt>t  = sh 'urxvt -e socat unix-connect:"$UZBL_SOCKET" -'

# Uri opening prompts
@cbind  o<uri:>_       = uri %s
# Or have it load the current uri into the keycmd for editing
@cbind  O<uri:\@uri>_  = uri %s

# Mode setting binds
@cbind  i        = @set_mode insert
@bind   <Ctrl>i  = @set_mode insert

# Hard-bound bookmarks
@cbind  gh  = uri http://www.uzbl.org

# Yanking & pasting binds
@cbind  yu  = sh 'echo -n "$UZBL_URI" | xclip'
@cbind  yU  = sh 'echo -n "$1" | xclip' \@SELECTED_URI
@cbind  yy  = sh 'echo -n "$UZBL_TITLE" | xclip'

# Clone current window
@cbind  c   = event REQ_NEW_WINDOW \@uri
# Go the page from primary selection
@cbind  p   = sh 'echo "uri $(xclip -o | sed s/\\\@/%40/g)" > "$UZBL_FIFO"'
# Go to the page in clipboard
@cbind  P   = sh 'echo "uri $(xclip -selection clipboard -o | sed s/\\\@/%40/g)" > "$UZBL_FIFO"'
# Start a new uzbl instance from the page in primary selection
@cbind  'p  = sh 'echo "event REQ_NEW_WINDOW $(xclip -o)" > "$UZBL_FIFO"'
# paste primary selection into keycmd at the cursor position
@bind <Shift-Insert> = sh 'echo "event INJECT_KEYCMD $(xclip -o | sed s/\\\@/%40/g)" > "$UZBL_FIFO"'

# Bookmark inserting binds
@cbind <Ctrl>b<tags:>_  = sh 'echo `printf "$UZBL_URI %s"` >> "$XDG_DATA_HOME"/uzbl/bookmarks'
# Or use a script to insert a bookmark.
@cbind  B  = spawn @scripts_dir/insert_bookmark.sh

# Bookmark/history loading
@cbind  U  = spawn @scripts_dir/load_url_from_history.sh
@cbind  u  = spawn @scripts_dir/load_url_from_bookmarks.sh

# Link following (similar to vimperator and konqueror)
# Set custom keys you wish to use for navigation. Some common examples:
set follow_hint_keys = 0123456789
#set follow_hint_keys = qwerty
#set follow_hint_keys = asdfghjkl;
#set follow_hint_keys = thsnd-rcgmvwb/;789aefijkopquxyz234
<<<<<<< HEAD
@cbind  fl*  = spawn @scripts_dir/follow.sh follow_hint_keys "%s"
=======
@cbind  fl*  = spawn @scripts_dir/follow.sh \@< uzbl.follow("\@follow_hint_keys", "%s", 0) >\@
@cbind  Fl*  = spawn @scripts_dir/follow.sh \@< uzbl.follow("\@follow_hint_keys", "%s", 1) >\@
>>>>>>> 0d9073aa
@cbind  gi   = spawn @scripts_dir/go_input.sh

# Form filler binds
# This script allows you to configure (per domain) values to fill in form
# fields (eg login information) and to fill in these values automatically.
# This implementation allows you to save multiple profiles for each form
# (think about multiple accounts on some website).
set formfiller = spawn @scripts_dir/formfiller.sh
@cbind  za  = @formfiller add
@cbind  ze  = @formfiller edit
@cbind  zn  = @formfiller new
@cbind  zl  = @formfiller load

# --- Uzbl tabbed binds ------------------------------------------------------

# Tab opening
@cbind  gn              = event NEW_TAB
@cbind  gN              = event NEW_TAB_NEXT
@cbind  go<uri:>_       = event NEW_TAB %s
@cbind  gO<uri:>_       = event NEW_TAB_NEXT %s

# Closing / resting
@cbind  gC              = exit
@cbind  gQ              = event CLEAN_TABS

# Tab navigating
@cbind  g<              = event FIRST_TAB
@cbind  g>              = event LAST_TAB
@cbind  gt              = event NEXT_TAB
@cbind  gT              = event PREV_TAB
@cbind  gi<index:>_     = event GOTO_TAB %s

# Preset loading
set preset = event PRESET_TABS
@cbind  gs<preset save:>_   = @preset save %s
@cbind  glo<preset load:>_  = @preset load %s
@cbind  gd<preset del:>_    = @preset del %s
@cbind  gli                 = @preset list

# === Context menu items =====================================================

# Default context menu
menu_add Google = set uri = http://google.com
menu_add Go Home = set uri = http://uzbl.org
menu_separator separator_1
menu_add Quit uzbl = exit

# Link context menu
menu_link_add Print Link = print \@SELECTED_URI

# === Mode configuration =====================================================

# Define some mode specific uzbl configurations.
set command  = @mode_config command
set insert   = @mode_config insert
set stack    = @mode_config stack

# Command mode config.
@command  keycmd_style        = foreground="red"
@command  status_background   = #202020
@command  mode_indicator      = Cmd
@command  keycmd_events       = 1
@command  forward_keys        = 0
@command  modcmd_updates      = 1

# Insert mode config.
@insert   status_background   = #303030
@insert   mode_indicator      = Ins
@insert   forward_keys        = 1
@insert   keycmd_events       = 0
@insert   modcmd_updates      = 0

# Multi-stage-binding mode config.
@stack    keycmd_style        = foreground="red"
@stack    status_background   = #202020
@stack    mode_indicator      = Bnd
@stack    prompt_style        = foreground="#888" weight="light"
@stack    keycmd_events       = 1
@stack    modcmd_updates      = 1
@stack    forward_keys        = 0

set default_mode = command

# === Post-load misc commands ================================================
sync_spawn_exec @scripts_dir/load_cookies.sh
sync_spawn_exec @scripts_dir/load_cookies.sh @data_home/uzbl/session-cookies.txt

# Set the "home" page.
set uri = uzbl.org/doesitwork/@COMMIT

# vim: set fdm=syntax:<|MERGE_RESOLUTION|>--- conflicted
+++ resolved
@@ -331,12 +331,8 @@
 #set follow_hint_keys = qwerty
 #set follow_hint_keys = asdfghjkl;
 #set follow_hint_keys = thsnd-rcgmvwb/;789aefijkopquxyz234
-<<<<<<< HEAD
-@cbind  fl*  = spawn @scripts_dir/follow.sh follow_hint_keys "%s"
-=======
 @cbind  fl*  = spawn @scripts_dir/follow.sh \@< uzbl.follow("\@follow_hint_keys", "%s", 0) >\@
 @cbind  Fl*  = spawn @scripts_dir/follow.sh \@< uzbl.follow("\@follow_hint_keys", "%s", 1) >\@
->>>>>>> 0d9073aa
 @cbind  gi   = spawn @scripts_dir/go_input.sh
 
 # Form filler binds
