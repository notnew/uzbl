--- conflicted
+++ resolved
@@ -34,11 +34,6 @@
 # Spawn path shortcuts. In spawn the first dir+path match is used in "dir1:dir2:dir3:executable"
 set scripts_dir     = $XDG_DATA_HOME/uzbl:@prefix/share/uzbl/examples/data:scripts
 
-<<<<<<< HEAD
-=======
-# Javascipt helpers.
-#set jsh = js var run=Uzbl.run; function get(k){return run("print \\\@"+k)}; function set(k, v) {run("set "+k+" = "+v)};
->>>>>>> 092e67e8
 
 # === Handlers ===============================================================
 
@@ -72,13 +67,6 @@
 @on_event   LOAD_FINISH    @set_status <span foreground="gold">done</span>
 @on_event   LOAD_FINISH    spawn @scripts_dir/history.sh
 
-<<<<<<< HEAD
-=======
-# Generate a FORM_ACTIVE event if an editable
-# element on the loaded site has initial focus
-#@on_event   LOAD_FINISH    js if(document.activeElement.type == 'text') {Uzbl.run("event FORM_ACTIVE");}
-
->>>>>>> 092e67e8
 # Switch to insert mode if a (editable) html form is clicked
 @on_event   FORM_ACTIVE    @set_mode insert
 # Switch to command mode if anything else is clicked
@@ -196,17 +184,8 @@
 
 # === Mouse bindings =========================================================
 
-<<<<<<< HEAD
 # Middle click open in new window
 @bind  <Button2>  = sh 'if [ "\@SELECTED_URI" ]; then uzbl-browser -u "\@SELECTED_URI"; else echo "uri $(xclip -o)" > $4; fi'
-=======
-# Middle click
-# if clicked on a link open the link in a new uzbl window
-# otherwise open the selection in the current window
-#set load_from_xclip = sh 'echo "uri $(xclip -o)" > $4'
-#set open_new_window = sh 'uzbl-browser -u \@SELECTED_URI'
-#@bind <Button2> = @jsh if(get("SELECTED_URI")) { run("\@open_new_window"); } else { run("\\\@load_from_xclip"); }
->>>>>>> 092e67e8
 
 
 # === Keyboard bindings ======================================================
@@ -309,12 +288,8 @@
 @cbind  gh  = uri http://www.uzbl.org
 
 # --- Yanking & pasting binds ---
-<<<<<<< HEAD
 @cbind  yu  = sh 'echo -n $6 | xclip'
 @cbind  yy  = sh 'echo -n $7 | xclip'
-=======
-#@cbind  y<Yank (t)itle or (u)rl:>* = @jsh if('%s' == 'u') { run("sh 'echo -n $6 | xclip'"); } else if('%s' == 't') { run("sh 'echo -n $7 | xclip'"); }; run('event SET_KEYCMD');
->>>>>>> 092e67e8
 
 # Go the page from primary selection
 @cbind  p   = sh 'echo "uri `xclip -selection primary -o`" > $4'
