# example uzbl config.
# all settings are optional.  you can use uzbl without any config at all (but it won't do much)

set prefix = /usr/local

# === Shortcuts / Aliases  ===================================================

# Config related events (use the request function):
# request BIND <bind cmd> = <command>
set bind            = request BIND
# request MODE_BIND <mode> <bind cmd> = <command>
set mode_bind       = request MODE_BIND
# request MODE_CONFIG <mode> <key> = <value>
set mode_config     = request MODE_CONFIG
# request ON_EVENT <EVENT_NAME> <command>
set on_event        = request ON_EVENT
# request PROGRESS_CONFIG <key> = <value>
set progress        = request PROGRESS_CONFIG
# request MODMAP <From> <To>
set modmap          = request MODMAP
# request IGNORE_KEY <glob>
set ignore_key      = request IGNORE_KEY
# request MODKEY_ADDITION <key1> <key2> <keyn> <result>
set modkey_addition = request MODKEY_ADDITION

# Action related events (use the event function):
# event TOGGLE_MODES <mode1> <mode2> ... <moden>
set toggle_modes    = event TOGGLE_MODES

set set_mode        = set mode =
set set_status      = set status_message =
set shell_cmd       = sh -c

# Spawn path shortcuts. In spawn the first dir+path match is used in "dir1:dir2:dir3:executable"
set scripts_dir     = $XDG_DATA_HOME/uzbl:@prefix/share/uzbl/examples/data:scripts


# === Handlers ===============================================================

# --- Hardcoded event handlers -----------------------------------------------

# These handlers can't be moved to the new event system yet as we don't
# support events that can wait for a response from a script.
set cookie_handler      = talk_to_socket $XDG_CACHE_HOME/uzbl/cookie_daemon_socket
set scheme_handler      = sync_spawn @scripts_dir/scheme.py
set authentication_handler = sync_spawn @scripts_dir/auth.py

<<<<<<< HEAD
=======
# Open in the same window.
#set new_window         = sh 'echo uri "$8" > $4'
# Open a link in a new window. equivalent to default behavior
set new_window          = sh 'uzbl-browser -u "$8"'

>>>>>>> c6b05608
# --- Optional dynamic event handlers ----------------------------------------

# Open link in new window
@on_event   NEW_WINDOW     sh 'uzbl-browser -u $8' %r
# Open in current window
#@on_event   NEW_WINDOW     uri %s
# Open in new tab
#@on_event   NEW_WINODW     event NEW_TAB %s

# Download handler
@on_event   DOWNLOAD_REQUEST    spawn @scripts_dir/download.sh %s \@proxy_url

# Load start handler
@on_event   LOAD_START     @set_status <span foreground="khaki">wait</span>
# Reset the keycmd on navigation
@on_event   LOAD_START     @set_mode

# Load commit handlers
@on_event   LOAD_COMMIT    @set_status <span foreground="green">recv</span>

# Load finish handlers
@on_event   LOAD_FINISH    @set_status <span foreground="gold">done</span>
@on_event   LOAD_FINISH    spawn @scripts_dir/history.sh

# Switch to insert mode if a (editable) html form is clicked
@on_event   FORM_ACTIVE    @set_mode insert
# Switch to command mode if anything else is clicked
@on_event   ROOT_ACTIVE    @set_mode command

# Example CONFIG_CHANGED event handler
#@on_event  CONFIG_CHANGED print Config changed: %1 = %2


# === Behaviour and appearance ===============================================

set show_status       = 1
set status_top        = 0
set status_background = #303030

set modcmd_style      = weight="bold" foreground="red"
set keycmd_style      = weight="light" foreground="red"
set prompt_style      = foreground="grey"
set cursor_style      = underline="single"
set completion_style  = foreground="green"
set hint_style        = weight="bold"

set mode_section      = <span background="khaki" foreground="black">[\@[\@mode_indicator]\@]</span>
set keycmd_section    = [<span \@prompt_style>\@[\@keycmd_prompt]\@</span><span \@modcmd_style>\@modcmd</span><span \@keycmd_style>\@keycmd</span><span \@completion_style>\@completion_list</span>]
set progress_section  = <span foreground="#606060">\@[\@progress_format]\@</span>
set scroll_section    = <span foreground="#606060">\@[\@scroll_message]\@</span>
set uri_section       = <span foreground="#99FF66">\@[\@uri]\@</span>
set name_section      = <span foreground="khaki">\@[\@NAME]\@</span>
set status_section    = <span foreground="orange">\@status_message</span>
set selected_section  = <span foreground="#606060">\@[\@SELECTED_URI]\@</span>

set status_format     = <span font_family="monospace">@mode_section @keycmd_section @progress_section @uri_section @name_section @status_section @scroll_section @selected_section</span>

set title_format_long = \@keycmd_prompt \@raw_modcmd \@raw_keycmd \@TITLE - Uzbl browser <\@NAME> \@SELECTED_URI

# Progress bar config
@progress width    = 8
# %d = done, %p = pending %c = percent done, %i = int done, %s = spinner,
# %t = percent pending, %o = int pending, %r = sprite scroll
@progress format   = [%d>%p]%c
@progress done     = =
@progress pending  =

# Or ride those spinnas'
#@progress format   = [%d%s%p]
#@progress spinner  = -\\|/
#@progress done     = -
#@progress pending  =


# === Core settings ==========================================================

set useragent         = Uzbl (Webkit @WEBKIT_MAJOR.@WEBKIT_MINOR.@WEBKIT_MICRO) (@(+uname -o)@ @(+uname -m)@ [@ARCH_UZBL]) (Commit @COMMIT)
set fifo_dir          = /tmp
set socket_dir        = /tmp


# === Key modmapping and ignoring ============================================

#modmap <From>          <To>
@modmap <Control>       <Ctrl>
@modmap <ISO_Left_Tab>  <Shift-Tab>
@modmap <space>         <Space>

#modkey_addition <Key1>  <Key2>    <Result>
@modkey_addition <Shift> <Ctrl>    <Meta>
@modkey_addition <Shift> <Tab>     <Shift-Tab>

#ignore_key <glob>
@ignore_key <ISO_*>
@ignore_key <Shift>


# === Mode bind aliases ======================================================

# Global binding alias (this is done automatically inside the bind plugin).
#set bind = @mode_bind global

# Insert mode binding alias
set ibind = @mode_bind insert

# Command mode binding alias
set cbind = @mode_bind command

# Non-insert mode bindings alias (ebind for edit-bind).
set ebind = @mode_bind global,-insert


# === Global & keycmd editing binds ==========================================

# Resets keycmd and returns to default mode.
@on_event  ESCAPE    @set_mode
@bind   <Escape>     = event ESCAPE
@bind   <Ctrl>]      = event ESCAPE

# Commands for editing and traversing the keycmd.
@ebind  <Return>     = event KEYCMD_EXEC_CURRENT
@ebind  <Home>       = event SET_CURSOR_POS
@ebind  <End>        = event SET_CURSOR_POS -1
@ebind  <Left>       = event SET_CURSOR_POS -
@ebind  <Right>      = event SET_CURSOR_POS +
@ebind  <BackSpace>  = event KEYCMD_BACKSPACE
@ebind  <Delete>     = event KEYCMD_DELETE
@ebind  <Tab>        = event START_COMPLETION
# Readline-ish bindings.
@ebind  <Ctrl>w      = event KEYCMD_STRIP_WORD
@ebind  <Ctrl>u      = event SET_KEYCMD
@ebind  <Ctrl>a      = event SET_CURSOR_POS 0
@ebind  <Ctrl>e      = event SET_CURSOR_POS -1

# Keycmd injection/append examples.
#@ebind  <Ctrl>su = event INJECT_KEYCMD \@uri
#@ebind  <Ctrl>st = event INJECT_KEYCMD \@title
#@ebind  <Ctrl>du = event APPEND_KEYCMD \@uri
#@ebind  <Ctrl>dt = event APPEND_KEYCMD \@title


# === Mouse bindings =========================================================

# Middle click open in new window
@bind  <Button2>  = sh 'if [ "\@SELECTED_URI" ]; then uzbl-browser -u "\@SELECTED_URI"; else echo "uri $(xclip -o | sed s/\\\@/%40/g)" > $4; fi'


# === Keyboard bindings ======================================================

# With this command you can enter in any command at runtime when prefixed with
# a colon.
@cbind    :_        = %s

# --- Page movement binds ---
@cbind  j            = scroll vertical 20
@cbind  k            = scroll vertical -20
@cbind  h            = scroll horizontal -20
@cbind  l            = scroll horizontal 20
@cbind  <Page_Up>    = scroll vertical -100%
@cbind  <Page_Down>  = scroll vertical 100%
@cbind  <<           = scroll vertical begin
@cbind  >>           = scroll vertical end
@cbind  ^            = scroll horizontal begin
@cbind  $            = scroll horizontal end
@cbind  <Space>      = scroll vertical end

# --- Navigation binds ---
@cbind  b   = back
@cbind  m   = forward
@cbind  S   = stop
@cbind  r   = reload
@cbind  R   = reload_ign_cache

# --- Zoom binds ---
@cbind  +   = zoom_in
@cbind  -   = zoom_out
@cbind  T   = toggle_zoom_type
@cbind  1   = set zoom_level = 1.0
@cbind  2   = set zoom_level = 2.0

# --- Appearance binds ---
@cbind  t   = toggle_status

# --- Page searching binds ---
@cbind  /*  = search %s
@cbind  ?*  = search_reverse %s
# Jump to next and previous items
@cbind  n   = search
@cbind  N   = search_reverse

# --- Uzbl tabbed binds ---
# Tab opening
@cbind  gn              = event NEW_TAB
@cbind  gN              = event NEW_TAB_NEXT
@cbind  go<uri:>_       = event NEW_TAB %s
@cbind  gO<uri:>_       = event NEW_TAB_NEXT %s
@cbind  gY              = sh 'echo "event NEW_TAB `xclip -selection primary -o | sed s/\\\@/%40/g`" > $4'
# Closing / resting
@cbind  gC              = exit
@cbind  gQ              = event CLEAN_TABS
# Tab navigating
@cbind  g<              = event FIRST_TAB
@cbind  g>              = event LAST_TAB
@cbind  gt              = event NEXT_TAB
@cbind  gT              = event PREV_TAB
@cbind  gi<index:>_     = event GOTO_TAB %s
# Preset loading
set preset = event PRESET_TABS
@cbind  gs<preset save:>_   = @preset save %s
@cbind  glo<preset load:>_  = @preset load %s
@cbind  gd<preset del:>_    = @preset del %s
@cbind  gli                 = @preset list

# --- Web searching binds ---
@cbind  gg<Google:>_         = uri http://www.google.com/search?q=\@<encodeURIComponent(%r)>\@
@cbind  \\awiki<Archwiki:>_  = uri http://wiki.archlinux.org/index.php/Special:Search?search=\@<encodeURIComponent(%r)>\@&go=Go
@cbind  \\wiki<Wikipedia:>_  = uri http://en.wikipedia.org/w/index.php?title=Special:Search&search=\@<encodeURIComponent(%r)>\@&go=Go

# --- Handy binds ---
# Set function shortcut
@cbind  s<var:>_<value:>_  = set %1 = %2
# Exit binding
@cbind  ZZ                 = exit
# Dump config to stdout
@cbind  !dump              = sh "echo dump_config > $4"
# Reload all variables in the config
@cbind  !reload            = sh "sed '/^# === Post-load misc commands/,$d' $1 | grep '^set ' > $4"

# Use socat to directly inject commands into uzbl-core and view events
# raised by uzbl-core:
@cbind  <Ctrl><Alt>t  = sh 'xterm -e "socat unix-connect:$5 -"'
#@cbind  <Ctrl><Alt>t  = sh 'urxvt -e socat unix-connect:$5 -'

# --- Uri opening prompts ---
@cbind  o<uri:>_       = uri %s
# Or have it load the current uri into the keycmd for editing
@cbind  O<uri:\@uri>_  = uri %s

# --- Mode setting binds ---
# Changing mode via  set.
@cbind  I  = @set_mode insert
# Or toggle between modes by raising the toggle event.
set toggle_cmd_ins = @toggle_modes command insert
@cbind  i          = @toggle_cmd_ins
# And the global toggle bind.
@bind   <Ctrl>i    = @toggle_cmd_ins

# --- Hard-bound bookmarks ---
@cbind  gh  = uri http://www.uzbl.org

# --- Yanking & pasting binds ---
@cbind  yu  = sh 'echo -n $6 | xclip'
@cbind  yy  = sh 'echo -n $7 | xclip'

# Go the page from primary selection
@cbind  p   = sh 'echo "uri `xclip -selection primary -o | sed s/\\\@/%40/g`" > $4'
# Go to the page in clipboard
@cbind  P   = sh 'echo "uri `xclip -selection clipboard -o | sed s/\\\@/%40/g`" > $4'
# Start a new uzbl instance from the page in primary selection
@cbind  'p  = sh 'exec uzbl-browser --uri $(xclip -o)'

# --- Bookmark inserting binds ---
@cbind <Ctrl>b<tags:>_  = sh 'echo -e "$6 %s" >> $XDG_DATA_HOME/uzbl/bookmarks'
# Or use a script to insert a bookmark.
@cbind  B  = spawn @scripts_dir/insert_bookmark.sh

# --- Bookmark/history loading ---
@cbind  U  = spawn @scripts_dir/load_url_from_history.sh
@cbind  u  = spawn @scripts_dir/load_url_from_bookmarks.sh

# --- Link following (similar to vimperator and konqueror) ---
# Set custom keys you wish to use for navigation. Some common examples:
set follow_hint_keys = 0123456789
#set follow_hint_keys = qwerty
#set follow_hint_keys = asdfghjkl;
#set follow_hint_keys = thsnd-rcgmvwb/;789aefijkopquxyz234
@cbind  fl*  = script @scripts_dir/follow.js '@follow_hint_keys %s'

# --- Form filler binds ---
# This script allows you to configure (per domain) values to fill in form
# fields (eg login information) and to fill in these values automatically.
# This implementation allows you to save multiple profiles for each form
# (think about multiple accounts on some website).
set formfiller = spawn @scripts_dir/formfiller.sh
@cbind  za  = @formfiller add
@cbind  ze  = @formfiller edit
@cbind  zn  = @formfiller new
@cbind  zl  = @formfiller load

# --- Examples ---
# Example showing how to use uzbl's fifo to execute a command.
#@bind  X1 = sh 'echo "set zoom_level = 1.0" > "$4"'
#@bind  X2 = sh 'echo "js alert (\\"This is sent by the shell via a fifo\\")" > "$4"'


# === Context menu items =====================================================

# Default context menu
menu_add Google = set uri = http://google.com
menu_add Go Home = set uri = http://uzbl.org
menu_separator separator_1
menu_add Quit uzbl = exit

# Link context menu
menu_link_add Print Link = print \@SELECTED_URI


# === Mode configuration =====================================================

# Define some mode specific uzbl configurations.
set command  = @mode_config command
set insert   = @mode_config insert
set stack    = @mode_config stack

# Command mode config.
@command  keycmd_style        = foreground="red"
@command  status_background   = #202020
@command  mode_indicator      = Cmd

# Insert mode config.
@insert   status_background   = #303030
@insert   mode_indicator      = Ins

# Multi-stage-binding mode config.
@stack    keycmd_events       = 1
@stack    modcmd_updates      = 1
@stack    forward_keys        = 0
@stack    keycmd_style        = foreground="red"
@stack    prompt_style        = foreground="#888" weight="light"
@stack    status_background   = #202020
@stack    mode_indicator      = Bnd

set default_mode = command


# === Post-load misc commands  ===============================================

# Set the "home" page.
set uri = uzbl.org/doesitwork/@COMMIT<|MERGE_RESOLUTION|>--- conflicted
+++ resolved
@@ -45,18 +45,10 @@
 set scheme_handler      = sync_spawn @scripts_dir/scheme.py
 set authentication_handler = sync_spawn @scripts_dir/auth.py
 
-<<<<<<< HEAD
-=======
-# Open in the same window.
-#set new_window         = sh 'echo uri "$8" > $4'
-# Open a link in a new window. equivalent to default behavior
-set new_window          = sh 'uzbl-browser -u "$8"'
-
->>>>>>> c6b05608
 # --- Optional dynamic event handlers ----------------------------------------
 
 # Open link in new window
-@on_event   NEW_WINDOW     sh 'uzbl-browser -u $8' %r
+@on_event   NEW_WINDOW     sh 'uzbl-browser -u "$8"' %r
 # Open in current window
 #@on_event   NEW_WINDOW     uri %s
 # Open in new tab
