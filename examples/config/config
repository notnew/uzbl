# Example uzbl config. All settings are optional. You can use uzbl without
# any config at all (but it won't do much).

# === Core settings ==========================================================

# common directory locations
set prefix      @(echo $PREFIX)@
set data_home   @(echo $XDG_DATA_HOME)@
set cache_home  @(echo $XDG_CACHE_HOME)@
set config_home @(echo $XDG_CONFIG_HOME)@
set local_storage_path @data_home/uzbl/databases/

# Interface paths.
set fifo_dir   /tmp
set socket_dir /tmp
<<<<<<< HEAD

set shell_cmd       sh -c
=======
>>>>>>> a59a1da2

# === General config aliases =================================================

# Config related events (use the event function):
# event MODE_CONFIG <mode> <key> = <value>
set mode_config     event MODE_CONFIG
# event ON_EVENT <EVENT_NAME> <command>
set on_event        event ON_EVENT
# event ON_SET   <key/glob> <command>
set on_set          event ON_SET
# event MODMAP <From> <To>
set modmap          event MODMAP
# event IGNORE_KEY <glob>
set ignore_key      event IGNORE_KEY
# event TOGGLE_MODES <mode1> <mode2> ... <moden>
set toggle_modes    event TOGGLE_MODES

set set_mode        set mode
set set_status      set status_message

# Spawn path shortcuts. In spawn the first dir+path match is used in "dir1:dir2:dir3:executable"
set scripts_dir      @data_home/uzbl:@prefix/share/uzbl/examples/data:scripts

# === Hardcoded handlers =====================================================

set scheme_handler         spawn_sync @scripts_dir/scheme.py
#set request_handler        spawn_sync @scripts_dir/request.py
set authentication_handler spawn_sync @scripts_dir/auth.py
set download_handler       spawn_sync @scripts_dir/download.sh

# === Dynamic event handlers =================================================

#   What to do when a website wants to open a new window:
# Open link in new window
@on_event   NEW_WINDOW     spawn_sh 'uzbl-browser ${0:+-u "$0"}' %r
# Open in current window (also see the REQ_NEW_WINDOW event handler below)
#@on_event   NEW_WINDOW     uri %s
# Open in new tab. Other options are NEW_TAB_NEXT, NEW_BG_TAB and NEW_BG_TAB_NEXT.
#@on_event   NEW_WINDOW     event NEW_TAB %s

#   What to do when the user requests a new window:
# If your the NEW_WINDOW handler opens the uri in the current window, you'll
# probably want to change this handler to open a new window or tab.
@on_event   REQ_NEW_WINDOW event NEW_WINDOW %s

# Load start handler
@on_event   LOAD_START     @set_status <span foreground="khaki">wait</span>
# Reset the keycmd on navigation
@on_event   LOAD_START     @set_mode

# Load commit handlers
@on_event   LOAD_COMMIT    @set_status <span foreground="green">recv</span>

# add some javascript to the page for other 'js' commands to access later.
@on_event   LOAD_COMMIT    js page file @scripts_dir/formfiller.js
@on_event   LOAD_COMMIT    js page file @scripts_dir/follow.js

# Userscripts/per-site-settings. See the script and the example configuration for details
#@on_event   LOAD_COMMIT    spawn @scripts_dir/per-site-settings.py @data_home/uzbl/per-site-settings

# Load finish handlers
@on_event   LOAD_FINISH    @set_status <span foreground="gold">done</span>
@on_event   LOAD_FINISH    spawn @scripts_dir/history.sh

# Switch to insert mode if a (editable) html form is clicked
@on_event   FORM_ACTIVE    @set_mode insert
# Switch to insert mode if a (editable) html form gains focus
@on_event   FOCUS_ELEMENT  spawn_sh 'if [ "$0" = INPUT -o "$0" = TEXTAREA -o "$0" = SELECT ]; then echo "@set_mode insert" > $UZBL_FIFO; fi' %s
# Switch to command mode if anything else is clicked
@on_event   ROOT_ACTIVE    @set_mode command

@on_event   AUTHENTICATE   spawn @scripts_dir/auth.py "%1" "%2" "%3"

# Example CONFIG_CHANGED event handler
#@on_event  CONFIG_CHANGED print Config changed: %1 = %2

# Scroll percentage calculation
@on_event   SCROLL_VERT    set scroll_message \@<(function(curr, min, max, size){if(max == size) return '--'; var p=(curr/(max - size)); return Math.round(10000*p)/100;})(%1,%2,%3,%4)>\@%

# === Behaviour and appearance ===============================================

# Custom CSS can be defined here, including link follower hint styles
set stylesheet_uri file://@config_home/uzbl/style.css

# If WebKits builtin authentication dialog should be used, if enabling remember
# to disable external authentication handlers
set enable_builtin_auth 0

set show_status       1
set status_top        0
set status_background #303030

set modcmd_style      weight="bold" foreground="red"
set keycmd_style      weight="light" foreground="red"
set prompt_style      foreground="grey"
set cursor_style      underline="single"
set completion_style  foreground="green"
set hint_style        weight="bold"

set mode_section      <span background="khaki" foreground="black">[\@[\@mode_indicator]\@]</span>
set keycmd_section    [<span \@prompt_style>\@[\@keycmd_prompt]\@</span><span \@modcmd_style>\@modcmd</span><span \@keycmd_style>\@keycmd</span><span \@completion_style>\@completion_list</span>]
set progress_section  <span foreground="#606060">\@[\@progress.output]\@</span>
set scroll_section    <span foreground="#606060">\@[\@scroll_message]\@</span>
set uri_section       <span foreground="\@< if(\@frozen) "#00BFFF"; else "#99FF66"; >\@">\@[\@uri]\@</span>
set name_section      <span foreground="khaki">\@[\@NAME]\@</span>
set status_section    <span foreground="orange">\@status_message</span>
set selected_section  <span foreground="#606060">\@[\@SELECTED_URI]\@</span>

set download_section  <span foreground="white">\@downloads</span>

set status_format       <span font_family="monospace">@mode_section @keycmd_section @progress_section @name_section @status_section @scroll_section @selected_section @download_section</span>
set status_format_right <span font_family="monospace"><span foreground="#666">uri:</span> @uri_section</span>

set title_format_long \@keycmd_prompt \@raw_modcmd \@raw_keycmd \@TITLE - Uzbl browser <\@NAME> \@SELECTED_URI

# Progress bar config
# %d = done, %p = pending %c = percent done, %i = int done, %s = spinner,
# %t = percent pending, %o = int pending, %r = sprite scroll
set progress.width      8
set progress.format     [%d>%p]%c
set progress.done       =
set progress.pending

# === Useragent setup ========================================================

set useragent         Uzbl (Webkit @{WEBKIT_MAJOR}.@{WEBKIT_MINOR}) (@(+uname -sm)@ [@ARCH_UZBL])

# === Configure cookie blacklist =============================================

set cookie_policy always

# Accept 'session cookies' from uzbl.org (when you have a whitelist all other cookies are dropped)
#event WHITELIST_COOKIE domain 'uzbl.org$' expires '^$'

# Drop google analytics tracking cookies (applied after whitelists if any)
#event BLACKLIST_COOKIE name '^__utm.$'

# === SSL related configuration ==============================================

# Set it to certificates store of your distribution, or your own CAfile.
set ssl_ca_file /etc/ssl/certs/ca-certificates.crt
set ssl_policy fail
# Command to toggle ssl_policy value:
@cbind  !ssl = chain 'toggle ssl_policy fail ignore' 'reload'
# Example SSL error handler:
@on_event   LOAD_ERROR    js page string 'if (/SSL handshake failed/.test("%3")) {alert ("%3");}'

# === Key binding configuration ==============================================
# --- Internal modmapping and ignoring ---------------------------------------

#modmap <From>          <To>
@modmap <Control>       <Ctrl>
@modmap <ISO_Left_Tab>  <Shift-Tab>
@modmap <space>         <Space>
@modmap <KP_Enter>      <Enter>

#ignore_key <glob>
@ignore_key <ISO_*>
@ignore_key <Shift>
@ignore_key <Multi_key>
@ignore_key <Mod2>

# --- Bind aliases -----------------------------------------------------------

# event BIND <bind cmd> = <command>
set bind      event MODE_BIND global

# event MODE_BIND <mode> <bind cmd> = <command>
set mode_bind event MODE_BIND

# Insert mode binding alias
set ibind     @mode_bind insert

# Command mode binding alias
set cbind     @mode_bind command

# Non-insert mode bindings alias (ebind for edit-bind).
set ebind     @mode_bind global,-insert

# --- Global & keycmd editing binds ------------------------------------------

# Resets keycmd and returns to default mode.
@on_event  ESCAPE    @set_mode
@on_event  ESCAPE    event KEYCMD_CLEAR
@on_event  ESCAPE    js page string uzbl.follow.clearHints()
@on_event  ESCAPE    search clear
@on_event  ESCAPE    js page string window.getSelection().removeAllRanges()
@bind   <Escape>     = event ESCAPE
@bind   <Ctrl>[      = event ESCAPE

# Commands for editing and traversing the keycmd.
@ebind  <Return>     = event KEYCMD_EXEC_CURRENT
@ebind  <Home>       = event SET_CURSOR_POS 0
@ebind  <End>        = event SET_CURSOR_POS -1
@ebind  <Left>       = event SET_CURSOR_POS -
@ebind  <Right>      = event SET_CURSOR_POS +
@ebind  <BackSpace>  = event KEYCMD_BACKSPACE
@ebind  <Delete>     = event KEYCMD_DELETE
@ebind  <Tab>        = event START_COMPLETION
# Readline-ish bindings.
@ebind  <Ctrl>w      = event KEYCMD_STRIP_WORD \ -./&?=
@ebind  <Ctrl>u      = event SET_KEYCMD
@ebind  <Ctrl>a      = event SET_CURSOR_POS 0
@ebind  <Ctrl>e      = event SET_CURSOR_POS -1

@ebind <Up>          = event HISTORY_PREV
@ebind <Down>        = event HISTORY_NEXT
@ebind <Ctrl>r<search:>_ = event HISTORY_SEARCH %s
# Keycmd injection/append examples.
#@ebind  <Ctrl>su = event INJECT_KEYCMD \@uri
#@ebind  <Ctrl>st = event INJECT_KEYCMD \@title
#@ebind  <Ctrl>du = event APPEND_KEYCMD \@uri
#@ebind  <Ctrl>dt = event APPEND_KEYCMD \@title

# --- Mouse bindings ---------------------------------------------------------

# Middle click open in new window
@bind  <Button2>  = spawn_sh 'if [ "$0" ]; then echo "event REQ_NEW_WINDOW $0" > "$UZBL_FIFO"; else echo "uri $(xclip -o | sed s/\\\@/%40/g)" > "$UZBL_FIFO"; fi' '\@SELECTED_URI'

# --- Keyboard bindings ------------------------------------------------------

# With this command you can enter in any command at runtime when prefixed with
# a colon.
@cbind    :_        = %s

# open a new window or a new tab (see the on_event NEW_WINDOW settings above)
@cbind  w            = event REQ_NEW_WINDOW

# Page movement binds
@cbind  j            = scroll vertical 20
@cbind  k            = scroll vertical -20
@cbind  h            = scroll horizontal -20
@cbind  l            = scroll horizontal 20
@cbind  <Page_Up>    = scroll vertical -100%
@cbind  <Page_Down>  = scroll vertical 100%
@cbind  <Ctrl>f      = scroll vertical 100%
@cbind  <Ctrl>b      = scroll vertical -100%
@cbind  <<           = scroll vertical begin
@cbind  >>           = scroll vertical end
@cbind  <Home>       = scroll vertical begin
@cbind  <End>        = scroll vertical end
@cbind  ^            = scroll horizontal begin
@cbind  $            = scroll horizontal end
@cbind  <Space>      = scroll vertical end
@cbind  G<Go To:>_   = scroll vertical %r!
@cbind  _G<Go To:>_  = scroll horizontal %r!

# Frozen binding
@cbind  <Shift><Ctrl>F  = toggle frozen

# Navigation binds
@cbind  b   = back
@cbind  m   = forward
@cbind  S   = stop
@cbind  r   = reload cached
@cbind  R   = reload full

# Zoom binds
@cbind  +   = zoom in
@cbind  -   = zoom out
@cbind  T   = toggle zoom_type
@cbind  1   = set zoom_level 1.0
@cbind  2   = set zoom_level 2.0

# Appearance binds
@cbind  t   = toggle show_status

# Page searching binds
@cbind  /*  = search find %s
@cbind  ?*  = search rfind %s
# Jump to next and previous items
@cbind  n   = search find
@cbind  N   = search rfind

# Print pages to a printer
@cbind  <Ctrl>p = hardcopy page

# Web searching binds
@cbind  gg<Google:>_         = uri http://www.google.com/search?q=\@<encodeURIComponent(%r)>\@
@cbind  ddg<DuckDuckGo:>_    = uri http://duckduckgo.com/?q=%s
@cbind  \\awiki<Archwiki:>_  = uri http://wiki.archlinux.org/index.php/Special:Search?search=\@<encodeURIComponent(%r)>\@&go=Go
@cbind  \\wiki<Wikipedia:>_  = uri http://en.wikipedia.org/w/index.php?title=Special:Search&search=\@<encodeURIComponent(%r)>\@&go=Go

# Handy binds
# Set function shortcut
@cbind  s<var:>_<value:>_  = set %1 %2
# Exit binding
@cbind  ZZ                 = exit
# Dump config to stdout
@cbind  !dump              = spawn_sh 'echo dump_config > "$UZBL_FIFO"'
# Reload all variables in the config
@cbind  !reload            = spawn_sh "sed '/^# === Post-load misc commands/,$d' \"$UZBL_CONFIG\" | grep '^set ' > \"$UZBL_FIFO\""

# Use socat to directly inject commands into uzbl-core and view events
# raised by uzbl-core:
@cbind  <Ctrl><Mod1>t  = spawn_sh 'xterm -e "socat unix-connect:\"$UZBL_SOCKET\" -"'
#@cbind  <Ctrl><Mod1>t  = spawn_sh 'urxvt -e socat unix-connect:"$UZBL_SOCKET" -'

# Uri opening prompts
@cbind  o<uri:>_       = uri %s
# Or have it load the current uri into the keycmd for editing
@cbind  O<uri:\@uri>_  = uri %s

# Mode setting binds
@cbind  i        = @set_mode insert
@bind   <Ctrl>i  = @set_mode insert

# Hard-bound bookmarks
@cbind  gh  = uri http://www.uzbl.org

# New window binds
@cbind  gw  = event REQ_NEW_WINDOW

# SSL-ify bindings
@cbind  zs  = uri \@(echo "$UZBL_URI" | sed -e 's/^http:/https:/')\@
@cbind  zS  = event REQ_NEW_WINDOW \@(echo "$UZBL_URI" | sed -e 's/^http:/https:/')\@

# Yanking & pasting binds
@cbind  yu  = spawn_sh 'echo -n "$UZBL_URI" | xclip'
@cbind  yU  = spawn_sh 'echo -n "$0" | xclip' '\@SELECTED_URI'
@cbind  yy  = spawn_sh 'echo -n "$UZBL_TITLE" | xclip'
@cbind  ys  = spawn @scripts_dir/follow.sh \@< uzbl.follow.followSelection('returnuri') >\@ clipboard

# Selection bindings
@cbind <Ctrl>a = js (function () { var r = document.createRange(), s = window.getSelection(); r.selectNodeContents(document); s.removeAllRanges(); s.addRange(r); })();
@cbind <Ctrl>c = sh 'echo '\@< window.getSelection().toString().replace(/'/g, "\\'"); >\@' | xclip -selection clipboard -i'

# Clone current window
@cbind  c   = event REQ_NEW_WINDOW \@uri
# Go the page from primary selection
@cbind  p   = spawn_sh 'echo "uri $(xclip -o | sed s/\\\@/%40/g)" > "$UZBL_FIFO"'
# Go to the page in clipboard
@cbind  P   = spawn_sh 'echo "uri $(xclip -selection clipboard -o | sed s/\\\@/%40/g)" > "$UZBL_FIFO"'
# Start a new uzbl instance from the page in primary selection
@cbind  'p  = spawn_sh 'echo "event REQ_NEW_WINDOW $(xclip -o)" > "$UZBL_FIFO"'
# paste primary selection into keycmd at the cursor position
@bind <Shift><Insert> = spawn_sh 'echo "event INJECT_KEYCMD $(xclip -o | sed s/\\\@/%40/g)" > "$UZBL_FIFO"'

# Bookmark inserting binds
@cbind <Ctrl>m<tags:>_  = spawn_sh 'echo "$UZBL_URI $0" >> "$XDG_DATA_HOME"/uzbl/bookmarks' '%s'
# Or use a script to insert a bookmark.
@cbind  M  = spawn @scripts_dir/insert_bookmark.sh

# Bookmark/history loading
@cbind  U  = spawn @scripts_dir/load_url_from_history.sh
@cbind  u  = spawn @scripts_dir/load_url_from_bookmarks.sh

# Temporary bookmarks
@cbind  <Ctrl>d  = spawn @scripts_dir/insert_temp.sh
@cbind  D        = spawn @scripts_dir/load_url_from_temps.sh

# Link following (similar to vimperator and konqueror)
# Set custom keys you wish to use for navigation. Some common examples:
set follow_hint_keys 0123456789
#set follow_hint_keys qwerty
#set follow_hint_keys asdfghjkl;
#set follow_hint_keys thsnd-rcgmvwb/;789aefijkopquxyz234
@cbind  fl*  = spawn @scripts_dir/follow.sh \@< uzbl.follow.followLinks("\@follow_hint_keys", "%s", 'click') >\@
@cbind  Fl*  = spawn @scripts_dir/follow.sh \@< uzbl.follow.followLinks("\@follow_hint_keys", "%s", 'newwindow') >\@
@cbind  fL*  = spawn @scripts_dir/follow.sh \@< uzbl.follow.followLinks("\@follow_hint_keys", "%s", 'returnuri') >\@ set
@cbind  FL*  = spawn @scripts_dir/follow.sh \@< uzbl.follow.followLinks("\@follow_hint_keys", "%s", 'returnuri') >\@ clipboard
@cbind  fi   = spawn @scripts_dir/go_input.sh

@cbind  fs  = spawn @scripts_dir/follow.sh \@< uzbl.follow.followSelection('returnuri') >\@ set
@cbind  fS  = spawn @scripts_dir/follow.sh \@< uzbl.follow.followSelection('click') >\@
@cbind  Fs  = spawn @scripts_dir/follow.sh \@< uzbl.follow.followSelection('newwindow') >\@
@cbind  FS  = spawn @scripts_dir/follow.sh \@< uzbl.follow.followSelection('returnuri') >\@ clipboard

@cbind  ft*  = spawn @scripts_dir/follow.sh \@< uzbl.follow.followTextContent("%s", 'returnuri') >\@ set
@cbind  fT*  = spawn @scripts_dir/follow.sh \@< uzbl.follow.followTextContent("%s", 'click') >\@
@cbind  Ft*  = spawn @scripts_dir/follow.sh \@< uzbl.follow.followTextContent("%s", 'newwindow') >\@
@cbind  FT*  = spawn @scripts_dir/follow.sh \@< uzbl.follow.followTextContent("%s", 'returnuri') >\@ clipboard

@cbind  '*  = spawn @scripts_dir/follow.sh \@< uzbl.follow.followTextContent("%s", 'click') >\@

# Form filler binds
# This script allows you to configure (per domain) values to fill in form
# fields (eg login information) and to fill in these values automatically.
# This implementation allows you to save multiple profiles for each form
# (think about multiple accounts on some website).
set formfiller spawn @scripts_dir/formfiller.sh
@cbind  ze  = @formfiller edit
@cbind  zn  = @formfiller new
@cbind  zl  = @formfiller load
@cbind  zo  = @formfiller once

# --- Uzbl tabbed binds ------------------------------------------------------

# Tab opening
@cbind  gn              = event NEW_TAB
@cbind  gN              = event NEW_TAB_NEXT
@cbind  go<uri:>_       = event NEW_TAB %s
@cbind  gO<uri:>_       = event NEW_TAB_NEXT %s

# Closing / resting
@cbind  gC              = exit
@cbind  gQ              = event CLEAN_TABS

# Tab navigating
@cbind  g<              = event FIRST_TAB
@cbind  g>              = event LAST_TAB
@cbind  gt              = event NEXT_TAB
@cbind  gT              = event PREV_TAB
@cbind  gi<index:>_     = event GOTO_TAB %s
@cbind  <Ctrl><Left>    = event MOVE_CURRENT_TAB_LEFT
@cbind  <Ctrl><Right>   = event MOVE_CURRENT_TAB_RIGHT
@cbind  gm<index:>_     = event MOVE_CURRENT_TAB %s

# Preset loading
set preset event PRESET_TABS
@cbind  gs<preset save:>_   = @preset save %s
@cbind  glo<preset load:>_  = @preset load %s
@cbind  gd<preset del:>_    = @preset del %s
# This doesn't work right now.
#@cbind  gli                 = @preset list

# === Context menu items =====================================================

# Default context menu
menu_add Google = uri http://google.com
menu_add Go Home = uri http://uzbl.org
menu_separator separator_1
menu_add Quit uzbl = exit

# Link context menu
menu_link_add Print Link = print \@SELECTED_URI

# === Mode configuration =====================================================

# Define some mode specific uzbl configurations.
set command  @mode_config command
set insert   @mode_config insert
set stack    @mode_config stack

# Command mode config.
@command  keycmd_style        = foreground="red"
@command  status_background   = #202020
@command  mode_indicator      = Cmd
@command  keycmd_events       = 1
@command  forward_keys        = 0
@command  modcmd_updates      = 1

# Insert mode config.
@insert   status_background   = #303030
@insert   mode_indicator      = Ins
@insert   forward_keys        = 1
@insert   keycmd_events       = 0
@insert   modcmd_updates      = 0

# Multi-stage-binding mode config.
@stack    keycmd_style        = foreground="red"
@stack    status_background   = #202020
@stack    mode_indicator      = Bnd
@stack    prompt_style        = foreground="#888" weight="light"
@stack    keycmd_events       = 1
@stack    modcmd_updates      = 1
@stack    forward_keys        = 0

set default_mode command

# === Post-load misc commands ================================================
spawn_sync_exec @scripts_dir/load_cookies.sh
spawn_sync_exec @scripts_dir/load_cookies.sh @data_home/uzbl/session-cookies.txt

# Set the "home" page.
uri uzbl.org/doesitwork/@COMMIT

# vim: set fdm=syntax:<|MERGE_RESOLUTION|>--- conflicted
+++ resolved
@@ -13,11 +13,6 @@
 # Interface paths.
 set fifo_dir   /tmp
 set socket_dir /tmp
-<<<<<<< HEAD
-
-set shell_cmd       sh -c
-=======
->>>>>>> a59a1da2
 
 # === General config aliases =================================================
 
