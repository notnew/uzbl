#!/bin/bash

# you probably want your bookmarks file in your $XDG_DATA_HOME ( eg $HOME/.local/share/uzbl/bookmarks)
if [ -f /usr/share/uzbl/examples/bookmarks ]
then
        file=/usr/share/uzbl/examples/bookmarks
else
        file=./examples/bookmarks #useful when developing
fi

goto=`awk '{print $1}' $file | dmenu -i` #NOTE: it's the job of the script that inserts bookmarks to make sure there are no dupes.
<<<<<<< HEAD
=======
#[ -n "$goto" ] && echo "uri $goto" > $4
>>>>>>> 8337a50d
[ -n "$goto" ] && uzblctrl -s $4 -c "uri $goto"<|MERGE_RESOLUTION|>--- conflicted
+++ resolved
@@ -9,8 +9,5 @@
 fi
 
 goto=`awk '{print $1}' $file | dmenu -i` #NOTE: it's the job of the script that inserts bookmarks to make sure there are no dupes.
-<<<<<<< HEAD
-=======
 #[ -n "$goto" ] && echo "uri $goto" > $4
->>>>>>> 8337a50d
 [ -n "$goto" ] && uzblctrl -s $4 -c "uri $goto"