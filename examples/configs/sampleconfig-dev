
# example uzbl config. in a real config, we should obey the xdg spec
# all settings are optional.  you can use uzbl without any config at all (but it won't do much)

# keyboard behavior is vimstyle by default (all actions -> 1 key). set
# always_insert_mode to always be in insert mode and disable going out of it.
# if you do this, make sure you've set a modkey so you can reach the actions
# from insert mode by combining them with the modkey

# TODO: ability to attach misc things (spawn <foo>, script <bar>,.. to internal events)
# Usually you want to spawn a script to handle things, but any action (such as sh) can be used
set history_handler  = spawn ./examples/scripts/history.sh
set download_handler = spawn ./examples/scripts/download.sh

# TODO: you can't use actions in cookie handler yet.  
set cookie_handler   = ./examples/scripts/cookies.sh
set minimum_font_size = 6
<<<<<<< HEAD
set default_font_size = 11
set default_monospace_size = 11
=======
set font_size = 11
# monospace_size defaults to font_size, but you can alter it independently
#set monospace_size = 10
>>>>>>> df1d2a49

# use with bind ... = sh <shell-oneliner>
set shell_cmd         = sh -c



# Behaviour and appearance
set show_status       = 1
# you can optionally use this setting to override the background color of the statusbar from your GTK theme.
set status_background = #303030
set status_format     = <span font_family="monospace"><span background="khaki" foreground="black">MODE</span> [<span weight="bold" foreground="red">KEYCMD</span>] <span foreground="#606060"> LOAD_PROGRESSBAR </span><span foreground="#99FF66">URI</span> <span foreground="khaki">NAME</span> <span foreground="orange">MSG</span><span foreground="#606060">SELECTED_URI</span></span>
set status_top = 0
# define how your titlebar should look like. (short = statusbar is also shown, long = show everything you must see if statusbar is off)
set title_format_short = TITLE - Uzbl browser <NAME>
set title_format_long = KEYCMD MODE TITLE - Uzbl browser <NAME> > SELECTED_URI
# set the characters to use for, and the width of the progress bar
set status_pbar_done  = *
set status_pbar_pending = -
set status_pbar_width = 12

set modkey = Mod1
# reset to command mode when new page is loaded
set reset_command_mode = 1
# this var has precedence over reset_command_mode
set always_insert_mode = 0

# to start a local socks server, do : ssh -fND localhost:8118 localhost
#set  proxy_url       = http://127.0.0.1:8118
#values 0-3
#set  http_debug      = 0
#set  useragent       = uzbl (Webkit WEBKIT_MAJOR.WEBKIT_MINOR.WEBKIT_MICRO)
# Example user agent containing everything:
set  useragent       = Uzbl (Webkit WEBKIT_MAJOR.WEBKIT_MINOR.WEBKIT_MICRO) (SYSNAME NODENAME KERNREL KERNVER ARCH_SYSTEM [ARCH_UZBL]) (Commit COMMIT)
#set  max_conns	      = 0
#set  max_conns_host  = 0

set fifo_dir = /tmp
set socket_dir = /tmp

# Key bindings
bind    j         = scroll_vert 20
bind    k         = scroll_vert -20
bind    h         = scroll_horz -20
bind    l         = scroll_horz 20
bind    <<        = scroll_begin
bind    >>        = scroll_end
bind    b         = back
bind    m         = forward
bind    s         = stop
bind    r         = reload
bind    R         = reload_ign_cache
bind    +         = zoom_in
bind    -         = zoom_out
bind    t         = toggle_status
# Hilight matches. Notice the * after the slash - it makes the command incremental, i.e. gets called
# on every character you type.  You can do `bind /_ = search %s' if you want it less interactive.
bind    /*        = search %s
bind    ?*        = search_reverse %s
#jump to next
bind    n         = search
bind    N         = search_reverse
bind    gh        = uri http://www.uzbl.org
#TODO: set uri?
bind    o _       = uri %s
bind    :wiki _   = uri http://wiki.archlinux.org/index.php/Special:Search?search=%s&go=Go
bind    gg _      = uri http://www.google.com/search?q=%s
bind    i         = toggle_insert_mode
# disable insert mode (1 to enable).  note that Esc works to disable, regardless of this setting
bind    I         = toggle_insert_mode 0
# Enclose the executable in quotes if it has spaces.  Any additional parameters you use will
# appear AFTER the default parameters
bind    B         = spawn ./examples/scripts/insert_bookmark.sh
bind    U         = spawn ./examples/scripts/load_url_from_history.sh
bind    u         = spawn ./examples/scripts/load_url_from_bookmarks.sh
# with the sample yank script, you can yank one of the arguments into clipboard/selection
bind    yurl      = spawn ./examples/scripts/yank.sh 8 primary
bind    ytitle    = spawn ./examples/scripts/yank.sh 9 clipboard
# does the same as yurl but without needing a script
bind    y2url     = sh 'echo -n $6 | xclip'
# go the page from primary selection
bind    p         = sh "echo act uri `xclip -selection primary -o` > $4"
# go to the page in clipboard
bind    P         = sh "echo act uri `xclip -selection clipboard -o` > $4"
bind    ZZ        = exit
bind    S         = js alert("hi");
# example showing how to use sh
# it sends a command to the fifo, whose path is told via a positional param
# if fifo_dir is not set, it'll echo to a file named (null) somewhere >:) remember to delete it
# The body of the shell command should be one parameter, so if it has spaces like here,
# you must enclose it in quotes.  Remember to escape (and double-escape) quotes and backslashes
# in the body.  Any additional parameters you use will appear AFTER the default parameters (cfg file
# path, fifo & socket dirs, etc.)
bind    XS        = sh 'echo "act script alert (\\"This is sent by the shell via a fifo\\")" > "$4"'


# this script allows you to load predefined values into html forms. (eg login information)
# if you have no config file yet, it will let you create settings easily.
bind z = spawn ./examples/scripts/formfiller.sh

# we ship some javascripts to do keyboard based link hinting/following.  (webkit does not have C DOM bindings yet)
# this is similar to how it works in vimperator (and konqueror)
# TODO: did we resolve: "no click() event for hyperlinks so no referrer set" ?
#hit F to toggle the Hints (now in form of link numbering)
bind    F = script ./examples/scripts/hint.js
# the most stable version:
bind    fl* = script ./examples/scripts/follow_Numbers.js %s
# using strings, not polished yet:
bind    fL* = script ./examples/scripts/follow_Numbers_Strings.js %s

# you can use this to disable all plugins
set disable_plugins = 0

# "home" page if you will
set uri = uzbl.org<|MERGE_RESOLUTION|>--- conflicted
+++ resolved
@@ -15,14 +15,9 @@
 # TODO: you can't use actions in cookie handler yet.  
 set cookie_handler   = ./examples/scripts/cookies.sh
 set minimum_font_size = 6
-<<<<<<< HEAD
-set default_font_size = 11
-set default_monospace_size = 11
-=======
 set font_size = 11
 # monospace_size defaults to font_size, but you can alter it independently
 #set monospace_size = 10
->>>>>>> df1d2a49
 
 # use with bind ... = sh <shell-oneliner>
 set shell_cmd         = sh -c
