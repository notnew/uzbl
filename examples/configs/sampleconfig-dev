--- conflicted
+++ resolved
@@ -29,14 +29,8 @@
 b = back
 m = forward
 s = stop
-<<<<<<< HEAD
-r = reload
-R = reload_ign_cache
-gh = uri http://www.uzbl.org
-=======
 r = refresh
 R = reload
->>>>>>> 070aab90
 f = follow_link_here
 F = follow_link_new_tab
 w = follow_link_new_window
