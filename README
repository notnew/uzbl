### INTRODUCTION

Any program can only be really useful if it complies with the Unix
philosophy. Web browsers (and other tools that work with HTML, such as feed
readers) are frequent violators of this principle:

* They build in way too much things into one (complex) program, dramatically
  decreasing the options to do things the way you want.
* They store things in way too fancy formats (XML, RDF, SQLite, etc.) which are
  hard to store under version control, reuse in other scripts, and so on.

The Uzbl project was started as an attempt to resolve this.

### EDITIONS

"Uzbl" is an umbrella project consisting of different flavors. In the future
more things may come, but for now:

#### uzbl-core: main component meant for integration with other tools and scripts

* Uses WebKitGtk+ for rendering and network interaction (libsoup). CSS,
  JavaScript, and plugin support come for free.
* Provides interfaces to get data in (commands/configuration) and out (events):
  stdin/stdout/fifo/Unix sockets.
* You see a WebKit view and (optionally) a statusbar which gets populated
  externally.
* No built-in means for URL changing, loading/saving of bookmarks, saving
  history, keybinds, downloads, etc.
* Extra functionality: many sample scripts come with it. More are available on
  the [Uzbl wiki](http://www.uzbl.org/wiki/scripts) or you can write them
  yourself.
* Entire configuration/state can be changed at runtime.
* Uzbl keeps it simple, and puts **you** in charge.

#### uzbl-browser: a complete browser experience based on uzbl-core

* Uses a set of scripts (mostly Python) that will fit most people, so things
  work out of the box; yet plenty of room for customization.
* Brings everything you expect: URL changing, history, downloads, form filling,
  link navigation, cookies, event management etc. However: one page per
  instance.
* Advanced, customizable keyboard interface with support for modes, modkeys,
  multichars, variables (keywords) etc. (eg you can tweak the interface to be
  Vi-like, Emacs-like or any-other-program-like).
* Adequate default configuration.
* Focus on plaintext storage for your data and configs in simple, parseable
  formats and adherence to the XDG basedir spec.
* Visually, similar to `uzbl-core` except that the statusbar contains useful
  information. One window per webpage.

#### uzbl-tabbed: wraps around uzbl-browser and multiplexes it

* Spawns one window containing multiple tabs, each tab containing a full
  embedded `uzbl-browser`.
* Ideal as a quick and simple solution to manage multiple `uzbl-browser`
  instances without getting lost.

Throughout the documentation, when referring to `uzbl` we mean `uzbl-core`,
unless otherwise specified.

### CONFIGURATION / CONTROL:

The general idea is that Uzbl by default is very bare bones. You can send it
commands to update settings and perform actions, through various
interfaces. There is a limited default configuration. Please see `config.h` to
see what it contains. By default, there are *no* keybinds defined at
all. (Default keybinds would work counterproductive when you try to
customize). For examples of the possibilities what you can do, please see the
sample config(s), and uzbl wiki page.

There are several interfaces to interact with Uzbl:

* `uzbl --config <filename>`: `<filename>` will be read line by line, and the
  commands in it will be executed. Useful to configure Uzbl at startup. If you
  have a file in `$XDG_CONFIG_HOME/uzbl/config` (this expands to
  `~/.config/uzbl/config` on most systems), it will be automatically recognized.
* `stdin`: to write commands into `stdin`, use `--config -` (or `-c -`).
* Interactive: you can enter commands (and bind them to shortcuts, even at
  runtime) By default, the behaviour is modal (Vi style):

  - command mode: every keystroke is interpreted to run commands
  - insert mode: keystrokes are not interpreted so you can enter text into html
    forms

  There is also support for "chained" commands (multiple characters long), and
  keyworded commands. Also you can have incremental matching on commands or
  match after pressing return. See the sample configuration file for more info.

  Also, copy and paste works when typing commands:

  - `insert` (paste X cliboard)
  - `shift insert` (paste primary selection buffer)

* FIFO & socket files: If enabled by setting their paths through one of the
  above means, you can have socket and fifo files available which are very
  useful to programmatically control `uzbl` (from scripts etc).

  - The advantage of the FIFO is you can write plaintext commands to it, but
    it's half duplex only (`uzbl` cannot send a response to you).
  - The socket is full duplex but you need a socket-compatible wrapper such as
    `socat` to work with it. For example:

      echo <command> | socat - unix-connect:<socketfile>

When `uzbl` forks a new instance (eg "open in new window") it will use the same
command line arguments (eg the same `--config <file>`), except `--uri` and
`--named`. If you made changes to the configuration at runtime, these are not
passed on to the child.

#### Uzbl-browser

* default config
* Event Manager
* Event Manager plugins
* bindings/events/requests

#### Uzbl-tabbed

* also has some of its own keybindings.

### COMMAND SYNTAX

Uzbl will read commands via standard input, named FIFO pipe (if `fifo_dir` is
set) and Unix socket (when `socket_dir` is set). For convenience, `uzbl` can
also be instructed to read commands from a file on startup by using the
`--config` option. Indeed, the config file is nothing more than a list of
commands.

Each command starts with the name of a command or a `uzbl` variable that expands
to it. A command is terminated by a newline. Empty lines and lines that start
with the hash sign are ignored by the parser. Command names are always written
in lowercase.

The following commands are recognized:

* `back`
  - Navigate to the previous URI in the history.
* `forward`
  - Navigate to the next URI in the history.
* `scroll <vertical|horizontal> <argument>`
  - argument can be `begin`, `end`, or an amount given in pixels(?)  or as a
     percentage of the size of the view
  - set the amount to 100% to scroll a whole page
* `reload`
  - Reload the current page.
* `reload_ign_cache`
  - Reload the current page, discarding any cached resources.
* `stop`
  - Stop loading the current page.
* `zoom_in`
  - Increase the zoom level.
* `zoom_out`
  - Decrease the zoom level.
* `toggle_zoom_type`
  - Toggles the variable `zoom_type` between "full-content" and "text-only"
    zoom. In "text-only" zoom, only the text of the page is zoomed, while in
    "full-content" zoom, images and other page elements are zoomed along with
    the text.
* `uri <address>`
  - Attempt to load `<address>`. This is equivalent to `set uri = <address>`.
* `js <body>`
  - Execute the JavaScript in `<body>`.
  - Remember that the commands must not contain line breaks.
* `script <file>`
  - Execute the JavaScript in `<file>`.
* `toggle_status`
  - Toggle the display of the status bar.
* `spawn <executable> <additional args>` TODO explain path-alike expansion
  - Runs a command; see EXTERNAL SCRIPTS for details.
  - `$PATH` is searched, so giving the full path to commands is not necessary.
  - Note that the arguments as specified in "EXTERNAL SCRIPTS" are appended at
    the end, so the argument numbers will be higher.
* `sync_spawn <executable> <additional args>`
  - A synchronous variant of `spawn`, which means `uzbl` will wait for it to
    return.
  - You should only need to use this manually if you want to use a `chain`
    command in a handler that wants output from the command it runs.
* `sh <command>`
  - Runs a shell command by expanding `%s` in the `shell_cmd` variable with the
    specified command; primarily useful as a shortcut for `spawn sh -c
    <command>`
  - Note that the arguments as specified in "EXTERNAL SCRIPTS" are appended at
    the end, so the argument numbers will be higher.
* `sync_sh <command>`
  - Synchronous version of `sh`, See `sync_spawn`.
* `exit`
  - Closes `uzbl`.
* `search <string>`
  - Search forward for `<string>`. With no string, search for the next
    occurrence of the previously searched string.
* `search_reverse <string>`
  - Like `search`, but searches backward.
* `search_clear`
  - Dehighlight matches and clear the search string.
* `dehilight`
  - Remove highlighting of search matches.
* `set <key> = <value>`
  - Sets `<key>` to `<value>`.
  - The changes are effective immediately; for example, setting the variable
    `uri` will make `uzbl` start loading, and changing `status_format` will make
    the status bar react immediately.
  - If you want to unset a string, use `set` with one space after the equals
    sign.
* `dump_config`
  - Dumps the current config (which may have been changed at runtime) to stdout.
  - Uses a format which can be piped into `uzbl` again or saved as a config
    file.
* `dump_config_as_events`
  - Dump the current config as a series of `VARIABLE_SET` events, which can be
    handled by an event manager.
* `chain <command> <command> ...`
  - Used for chaining multiple commands.
  - Remember to quote the commands; one command must come as one parameter.
  - If you use `chain` with a handler script which must return some output (such
    as a cookie handler -- `uzbl` will wait for and use its output), use
    `sync_spawn` or `sync_sh` instead of `spawn` or `sh` in the command that
    should give the output.
* `print <string>`
  - Expands variables in `<string>` and prints its output to stdout. Is useful
    for getting the value of variables.
* `event <event_name> [event_details]`
  - Send a custom event.
* `request <request_name> [request_details]`
  - Send a custom request (same idea as events, but to be processed by the event
    manager, not `uzbl-core`).
* `menu_add <label> = <command>`
  - Add a new entry `<label>` to the default right-click menu that will execute
    `<command>`.
* `menu_link_add <label> = <command>`
  - Add a new entry `<label>`, executing `<command>` to the right-click menu for
    links.
* `menu_image_add <label> = <command>`
  - Same as `menu_add`, but for images.
* `menu_editable_add <label> = <command>`
  - Same as `menu_add`, but for editable text areas.
* `menu_separator <label>`
  - Add a separator, named `<label>` to the default right-click menu.
* `menu_link_separator <label>`
  - Same as `menu_separator`, but for links.
* `menu_image_separator <label>`
  - Same as `menu_separator`, but for images.
* `menu_editable_separator <label>`
  - Same as `menu_separator`, but for editable text areas.
* `menu_remove <label>`
  - Removes the menu entry `<label>` from the default right-click menu.
* `menu_link_remove <label>`
  - Same as `menu_remove`, but for links.
* `menu_image_remove <label>`
  - Same as `menu_remove`, but for images.
* `menu_editable_remove <label>`
  - Same as `menu_remove`, but for editable text areas.
* `hardcopy`
  - Open the print dialog.
* `include <file>`
  - Read contents of `<file>` and interpret as a set of `uzbl` commands.
* `show_inspector`
  - Show the WebInspector
* `add_cookie <domain> <path> <name> <value> <scheme> <expires>`
  - Adds a new cookie to the cookie jar
<<<<<<< HEAD
* `delete_cookie <domain> <path> <name> <value> [<scheme> <expires>]`
  - Deletes a matching cookie from the cookie jar. scheme and expire time
	  is currently not considered when matching.
* `clear_cookies`
  - Clears all cookies from the cookie jar
* `download <uri> [<destination path>]`
  - Starts a download using the given uri. A destination file path can be given
    to specify where the download should be written to.
=======
* 'delete_cookie <domain> <path> <name> <value> [<scheme> <expires>]`
  - Deletes a matching cookie from the cookie jar. scheme and expire time
    is currently not considered when matching.
* 'clear_cookies`
    - Clears all cookies from the cookie jar
>>>>>>> 05b7422a

### VARIABLES AND CONSTANTS

Uzbl has a lot of internal variables and constants. You can get the values
(using the `print` command, see above), and for variables you can also change
the value at runtime. Some of the values can be passed at start up through
commandline arguments, others need to be set by using commands (eg in config
file).

* Some of them have default values (see config.h)
* Some variables have callback functions which will get called after setting the
  variable to perform some additional logic (see below).
* Besides the builtin variables you can also define your own ones and use them
  in the exact same way as the builtin ones.

#### Variables

* `uri`: The URI of the current page. (callback: load the uri)
* `verbose`: Controls the verbosity printed to `stdout`.
* `inject_html`: Inject an HTML string, navigating to the URI "about:blank" and
  rendering the HTML sting given.
* `geometry`: Geometry and position of the Uzbl window. Format is
  "<width>x<height>+<x-offset>+<y-offset>".
* `keycmd`: Holds the input buffer (callback: update input buffer).
* `show_status`: Show statusbar or not.
* `status_top`: statusbar on top?
* `status_format`: Marked up, to be expanded string for statusbar's left side
  (callback: update statusbar).
* `status_format_right`: Marked up, to be expanded string for statusbar's right side
  (callback: update statusbar).
* `status_background`: color which can be used to override Gtk theme.
* `title_format_long`: titlebar string when no statusbar shown (will be
  expanded).
* `title_format_short`: titlebar string when statusbar shown (will be expanded).
* `icon`: path to icon for Gtk.
* `forward_keys`: Whether `uzbl-core` should send key events to the webkit view.
* `cookie_handler`: Handler called when the page requests a cookie to be
  retrieved or set. Appends the following arguments to the standard handler
  arguments.
  - `op`: Either "GET" if the browser requests a cookie to be sent to the server
    or "PUT" if the server requests the browser save a cookie.
  - `scheme`: The request address scheme ("http" or "https").
  - `host`: The host requesting the cookie.
  - `path`: The request address path.
  - `data`: The cookie data. Only included for "PUT" requests.
* `scheme_handler`: handler to execute for each URI navigated to - the
  navigation request will be ignored if handler prints "USED\n"
* `download_handler`: executed when a download is started. the handler script
  should print a path that the download should be saved to, or print nothing
  to cancel the download.
* `fifo_dir`: location to store FIFOs.
* `socket_dir`: location to store sockets.
* `http_debug`: HTTP debug mode (value 0-3).
* `scrollbars_visible`: set to 1 to have GTK scrollbars if the document
  doesn't fit into the window (defaults to 0)
* `javascript_windows`: Whether javascript can open windows automatically
* `shell_cmd`: Alias which will be expanded to use shell commands (eg `sh -c`).
* `print_events`: show events on stdout
* `proxy_url`: set HTTP proxy (eg: `http://<host>:<port>`).
* `max_conns`: Max simultaneous connections (default: 100).
* `max_conns_host`: max simultaneous connections per hostname (default: 6)
* `view_source`: Set the browser in "view source" mode (default 0). Any URI
  visited while "view_source" is 1 will display the page source rather than the
  rendered content.
* `useragent`: The User-Agent to send to the browser, expands variables in its
  definition.
* `accept_languages`: The Accept-Language header to send with HTTP requests.
* `zoom_level`: The factor by which elements in the page are scaled with respect
  to their original size. Setting this will resize the currently displayed page.
* `zoom_type`: Whether to use "full-content" zoom (defaults to true). With
  full-content zoom on, all page content, not just text, is zoomed. When
  full-content zoom is off, only the text of a page is zoomed.
* `font_size`: The default font size.
* `default_font_family`: The default font family used to display text.
* `monospace_font_family`: The default font family used to display monospace
  text.
* `cursive_font_family`: The default Cursive font family used to display text.
* `sans_serif_font_family`: The default Sans Serif font family used to display
  text.
* `serif_font_family`: The default Serif font family used to display text.
* `fantasy_font_family`: The default Fantasy font family used to display text.
* `monospace_size`: The default size of monospaced font (default 1).
* `minimum_font_size`: The minimum font size used to display text (default 1).
* `enable_pagecache`: Enable the webkit pagecache (it caches rendered pages for a speedup when you go back or forward in history) (default 0).
* `disable_plugins`: Disable embedded plugin objects (default 0).
* `disable_scripts`: Disable embedded scripting languages (default 0).
* `autoload_images`: Automatically load images (default 1).
* `autoshrink_images`: Shrink images to window size (default 0).
* `enable_spellcheck`: Whether to enable spell checking while typing (default
  0).
* `enable_private`: Whether to enable private browsing mode (default 0).
* `print_backgrounds`: Print background images? (default 0).
* `stylesheet_uri`: Use this to override the pagelayout with a custom
  stylesheet.
* `resizable_text_areas`: Whether text areas can be resized (default 0).
* `default_encoding`: The default text encoding (default "iso-8859-1").
* `current_encoding`: This can be set to force a text encoding.
* `enforce_96_dpi`: Enforce a resolution of 96 DPI (default 1).
* `caret_browsing`: Whether the caret is enabled in the text portion of pages
  (default 0).
* `follow_hint_keys`: keys for keyboard-based navigation and link
   highlighting

#### Constants (not dumpable or writeable)

* `WEBKIT_MAJOR`: WebKit major version number.
* `WEBKIT_MINOR`: WebKit minor version number.
* `WEBKIT_MICRO`: WebKit micro version number.
* `ARCH_UZBL`: Processor architecture for which Uzbl is compiled, set at compile
  time.
* `COMMIT`: ID of the current Git commit, set at compile time.
* `TITLE`: The current page title or "(no title)" if no title exists for the
  current page.
* `SELECTED_URI`: The URL currently hovered over by the mouse.
* `NAME`: name of the uzbl instance (TODO: can't we make this a variable?)
  - default: Xorg window id
  - overridable with cmdline arg
  - in GtkSocket mode, this is a random number to prevent name clashes
* `PID`: The process ID of this Uzbl instance.

### VARIABLE EXPANSION AND COMMAND / JAVASCRIPT SUBSTITUTION

Variable expansion works pretty much as known from shell interpreters (sh, bash,
etc.). This means you can construct strings with uzbl variables in them and have
uzbl replace the variable name with its contents.

In order to let uzbl know what to expand you'll need to prepend @ to the
variable name:

    print The variable \@show_status contains @show_status

The above example demonstrates two things:

* `\` is treated as escape character and will use the character immediately
  following it literally this means `\@show_status` will not expand to the
  variable content but be rather printed as `@show_status`
* prepending the variable with `@` will expand to its contents
* like in the shell you can use `@{uzbl_var}` to denote the beginning/end of the
  variable name in cases where it is not obvious what belongs to the name and
  what not. E.g. `print @{show_status}foobar`

Command substitution will launch any commands and substitute the call with the
return value of the command. There are two methods:

* Through a shell: enclose commands with `@( )@` (quote escaping is handled by
    Uzbl):

    print Command substitution: @(uname -a)@

This method allows you to use POSIX shell syntax in your commands.

* directly:

    print Command substitution: @(+uname -a)@

This example will execute uname directly.

Note that you can access any `uzbl` variable from within a command substitution:

    print @(echo -n 'Accessing the show_status var from an external script, value: @show_status')@

JavaScript substitution works in the exact same way as command substitution but
you will need to enclose the JavaScript in `@< >@`.

    print The currently viewed document contains @<document.links.length>@ links

The `@<>@` substitution can also load JavaScript from a file, syntax: `@<+filename>@`

    print JS return value from file: @<+/path/to/file.js>@

Variable expansion also works within a JavaScript substitution.

When a piece of text needs to be XML escaped after it is expanded (for example,
in the status bar format), you can use `@[ ]@` substitution:

    print This text is XML escaped: @[<&>]@

    # prints: This text is XML escaped: &lt;&amp;&gt;

NOTE: If you need to use literal `@` or `\` characters you will need to escape
them:

    print At sign: \@  and backslash: \\

### TITLE AND STATUS BAR EVALUATION

The contents of the status bar can be customized by setting the `status_format`
variable. The contents of the window title can be customized by setting the
`title_format_short` variable (which is used when the status bar is displayed)
and the `title_format_long` variable (which is used when the status bar is not
displayed). Their values can be set using the expansion and substitution
techniques described above.

These variables are expanded in multiple stages; once when the variable is set,
and again every time that the status bar or window title are updated. Expansions
that should be evaluated on every update need to be escaped:

    set title_format_short = @(date)@
    # this expansion will be evaluated when the variable is set.
    # the title will stay constant with the date that the variable was set.

    set title_format_short = \@(date)\@
    # this expansion will be evaluated when the window title is updated.
    # the date in the title will change when you change pages, for example.

    set title_format_short = \\\@(date)\\\@
    # the title will stay constant as a literal "@(date)@"

The `status_format` and `status_format_right` variables can contain
[Pango](http://library.gnome.org/devel/pango/stable/PangoMarkupFormat.html)
markup . In these variables, expansions that might produce the characters `<`,
`&` or `>` should be wrapped in `@[ ]@` substitutions so that they don't
interfere with the status bar's markup; see the sample config for examples.

### EXTERNAL SCRIPTS

You can use external scripts with Uzbl the following ways:

* Let `uzbl` call them. These scripts are called "handlers" in the `uzbl`
  config. Used for handling cookies, starting a new download, and more.
* Call them yourself from inside `uzbl`. You can bind keys for this. Examples:
  add new bookmark, load new URL.
* You could also use `xbindkeys` or your WM config to trigger scripts if `uzbl`
  does not have focus.

Have a look at the sample configs and scripts!

Scripts called by `uzbl` (with `spawn`, `sync_spawn`, `sh` or `sync_sh`) have
access to the following environment variables:

* `$UZBL_CONFIG`: The configuration file loaded by this `uzbl` instance.
* `$UZBL_PID`: The process ID of this `uzbl` instance.
* `$UZBL_XID`: The X Windows ID of the process.
* `$UZBL_FIFO`: The filename of the FIFO being used, if any.
* `$UZBL_SOCKET`: The filename of the Unix socket being used, if any.
* `$UZBL_URI`: The URI of the current page.
* `$UZBL_TITLE`: The current page title.

Handler scripts (`download_handler`, `cookie_handler`, `scheme_handler` and
`authentication_handler`) are called with special arguments:

* download handler

  - `$1 url`: The URL of the item to be downloaded.
  - `$2 suggested_filename`: A filename suggested by the server or based on the
    URL.
  - `$3 content_type`: The mimetype of the file to be downloaded.
  - `$4 total_size`: The size of the file to be downloaded in bytes. This may be
    inaccurate.
  - `$5 destination_path`: This is only present if the download was started
    explicitly using the `download` command. If it is present, this is the path
    that the file should be saved to. A download handler using WebKit's internal
    downloader can just echo this path and exit when this argument is present.

* cookie handler

  - `$1 GET/PUT`: Whether a cookie should be sent to the server (`GET`) or
    stored by the browser (`PUT`).
  - `$2 scheme`: Either `http` or `https`.
  - `$3 host`: If current page URL is `www.example.com/somepage`, this could be
    something else than `example.com`, eg advertising from another host.
  - `$4 path`: The request address path.
  - `$5 data`: The cookie data. Only included for `PUT` requests.

* scheme handler

  - `$1 URI` of the page to be navigated to

* authentication handler:

  - `$1`: authentication zone unique identifier
  - `$2`: domain part of URL that requests authentication
  - `$3`: authentication realm
  - `$4`: FALSE if this is the first attempt to authenticate, TRUE otherwise

### Formfiller.sh

Example config entries for formfiller script

    set formfiller = spawn @scripts_dir/formfiller.sh
    @cbind    za        = @formfiller add
    @cbind    ze        = @formfiller edit
    @cbind    zn        = @formfiller new
    @cbind    zl        = @formfiller load
    @cbind    zo        = @formfiller once

NEW action generates new file with formfields for current domain. Note that it
will overwrite existing file.

EDIT action calls an external editor with curent domain profiles.

ADD action adds another profile to current domain. Remember to name the
profiles, by default the have a name with random numbers.

LOAD action loads form data. If there is more then one profile, it will call
dmenu first to choose the profile you want to fill in the form.

ONCE action generates a temp file with formfields including the textareas and
after closing the editor, it will load the data into the formfields. The temp
file is removed

### HTTP/BASIC AUTHENTICATION

You can use the authentication_handler variable to denote how http
authentication should be handled.
If this variable is:

* not set or empty: use webkit internal auth dialog
* a valid handler (i.e. {sh,sync}_spawn correct_script), use this handler
* innvalid handler (spawn, some other command, uses script that does not
  print anything): skip authentication.

Example:

  set authentication_handler = sync_spawn /patch/to/your/script

Script will be executed on each authentication request.
It will receive four auth-related parameters:

    $1 authentication zone unique identifier (may be used as 'key')
    $2 domain part of URL that requests authentication
    $3 authentication realm
    $4 FALSE if this is the first attempt to authenticate, TRUE otherwise

Script is expected to print exactly two lines of text on stdout (that means
its output must contain exactly two '\n' bytes).
The first line contains username, the second one - password.
If authentication fails, script will be executed again (with $4 = TRUE).
Non-interactive scripts should handle this case and do not try to
authenticate again to avoid loops. If number of '\n' characters in scripts
output does not equal 2, authentication will fail.
That means 401 error will be displayed and uzbl won't try to authenticate anymore.

The simplest example of authentication handler script is:

#!/bin/sh
[ "$4" == "TRUE ] && exit
echo alice
echo wonderland

This script tries to authenticate as user alice with password wonderland once
and never retries authentication.
See examples for more sofisticated, interactive authentication handler.

### EVENTS

Unlike commands, events are not handled in `uzbl` itself, but are propagated
(dispatched) asynchronously through a text stream on `stdout` and/or through a
socket. You'll usually use uzbl by piping it's output to a so-called "event
manager" (EM), or by having the EM listen to a socket.

The EM allows:

* Use of whichever language you want for event handling (Python, Perl, Bash,
  ... you name it). You'll usually send commands (see above) back to `uzbl`
  through its FIFO or socket.
* Keybindings use X keysyms.
* Many fine-grained events (`hover_over_link`, `key_press`, `key_release`,..)
* See example `uzbl-event-manager`.

**Note**: Cookie events are sent in addition to (optionally) being handled by 
  the cookie handler (set by the cookie_handler var). If using a handler it will
  take precedence before the internal state configured by (add|delete)_cookie
  commands.

Events have this format:

     EVENT [uzbl_instance_name] EVENT_NAME event_details

#### Reported events

* `EVENT [uzbl_instance_name] INSTANCE_START process_id`: `uzbl` startup.
* `EVENT [uzbl_instance_name] INSTANCE_EXIT process_id`: `uzbl` shutdown
* `EVENT [uzbl_instance_name] VARIABLE_SET variable_name str|int|float
  variable_value`: Note: `str|int|float` denote the type of `variable_value`.
* `EVENT [uzbl_instance_name] COMMAND_EXECUTED command_name optional_arguments`:
  A command is executed.
* `EVENT [uzbl_instance_name] COMMAND_ERROR command_name`: Tried to execute the
  command `command_name`, but it does not exist.
* `EVENT [uzbl_instance_name] GEOMETRY_CHANGED
  WIDTHxHEIGHT+X_POSITION+Y_POSITION`: When the size or position of the `uzbl`
  window changes.
* `EVENT [uzbl_instance_name] FIFO_SET path_to_fifo`: The path to the FIFO is
  set.
* `EVENT [uzbl_instance_name] SOCKET_SET path_to_socket`: The path to the socket
  is set.
* `EVENT [uzbl_instance_name] LOAD_COMMIT uri`: The first data of a page has
  loaded. `uri` is the URI of the page being loaded.
* `EVENT [uzbl_instance_name] LOAD_START uri`: A change of the page has been
  requested. `uri` is the current URI; the one being departed.
* `EVENT [uzbl_instance_name] LOAD_FINISHED uri`: Loading has finished for the
  page at `uri`.
* `EVENT [uzbl_instance_name] LOAD_ERROR uri reason_of_error`: The URI `uri`
  could not be loaded for the reason described in `reason_of_error`.
* `EVENT [uzbl_instance_name] LOAD_PROGRESS percentage` : While the page is
  loading, gives the `percentage` of the page that has finished loading.
* `EVENT [uzbl_instance_name] REQUEST_STARTING uri`: http resource gets
  requested
* `EVENT [uzbl_instance_name] TITLE_CHANGED title_name`: When the title of the
  page (and hence maybe, the window title) changed. `title_name` is the new
  title.
* `EVENT [uzbl_instance_name] DOWNLOAD_STARTED destination_path`: A download
  has been started, the file will be saved to `destination_path`.
* `EVENT [uzbl_instance_name] DOWNLOAD_PROGRESS destination_path progress`:
  While a download is active this event notifies you of the progress.
  `progress` is a decimal between 0 and 1.
* `EVENT [uzbl_instance_name] DOWNLOAD_COMPLETE destination_path`: The
  download being saved to `destination_path` is now complete.
* `EVENT [uzbl_instance_name] LINK_HOVER uri`: The mouse hovers over the link
  `uri`.
* `EVENT [uzbl_instance_name] LINK_UNHOVER uri`: The mouse leaves the link
  `uri`.
* `EVENT [uzbl_instance_name] KEY_PRESS key_name`: The key (or mouse button)
  `key_name` is pressed.
* `EVENT [uzbl_instance_name] KEY_RELEASE key_name`: The key (or mouse button)
  `key_name` is released.
* `EVENT [uzbl_instance_name] SELECTION_CHANGED selected_text`: When text is
  selected in the `uzbl` window.
* `EVENT [uzbl_instance_name] NEW_WINDOW uri`: Request to creation of new `uzbl` window,
  with URI `uri` (eg. after clicking a link)
* `EVENT [uzbl_instance_name] WEBINSPECTOR open`: Upon opening webinspector
  window.
* `EVENT [uzbl_instance_name] WEBINSPECTOR close`: Upon closing webinspector
  window.
* `EVENT [uzbl_instance_name] FOCUS_GAINED`: When `uzbl` window gains keyboard
  focus.
* `EVENT [uzbl_instance_name] FOCUS_LOST`: When `uzbl` window loses keyboard
  focus.
* `EVENT [uzbl_instance_name] FORM_ACTIVE`: When an editable HTML is clicked.
* `EVENT [uzbl_instance_name] ROOT_ACTIVE`: When the document body or any
  non-editable element is clicked.
* `EVENT [uzbl_instance_name] FILE_INCLUDED filename`: When the `include`
  commands successfully loads a file, given by `filename`.
* `EVENT [uzbl_instance_name] PLUG_CREATED plug_id`: When `uzbl-core` is in
  Xembed mode, `plug_id` is the Xembed ID used.
* `EVENT [uzbl_instance_name] BUILTINS command_list`: Shows a list of all `uzbl`
  commands, whitespace separated, on startup.
* `EVENT [uzbl_instance_name] ADD_COOKIE domain path name value scheme expire`:
  When a cookie was added or replaced. scheme is 'http' or 'https', expire will
  be a unix-timestamp or empty
* `EVENT [uzbl_instance_name] DELETE_COOKIE domain path name value scheme expire`:
  When a cookie was deleted. arguments as ADD_COOKIE

Events/requests which the EM and its plugins listens for

* `BIND` and `MODE_BIND`: Define global and per-mode key/button binds.
  - `request BIND <keycmd> = <command>` Set global binding (this is a shortcut
    for `request MODE_BIND global <keycmd> = <command>`).
  - `request MODE_BIND <modespec> <keycmd> = <command>` Set a local binding for
    `<modespec>`. The `<modespec>` can be anything like `command`,
    `insert,command`, `global`, `global,-insert`.

  The `<keycmd>` has a special syntax:
  - `<keycmd>` ends with a `_`: the command will only be invoked after pressing
    return/enter. If the user enters text where `<string>` has the underscore,
    `%s` in the `<command>` string will be replaced by this text (optional).
  - `<keycmd>` ends with a `*`: similar behavior as with an underscore, but also
    makes the binding incremental (i.e. the command will be invoked after
    reaching the `*` point then on every subsequent keystroke).
  - `<keycmd>` ends with a `!`: the command will only be invoked after pressing
    return/enter, no replacement happens. this is useful for preventing `x` to
    match when you want to bind `xx` also.
  - `<keycmd>` ends on a different character: you need to type the full string,
    which will trigger the command immediately, without pressing enter/return.
  - TODO explain stacked bindings and multi-stage (is that the same?) and what
    else am i missing? modkeys, showing a prompt mid-bind.

  The `<keycmd>` can be any representation of a key on your keyboard or a
  mousebutton. (note: not all mousebuttons work correctly yet). Examples:

  - `event BIND o _ = uri %s`
  - `uzbl` will load the url when you type: `o <url><enter>`
  - `event BIND /* = search %s`
  - A `search` command which is called on every character typed after the slash,
    letting you see the search narrow down while typing.
  - Hitting return, enter or esc will terminate the search.
  - `event BIND ZZ = exit`
  - When you type `ZZ` and nothing else, the `exit` command will be triggered
    immediately.
* `MODE_CONFIG`: Set mode specific configs. If the mode being modified is the
  current mode then apply the changes immediately.
  - `request MODE_CONFIG <mode> <key> = <value>`
* `ON_EVENT`: Execute a command when a given event is fired.
  - `request ON_EVENT <EVENT_NAME> <command>`
* `PROGRESS_CONFIG`: Set a configuration option for `LOAD_PROGRESS` updates.
  - `request PROGRESS_CONFIG <key> = <value>`: Set progress config variable
    `key` to `value`.
* `MODMAP`: Set an alternate name for a key or button.
  - `request MODMAP <from> <to>`: Create an alias `<to>` for key command
    `<from>`. This allows `<to>` to be bound to a command, which will be invoked
    when the `<from>` key or button is pressed.
* `IGNORE_KEY`: Ignore a key pattern, specified by `<glob>`.
  - `request IGNORE_KEY <glob>`
* `MODKEY_ADDITION`: Create a compound modkey from multiple individual keys.
  - `request MODKEY_ADDITION <key1> <key2> <keyn> <result>`: The modkey
    `<result>` is considered pressed when all of `<key1>`, `<key2>`, and
    `<keyn>` are pressed.
* `TOGGLE_MODES`
  - `request TOGGLE_MODES <mode1> <mode2> ... <moden>`
* `APPEND_KEYCMD`: Append a string to the current keycmd.
  - `request APPEND_KEYCMD <string>`: Append `<string>` to the current keycmd.
* `INJECT_KEYCMD`: Injecting a string into the keycmd at the cursor position.
  - `request INJECT_KEYCMD <string>`: Inject `<string>` into the keycmd at the
    current cursor position.
* `KEYCMD_DELETE`: Removes the character after the cursor position in the
  keycmd.
* `KEYCMD_STRIP_WORD`: Removes the last word from the keycmd, similar to
  readline `^W`.
  - `request KEYCMD_STRIP_WORD <seps>`: The `<seps>` argument is a list of
    characters that are considered to separate words.
* `KEYCMD_EXEC_CURRENT`: (tries to) execute whatever is in the keycmd.
* `SET_KEYCMD`: Allow setting of the keycmd externally.
  - `request SET_KEYCMD <string>`: Set the keycmd to `<string>`.
* `SET_CURSOR_POS`: Allow setting of the cursor position externally.
  - `request SET_CURSOR_POS <index>`: Set the keycmd cursor to `<index>`. If
    `<index>` is `+`, advance the cursor by one character, and if it is `-`,
    move the cursor back by one character.
* `START_COMPLETION`: TODO explain completion
* `BLACKLIST_COOKIE`: add a rule for blacklisting cookies
  - `request BLACKLIST_COOKIE [<component> <regexp>]*`: Blacklist cookies where
    `<component>` matches `<regexp>`. `<component>` is one of `domain`,
    `path`, `name`, `value`, `scheme` or `expires`.
* `WHITELIST_COOKIE`: add a rule for whitelisting cookies (if any whitelist is
  set then only cookies that are whitelisted cookies will be used)
  - `request WHITELIST_COOKIE [<component> <regexp>]*`: Whitelist cookies where
    `<component>` matches `<regexp>`. `<component>` is one of `domain`,
    `path`, `name`, `value`, `scheme` or `expires`.

### COMMAND LINE ARGUMENTS

`uzbl` is invoked as

    uzbl-(core|browser|tabbed) [ arguments ] [ uri ]

where `arguments` and `uri` are both optional. `arguments` can be:

* `-u`, `--uri=URI`: URI to load at startup. Equivalent to `uzbl <uri>` or `set
  uri = URI` after `uzbl` has launched.
* `-v`, `--verbose`: Whether to print all messages or just errors.
* `-n`, `--named=NAME`: Name of the current instance (defaults to Xorg window
  id or random for GtkSocket mode).
* `-c`, `--config=FILE`: Path to config file or `-` for stdin.
* `-s`, `--socket=SOCKET`: Xembed socket ID.
* `--connect-socket=SOCKET`: Connect to server socket for event managing.
* `-p`, `--print-events`: Whether to print events to stdout
* `-g`, `--geometry=GEOMETRY`: Set window geometry (format: `WIDTHxHEIGHT+-X+-Y`
  or `maximized`).
* `-V`, `--version`: Print the version and exit.
* `--display=DISPLAY`: X display to use.
* `--help`: Display help.

`uzbl-core scheme://address` will work as you expect. If you don't provide the
`scheme://` part, it will check if the argument is an existing file in the
filesystem, if it is, it will prepend `file://`, if not, it will prepend
`http://`.

### BUGS

Please report new issues to the [Uzbl bugtracker](http://uzbl.org/bugs).<|MERGE_RESOLUTION|>--- conflicted
+++ resolved
@@ -257,7 +257,6 @@
   - Show the WebInspector
 * `add_cookie <domain> <path> <name> <value> <scheme> <expires>`
   - Adds a new cookie to the cookie jar
-<<<<<<< HEAD
 * `delete_cookie <domain> <path> <name> <value> [<scheme> <expires>]`
   - Deletes a matching cookie from the cookie jar. scheme and expire time
 	  is currently not considered when matching.
@@ -266,13 +265,6 @@
 * `download <uri> [<destination path>]`
   - Starts a download using the given uri. A destination file path can be given
     to specify where the download should be written to.
-=======
-* 'delete_cookie <domain> <path> <name> <value> [<scheme> <expires>]`
-  - Deletes a matching cookie from the cookie jar. scheme and expire time
-    is currently not considered when matching.
-* 'clear_cookies`
-    - Clears all cookies from the cookie jar
->>>>>>> 05b7422a
 
 ### VARIABLES AND CONSTANTS
 
