### INTRODUCTION

Any program can only be really useful if it complies with the Unix
philosophy. Web browsers (and other tools that work with HTML, such as feed
readers) are frequent violators of this principle:

* They build in way too much things into one (complex) program, dramatically
  decreasing the options to do things the way you want.
* They store things in way too fancy formats (XML, RDF, SQLite, etc.) which are
  hard to store under version control, reuse in other scripts, and so on.

The Uzbl project was started as an attempt to resolve this.

### EDITIONS

"Uzbl" is an umbrella project consisting of different flavors. In the future
more things may come, but for now:

#### uzbl-core: main component meant for integration with other tools and scripts

* Uses WebKitGtk+ for rendering and network interaction (libsoup). CSS,
  JavaScript, and plugin support come for free.
* Provides interfaces to get data in (commands/configuration) and out (events):
  stdin/stdout/fifo/Unix sockets.
* You see a WebKit view and (optionally) a statusbar which gets populated
  externally.
* No built-in means for URL changing, loading/saving of bookmarks, saving
  history, keybinds, downloads, etc.
* Extra functionality: many sample scripts come with it. More are available on
  the [Uzbl wiki](http://www.uzbl.org/wiki/scripts) or you can write them
  yourself.
* Entire configuration/state can be changed at runtime.
* Uzbl keeps it simple, and puts **you** in charge.

#### uzbl-browser: a complete browser experience based on uzbl-core

* Uses a set of scripts (mostly Python) that will fit most people, so things
  work out of the box; yet plenty of room for customization.
* Brings everything you expect: URL changing, history, downloads, form filling,
  link navigation, cookies, event management etc. However: one page per
  instance.
* Advanced, customizable keyboard interface with support for modes, modkeys,
  multichars, variables (keywords) etc. (eg you can tweak the interface to be
  Vi-like, Emacs-like or any-other-program-like).
* Adequate default configuration.
* Focus on plaintext storage for your data and configs in simple, parseable
  formats and adherence to the XDG basedir spec.
* Visually, similar to `uzbl-core` except that the statusbar contains useful
  information. One window per webpage.

#### uzbl-tabbed: wraps around uzbl-browser and multiplexes it

* Spawns one window containing multiple tabs, each tab containing a full
  embedded `uzbl-browser`.
* Ideal as a quick and simple solution to manage multiple `uzbl-browser`
  instances without getting lost.

Throughout the documentation, when referring to `uzbl` we mean `uzbl-core`,
unless otherwise specified.

### CONFIGURATION / CONTROL:

The general idea is that Uzbl by default is very bare bones. You can send it
commands to update settings and perform actions, through various
interfaces. There is a limited default configuration. Please see `config.h` to
see what it contains. By default, there are *no* keybinds defined at
all. (Default keybinds would work counterproductive when you try to
customize). For examples of the possibilities what you can do, please see the
sample config(s), and uzbl wiki page.

There are several interfaces to interact with Uzbl:

* `uzbl --config <filename>`: `<filename>` will be read line by line, and the
  commands in it will be executed. Useful to configure Uzbl at startup. If you
  have a file in `$XDG_CONFIG_HOME/uzbl/config` (this expands to
  `~/.config/uzbl/config` on most systems), it will be automatically recognized.
* `stdin`: to write commands into `stdin`, use `--config -` (or `-c -`).
* Interactive: you can enter commands (and bind them to shortcuts, even at
  runtime) By default, the behaviour is modal (Vi style):

  - command mode: every keystroke is interpreted to run commands
  - insert mode: keystrokes are not interpreted so you can enter text into html
    forms

  There is also support for "chained" commands (multiple characters long), and
  keyworded commands. Also you can have incremental matching on commands or
  match after pressing return. See the sample configuration file for more info.

  Also, copy and paste works when typing commands:

  - `insert` (paste X cliboard)
  - `shift insert` (paste primary selection buffer)

* FIFO & socket files: If enabled by setting their paths through one of the
  above means, you can have socket and fifo files available which are very
  useful to programmatically control `uzbl` (from scripts etc).

  - The advantage of the FIFO is you can write plaintext commands to it, but
    it's half duplex only (`uzbl` cannot send a response to you).
  - The socket is full duplex but you need a socket-compatible wrapper such as
    `socat` to work with it. For example:

      echo <command> | socat - unix-connect:<socketfile>

When `uzbl` forks a new instance (eg "open in new window") it will use the same
command line arguments (eg the same `--config <file>`), except `--uri` and
`--named`. If you made changes to the configuration at runtime, these are not
passed on to the child.

#### Uzbl-browser

* default config
* Event Manager
* Event Manager plugins
* bindings/events/requests

#### Uzbl-tabbed

* also has some of its own keybindings.

### COMMAND SYNTAX

Uzbl will read commands via standard input, named FIFO pipe (if `fifo_dir` is
set) and Unix socket (when `socket_dir` is set). For convenience, `uzbl` can
also be instructed to read commands from a file on startup by using the
`--config` option. Indeed, the config file is nothing more than a list of
commands.

Each command starts with the name of a command or a `uzbl` variable that expands
to it. A command is terminated by a newline. Empty lines and lines that start
with the hash sign are ignored by the parser. Command names are always written
in lowercase.

The following commands are recognized:

* `back`
  - Navigate to the previous URI in the history.
* `forward`
  - Navigate to the next URI in the history.
* `scroll <vertical|horizontal> <argument>`
  - argument can be `begin`, `end`, or an amount given in pixels(?)  or as a
     percentage of the size of the view
  - set the amount to 100% to scroll a whole page
  - argument can be appended with a `!` to scroll absolutely
* `reload`
  - Reload the current page.
* `reload_ign_cache`
  - Reload the current page, discarding any cached resources.
* `stop`
  - Stop loading the current page.
* `zoom_in`
  - Increase the zoom level.
* `zoom_out`
  - Decrease the zoom level.
* `uri <address>`
  - Attempt to load `<address>`. This is equivalent to `set uri = <address>`.
* `js <body>`
  - Execute the JavaScript in `<body>`.
  - Remember that the commands must not contain line breaks.
* `script <file>`
  - Execute the JavaScript in `<file>`.
* `spawn <executable> <additional args>` TODO explain path-alike expansion
  - Runs a command; see EXTERNAL SCRIPTS for details.
  - `$PATH` is searched, so giving the full path to commands is not necessary.
  - Note that the arguments as specified in "EXTERNAL SCRIPTS" are appended at
    the end, so the argument numbers will be higher.
* `sync_spawn <executable> <additional args>`
  - A synchronous variant of `spawn`, which means `uzbl` will wait for it to
    return.
  - You should only need to use this manually if you want to use a `chain`
    command in a handler that wants output from the command it runs.
* `sh <command>`
  - Runs a shell command by expanding `%s` in the `shell_cmd` variable with the
    specified command; primarily useful as a shortcut for `spawn sh -c
    <command>`
  - Note that the arguments as specified in "EXTERNAL SCRIPTS" are appended at
    the end, so the argument numbers will be higher.
* `sync_sh <command>`
  - Synchronous version of `sh`, See `sync_spawn`.
* `exit`
  - Closes `uzbl`.
* `search <string>`
  - Search forward for `<string>`. With no string, search for the next
    occurrence of the previously searched string.
* `search_reverse <string>`
  - Like `search`, but searches backward.
* `search_clear`
  - Dehighlight matches and clear the search string.
* `dehilight`
  - Remove highlighting of search matches.
* `set <key> = <value>`
  - Sets `<key>` to `<value>`.
  - The changes are effective immediately; for example, setting the variable
    `uri` will make `uzbl` start loading, and changing `status_format` will make
    the status bar react immediately.
  - If you want to unset a string, use `set` with one space after the equals
    sign.
* `toggle <var> [possibilities]`
  - Cycles the variable `var` through the list of options given in
    `possibilities`.
  - If `possibilities` are not given and the variable is an int or a float,
    toggles between 0 and 1.
* `dump_config`
  - Dumps the current config (which may have been changed at runtime) to stdout.
  - Uses a format which can be piped into `uzbl` again or saved as a config
    file.
* `dump_config_as_events`
  - Dump the current config as a series of `VARIABLE_SET` events, which can be
    handled by an event manager.
* `chain <command> <command> ...`
  - Used for chaining multiple commands.
  - Remember to quote the commands; one command must come as one parameter.
  - If you use `chain` with a handler script which must return some output (such
    as a cookie handler -- `uzbl` will wait for and use its output), use
    `sync_spawn` or `sync_sh` instead of `spawn` or `sh` in the command that
    should give the output.
* `print <string>`
  - Expands variables in `<string>` and prints its output to stdout. Is useful
    for getting the value of variables.
* `event <event_name> [event_details]`
  - Send a custom event.
* `request <request_name> [request_details]`
  - Send a custom request (same idea as events, but to be processed by the event
    manager, not `uzbl-core`).
* `menu_add <label> = <command>`
  - Add a new entry `<label>` to the default right-click menu that will execute
    `<command>`.
* `menu_link_add <label> = <command>`
  - Add a new entry `<label>`, executing `<command>` to the right-click menu for
    links.
* `menu_image_add <label> = <command>`
  - Same as `menu_add`, but for images.
* `menu_editable_add <label> = <command>`
  - Same as `menu_add`, but for editable text areas.
* `menu_separator <label>`
  - Add a separator, named `<label>` to the default right-click menu.
* `menu_link_separator <label>`
  - Same as `menu_separator`, but for links.
* `menu_image_separator <label>`
  - Same as `menu_separator`, but for images.
* `menu_editable_separator <label>`
  - Same as `menu_separator`, but for editable text areas.
* `menu_remove <label>`
  - Removes the menu entry `<label>` from the default right-click menu.
* `menu_link_remove <label>`
  - Same as `menu_remove`, but for links.
* `menu_image_remove <label>`
  - Same as `menu_remove`, but for images.
* `menu_editable_remove <label>`
  - Same as `menu_remove`, but for editable text areas.
* `hardcopy`
  - Open the print dialog.
* `include <file>`
  - Read contents of `<file>` and interpret as a set of `uzbl` commands.
* `inspector <show | hide | coord <x> <y> | node <node-spec>>`
  - Control the inspector. The `coord` command coordinates are relative to the
    viewport, not the page. The `node` subcommand requires webkitgtk >=
    1.3.17.
* `spell_checker <ignore <word>... | learn <word>... | autocorrect <word> | guesses <word>>`
  - Control the spell checker. Requires webkitgtk >= 1.5.1.
* `add_cookie <domain> <path> <name> <value> <scheme> <expires>`
  - Adds a new cookie to the cookie jar
* `delete_cookie <domain> <path> <name> <value> [<scheme> <expires>]`
  - Deletes a matching cookie from the cookie jar. scheme and expire time
    is currently not considered when matching.
* `clear_cookies`
  - Clears all cookies from the cookie jar
* `download <uri> [<destination path>]`
  - Starts a download using the given uri. A destination file path can be given
    to specify where the download should be written to.
<<<<<<< HEAD
* `auth <uniqueid> <username> <password>`
  - Authenticate as `<username>` with `<password>` for the previously issued
    challenge with the id `<uniqueid>`. authenticating for a invalid id or one
    expired one has no effect.
=======
* `snapshot <path>`
  - Saves an image of the visible page as a PNG to the given path. Only available
    with webkitgtk >= 1.9.6. This is not in webkit2gtk.
* `load <string> <uri> [<baseuri>]`
  - Load a string as text/html with the given uri. If given, all links will be
    assumed relative to baseuri. Requires webkit2gtk >= 1.9.90.
* `save [<format> [<path>]]`
  - Saves the current page to a file in a given format (currently only "mhtml"
    is supported). Requires webkit2gtk >= 1.9.90.
* `remove_all_db`
  - Removes all of the web databases from the current database directory path.
* `plugin_refresh`
  - Refreshes the plugin database. Requires webkitgtk >= 1.3.8.
* `plugin_toggle [<plugin name> [<plugin name>...]]`
  - Toggles whether the plugins named as arguments are enabled. No arguments is
    interpreted as "all plugins". Requires webkitgtk >= 1.3.8.
>>>>>>> 5d17aae0

### VARIABLES AND CONSTANTS

Uzbl has a lot of internal variables and constants. You can get the values
(using the `print` command, see above), and for variables you can also change
the value at runtime. Some of the values can be passed at start up through
commandline arguments, others need to be set by using commands (eg in config
file).

* Some of them have default values (see config.h)
* Some variables have callback functions which will get called after setting the
  variable to perform some additional logic (see below).
* Besides the builtin variables you can also define your own ones and use them
  in the exact same way as the builtin ones.

#### Variables

* `uri`: The URI of the current page. (callback: load the uri)
* `verbose`: Controls the verbosity printed to `stdout`.
* `inject_text`: Inject an text string, navigating to the URI "about:blank" and
  rendering the text string given. Only available in webkit2gtk.
* `inject_html`: Inject an HTML string, navigating to the URI "about:blank" and
  rendering the HTML string given.
* `geometry`: Geometry and position of the Uzbl window. Format is
  "<width>x<height>+<x-offset>+<y-offset>".
* `keycmd`: Holds the input buffer (callback: update input buffer).
* `show_status`: Show statusbar or not.
* `status_top`: statusbar on top?
* `status_format`: Marked up, to be expanded string for statusbar's left side
  (callback: update statusbar).
* `status_format_right`: Marked up, to be expanded string for statusbar's right side
  (callback: update statusbar).
* `status_background`: color which can be used to override Gtk theme.
* `title_format_long`: titlebar string when no statusbar shown (will be
  expanded).
* `title_format_short`: titlebar string when statusbar shown (will be expanded).
* `icon`: path to icon for Gtk.
* `window_role`: Window role string. By default there is no role.
* `forward_keys`: Whether `uzbl-core` should send key events to the webkit view.
* `cookie_handler`: Handler called when the page requests a cookie to be
  retrieved or set. Appends the following arguments to the standard handler
  arguments.
  - `op`: Either "GET" if the browser requests a cookie to be sent to the server
    or "PUT" if the server requests the browser save a cookie.
  - `scheme`: The request address scheme ("http" or "https").
  - `host`: The host requesting the cookie.
  - `path`: The request address path.
  - `data`: The cookie data. Only included for "PUT" requests.
* `scheme_handler`: handler to execute for each URI navigated to - the
  navigation request will be ignored if handler prints "USED\n"
* `request_handler`: Executed whenever any request is made.  The handler can
  print a URI to redirect the request (or `about:blank` to effectively cancel it).
  If the handler does nothing, the request will continue unchanged.
* `download_handler`: executed when a download is started. the handler script
  should print a path that the download should be saved to, or print nothing
  to cancel the download.
* `fifo_dir`: location to store FIFOs.
* `socket_dir`: location to store sockets.
* `http_debug`: HTTP debug mode (value 0-3).
* `javascript_windows`: Whether javascript can open windows automatically
* `shell_cmd`: Alias which will be expanded to use shell commands (eg `sh -c`).
* `print_events`: show events on stdout
* `proxy_url`: set HTTP proxy (eg: `http://<host>:<port>`).
* `max_conns`: Max simultaneous connections (default: 100).
* `max_conns_host`: max simultaneous connections per hostname (default: 6)
* `view_source`: Set the browser in "view source" mode (default 0). Any URI
  visited while "view_source" is 1 will display the page source rather than the
  rendered content.
* `useragent`: The User-Agent to send to the browser, expands variables in its
  definition.
* `accept_languages`: The Accept-Language header to send with HTTP requests.
* `transparent`: If set to 1, the background of the view will be transparent
  (default 0).
* `view_mode`: The view mode for webkit. One of: "windowed", "floating",
  "fullscreen", "maximized", or "minimized". Requires webkitgtk >= 1.3.4.
* `zoom_level`: The factor by which elements in the page are scaled with respect
  to their original size. Setting this will resize the currently displayed page.
* `zoom_type`: Whether to use "full-content" zoom (defaults to true). With
  full-content zoom on, all page content, not just text, is zoomed. When
  full-content zoom is off, only the text of a page is zoomed. This is
  unavailable with webkit2gtk. Use `zoom_text_only` instead.
* `font_size`: The default font size.
* `default_font_family`: The default font family used to display text.
* `monospace_font_family`: The default font family used to display monospace
  text.
* `cursive_font_family`: The default Cursive font family used to display text.
* `sans_serif_font_family`: The default Sans Serif font family used to display
  text.
* `serif_font_family`: The default Serif font family used to display text.
* `fantasy_font_family`: The default Fantasy font family used to display text.
* `monospace_size`: The default size of monospaced font (default 1).
* `minimum_font_size`: The minimum font size used to display text (default 1).
* `enable_plugins`: Disable embedded plugin objects (default 0).
* `enable_scripts`: Disable embedded scripting languages (default 0).
* `autoload_images`: Automatically load images (default 1).
* `autoshrink_images`: Shrink images to window size (default 0).
* `enable_spellcheck`: Whether to enable spell checking while typing (default
  0).
* `spellcheck_languages`: The languages (in locale `lang_COUNTRY` form, e.g.
  `en_CA` or `pt_BR`) to be used for spell checking, separated by commas.
  Defaults to the value returned by `gtk_get_default_language`.
* `enable_private`: Whether to enable private browsing mode (default 0).
* `cookie_policy`: If set to 0, all cookies are accepted, if set to 1, all
  cookies are rejected, and 2 rejects third party cookies (default 0).
* `print_backgrounds`: Print background images? (default 0).
* `stylesheet_uri`: Use this to override the pagelayout with a custom
  stylesheet.
* `resizable_text_areas`: Whether text areas can be resized (default 0).
* `default_encoding`: The default text encoding (default "iso-8859-1").
* `custom_encoding`: This can be set to force a text encoding. (Used to be
  `current_encoding` which is now read-only).
* `enforce_96_dpi`: Enforce a resolution of 96 DPI (default 1).
* `editable`: Whether the page can be edited or not (default 0).
* `caret_browsing`: Whether the caret is enabled in the text portion of pages
  (default 0).
* `enable_cross_file_access`: Whether a page loaded from a `file://` URI can
  access the contents of other `file://` URIs. (default 0).
* `follow_hint_keys`: keys for keyboard-based navigation and link
  highlighting
* `handle_multi_click`: If set to 1, event handlers attached to `2Button*`
  and `3Button*` bindings will only be used instead of the default actions in
  WebKit (default 0).
* `ssl_ca_file`: File that contains CA certificates.
* `ssl_verify`: If set to 1, uzbl won't connect to "https" url unless it can
   validate certificate presented by remote server against `ssl_ca_file`.
* `enable_builtin_auth`: Enable WebKits builtin authentication handler
* `enable_java_applet`: If set to 1, support for Java <applet> tags will be
  enabled (default 1).
* `enable_database`: If set to 1, support for HTML5 client-side SQL databases
  will be enabled (default 1).
* `enable_local_storage`: If set to 1, websites will be able to store data
  locally (default 1).
* `enable_pagecache`: If set to 1, uzbl will store previously visited pages for
  faster access (the cache is local to each uzbl instance) (default 0).
* `enable_offline_app_cache`: If set to 1, web applications may be cached locally
  for offline use (default 1).
* `enable_universal_file_access`: If set to 1, allow `file://` URIs to access
  all pages (default 0).
* `enable_hyperlink_auditing`: If set to 1, the `ping` attribute on anchors will
  be supported (default 0).
* `zoom_step`: The change in the zoon level when zooming (default 0.1).
* `auto_resize_window`: If set to 1, allow web pages to change window dimensions
  (default 0).
* `enable_spatial_navigation`: If set to 1, the arrow keys in `Ins` mode will
  navigate between form elements (default 0).
* `editing_behavior`: When set to 0, emulate Mac behavior in text fields, 1
  for Windows behavior, and 2 for *nix behavior (the default).
* `enable_tab_cycle`: If set to 1, the `Tab` key cycles between elements on
  the page (default 1).
* `default_context_menu`: If set to 0, do not cause context menus to appear when
  right clicking (default 1).
* `enable_site_workarounds`: If set to 1, enable filters to help unbreak
  certain websites (default 0).
* `javascript_clipboard`: If set to 1, JavaScript may access the clipboard
  (default 0). Requires webkitgtk >= 1.3.0.
* `javascript_dom_paste`: If set to 1, JavaScript will able to paste from the
  clipboard (default 0).
* `enable_frame_flattening`: If set to 1, flatten all frames into a single
  page to become one scrollable page (default 0). Requires webkitgtk >= 1.3.5.
* `enable_fullscreen`: If set to 1, Mozilla-style fullscreening will be
  available (default 0). Requires webkitgtk >= 1.3.8
* `enable_dns_prefetch`: If set to 1, domain names will be prefetched
  (default 1). Private browsing does *not* affect this value. Requires
  webkitgtk >= 1.3.13.
* `display_insecure_content`: If set to 1, non-HTTPS content will be displayed
  on HTTPS pages (default 1). Requires webkitgtk >= 1.11.13.
* `run_insecure_content`: If set to 1, non-HTTPS content will be allowed to run
  on HTTPS pages (default 1). Requires webkitgtk >= 1.11.13.
* `maintain_history`: If set to 1, the back/forward list will be kept. (default
  1).
* `enable_webgl`: If set to 1, WebGL support will be enabled (default 0).
  Requires webkitgtk >= 1.3.14.
* `local_storage_path`: Where to store local databases (default
  $XDG_DATA_HOME/webkit/databases/). Requires webkit >= 1.5.2.
* `enable_webaudio`: If set to 1, allows JavaScript to generate audio
  directly (default 0). Requires webkit >= 1.7.5.
* `enable_3d_acceleration`: If set to 1, the GPU will be used to render
  animations and 3D CSS transformations. Requires webkitgtk >= 1.7.90.
* `zoom_text_only`: If set to 1, only text will be zoomed (default 0). Requires
  webkit2gtk >= 1.7.91.
* `enable_smooth_scrolling`: If set to 1, scrolling the page will be smoothed
  (default 0). Requires webkitgtk >= 1.9.0.
* `enable_inline_media`: If set to 1, inline playback of media is allowed,
  otherwise, only full-screen playback is allowed (default 1). Requires
  webkitgtk >= 1.9.3.
* `require_click_to_play`: If set to 1, playback of media requires user
  interaction before playing, otherwise, media will be allowed to autoplay
  (default 0). Requires webkitgtk >= 1.9.3.
* `enable_css_shaders`: If set to 1, CSS shaders will be enabled (default 0).
  Requires webkitgtk >= 1.11.1.
* `enable_media_stream`: If set to 1, web pages will be able to access the
  local video and audio input devices (default 0). Requires webkitgtk >= 1.11.1.
* `cache_model`: The cache model of webkit. Valid values:
  "document_viewer" (no caching; low memory; usage: single local file),
  "web_browser" (heavy caching; faster; usage: general browsing),
  "document_browser" (moderate caching; usage: series of local files)
  (default "web_browser").
* `app_cache_size`: The maximum size of the application cache (in bytes)
  (default UINT_MAX (no quota)). Changing the variable clears the cache.
  Requires webkitgtk >= 1.3.13.
* `web_database_directory`: The directory where web databases are stored.
  (default is under $XDG_DATA_HOME).
* `web_database_quota`: The default quota for web databases. (default 5MB).
* `profile_js`: Sets whether to profile JavaScript code.
* `profile_timeline`: Sets whether to profile the timeline.

#### Constants (not dumpable or writeable)

* `WEBKIT_MAJOR`: WebKit major version number.
* `WEBKIT_MINOR`: WebKit minor version number.
* `WEBKIT_MICRO`: WebKit micro version number.
* `ARCH_UZBL`: Processor architecture for which Uzbl is compiled, set at compile
  time.
* `COMMIT`: ID of the current Git commit, set at compile time.
* `TITLE`: The current page title or "(no title)" if no title exists for the
  current page.
* `SELECTED_URI`: The URL currently hovered over by the mouse.
* `NAME`: name of the uzbl instance (TODO: can't we make this a variable?)
  - default: Xorg window id
  - overridable with cmdline arg
  - in GtkSocket mode, this is a random number to prevent name clashes
* `PID`: The process ID of this Uzbl instance.
* `current_encoding`: The current encoding of the web page.
* `inspected_uri`: The URI that is being inspected. Requires webkitgtk >=
  1.3.17.
* `app_cache_directory`: The directory webkit uses to store its cache.
  Requires webkitgtk >= 1.3.13.
* `plugin_list`: A JSON list of objects describing the available plugins.
  Requires webkitgtk >= 1.3.8.

### VARIABLE EXPANSION AND COMMAND / JAVASCRIPT SUBSTITUTION

Variable expansion works pretty much as known from shell interpreters (sh, bash,
etc.). This means you can construct strings with uzbl variables in them and have
uzbl replace the variable name with its contents.

In order to let uzbl know what to expand you'll need to prepend @ to the
variable name:

    print The variable \@show_status contains @show_status

The above example demonstrates two things:

* `\` is treated as escape character and will use the character immediately
  following it literally this means `\@show_status` will not expand to the
  variable content but be rather printed as `@show_status`
* prepending the variable with `@` will expand to its contents
* like in the shell you can use `@{uzbl_var}` to denote the beginning/end of the
  variable name in cases where it is not obvious what belongs to the name and
  what not. E.g. `print @{show_status}foobar`

Command substitution will launch any commands and substitute the call with the
return value of the command. There are two methods:

* Through a shell: enclose commands with `@( )@` (quote escaping is handled by
    Uzbl):

    print Command substitution: @(uname -a)@

This method allows you to use POSIX shell syntax in your commands.

* directly:

    print Command substitution: @(+uname -a)@

This example will execute uname directly.

Note that you can access any `uzbl` variable from within a command substitution:

    print @(echo -n 'Accessing the show_status var from an external script, value: @show_status')@

JavaScript substitution works in the exact same way as command substitution but
you will need to enclose the JavaScript in `@< >@`.

    print The currently viewed document contains @<document.links.length>@ links

The `@<>@` substitution can also load JavaScript from a file, syntax: `@<+filename>@`

    print JS return value from file: @<+/path/to/file.js>@

Variable expansion also works within a JavaScript substitution.

When a piece of text needs to be XML escaped after it is expanded (for example,
in the status bar format), you can use `@[ ]@` substitution:

    print This text is XML escaped: @[<&>]@

    # prints: This text is XML escaped: &lt;&amp;&gt;

NOTE: If you need to use literal `@` or `\` characters you will need to escape
them:

    print At sign: \@  and backslash: \\

### TITLE AND STATUS BAR EVALUATION

The contents of the status bar can be customized by setting the `status_format`
variable. The contents of the window title can be customized by setting the
`title_format_short` variable (which is used when the status bar is displayed)
and the `title_format_long` variable (which is used when the status bar is not
displayed). Their values can be set using the expansion and substitution
techniques described above.

These variables are expanded in multiple stages; once when the variable is set,
and again every time that the status bar or window title are updated. Expansions
that should be evaluated on every update need to be escaped:

    set title_format_short = @(date)@
    # this expansion will be evaluated when the variable is set.
    # the title will stay constant with the date that the variable was set.

    set title_format_short = \@(date)\@
    # this expansion will be evaluated when the window title is updated.
    # the date in the title will change when you change pages, for example.

    set title_format_short = \\\@(date)\\\@
    # the title will stay constant as a literal "@(date)@"

The `status_format` and `status_format_right` variables can contain
[Pango](http://library.gnome.org/devel/pango/stable/PangoMarkupFormat.html)
markup . In these variables, expansions that might produce the characters `<`,
`&` or `>` should be wrapped in `@[ ]@` substitutions so that they don't
interfere with the status bar's markup; see the sample config for examples.

### EXTERNAL SCRIPTS

You can use external scripts with Uzbl the following ways:

* Let `uzbl` call them. These scripts are called "handlers" in the `uzbl`
  config. Used for handling cookies, starting a new download, and more.
* Call them yourself from inside `uzbl`. You can bind keys for this. Examples:
  add new bookmark, load new URL.
* You could also use `xbindkeys` or your WM config to trigger scripts if `uzbl`
  does not have focus.

Have a look at the sample configs and scripts!

Scripts called by `uzbl` (with `spawn`, `sync_spawn`, `sh` or `sync_sh`) have
access to the following environment variables:

* `$UZBL_CONFIG`: The configuration file loaded by this `uzbl` instance.
* `$UZBL_PID`: The process ID of this `uzbl` instance.
* `$UZBL_XID`: The X Windows ID of the process.
* `$UZBL_FIFO`: The filename of the FIFO being used, if any.
* `$UZBL_SOCKET`: The filename of the Unix socket being used, if any.
* `$UZBL_URI`: The URI of the current page.
* `$UZBL_TITLE`: The current page title.
* `$UZBL_PRIVATE`: Set if uzbl is in "private browsing mode", unset otherwise.

Handler scripts (`download_handler`, `scheme_handler`, and `request_handler`)
are called with special arguments:

* download handler

  - `$1 url`: The URL of the item to be downloaded.
  - `$2 suggested_filename`: A filename suggested by the server or based on the
    URL.
  - `$3 content_type`: The mimetype of the file to be downloaded.
  - `$4 total_size`: The size of the file to be downloaded in bytes. This may be
    inaccurate.
  - `$5 destination_path`: This is only present if the download was started
    explicitly using the `download` command. If it is present, this is the path
    that the file should be saved to. A download handler using WebKit's internal
    downloader can just echo this path and exit when this argument is present.

* scheme handler

  - `$1 URI` of the page to be navigated to

* request handler

  - `$1 URI` of the resource which is being requested

### Formfiller.sh

Example config entries for formfiller script

    set formfiller = spawn @scripts_dir/formfiller.sh
    @cbind    za        = @formfiller add
    @cbind    ze        = @formfiller edit
    @cbind    zn        = @formfiller new
    @cbind    zl        = @formfiller load
    @cbind    zo        = @formfiller once

NEW action generates new file with formfields for current domain. Note that it
will overwrite existing file.

EDIT action calls an external editor with curent domain profiles.

ADD action adds another profile to current domain. Remember to name the
profiles, by default the have a name with random numbers.

LOAD action loads form data. If there is more then one profile, it will call
dmenu first to choose the profile you want to fill in the form.

ONCE action generates a temp file with formfields including the textareas and
after closing the editor, it will load the data into the formfields. The temp
file is removed

### HTTP/BASIC AUTHENTICATION
HTTP auth can be handled in two different ways. Using the builtin auth dialog
in WebKit or by dispatching the work to a external script.

To use the builtin auth dialog set `enable_builtin_auth` to 1. With this set
you'll get a basic GTK+ prompt for username/password when trying to access a
protected site.

Whenever authentication is needed the `AUTHENTICATE` event will be sent, this
is what you would use to hook up a custom authentication system. This event
will be sent even when using the bultin dialog so remember to disable that if
adding a dialog of your own.

The `AUTHENTICATE` event has four arguments
 * a unique identifier to be used in the exchange
 * domain part of URL that requests authentication
 * authentication realm
 * the empty string for the first attempt and "retrying" for further attempts

After this event has been sent the request is paused until credentials are
provided. This is done using the `auth` command e.g:

    `auth "uniqueid" "alice" "wonderland"`

A super simple setup that will always try to authenticate with the same password
could look like this. (assuming aliases from the example configuration)

@on_event AUTHENTICATE auth "%1" "alice" "wonderland"

### WINDOW MANAGER INTEGRATION

As mentined before, the contents of the window title can be customized by
setting the `title_format_short` variable and the `title_format_long` variable
(see above to figure out when each of them is used). You can also set `icon`
variable to path of the icon file. Some advanced window managers can also take
`WM_WINDOW_ROLE` in account, which can be set by modifying `window_role`
variable.

There is currently no support of updating window icon automatically to site's
favicon, but there are some scripts for that at wiki pages.

Uzbl sets special X window property UZBL_URI which is always the uri of the
page loaded into uzbl, except for web inspector windows which has no UZBL_URI.

### EVENTS

Unlike commands, events are not handled in `uzbl` itself, but are propagated
(dispatched) asynchronously through a text stream on `stdout` and/or through a
socket. You'll usually use uzbl by piping it's output to a so-called "event
manager" (EM), or by having the EM listen to a socket.

The EM allows:

* Use of whichever language you want for event handling (Python, Perl, Bash,
  ... you name it). You'll usually send commands (see above) back to `uzbl`
  through its FIFO or socket.
* Keybindings use X keysyms.
* Many fine-grained events (`hover_over_link`, `key_press`, `key_release`,..)
* See example `uzbl-event-manager`.

Events have this format:

     EVENT [uzbl_instance_name] EVENT_NAME event_details

#### Reported events

* `EVENT [uzbl_instance_name] INSTANCE_START process_id`: `uzbl` startup.
* `EVENT [uzbl_instance_name] INSTANCE_EXIT process_id`: `uzbl` shutdown
* `EVENT [uzbl_instance_name] VARIABLE_SET variable_name str|int|float
  variable_value`: Note: `str|int|float` denote the type of `variable_value`.
* `EVENT [uzbl_instance_name] COMMAND_EXECUTED command_name optional_arguments`:
  A command is executed.
* `EVENT [uzbl_instance_name] COMMAND_ERROR command_name`: Tried to execute the
  command `command_name`, but it does not exist.
* `EVENT [uzbl_instance_name] GEOMETRY_CHANGED
  WIDTHxHEIGHT+X_POSITION+Y_POSITION`: When the size or position of the `uzbl`
  window changes.
* `EVENT [uzbl_instance_name] FIFO_SET path_to_fifo`: The path to the FIFO is
  set.
* `EVENT [uzbl_instance_name] SOCKET_SET path_to_socket`: The path to the socket
  is set.
* `EVENT [uzbl_instance_name] LOAD_COMMIT uri`: The first data of a page has
  loaded. `uri` is the URI of the page being loaded.
* `EVENT [uzbl_instance_name] LOAD_START uri`: A change of the page has been
  requested. `uri` is the current URI; the one being departed.
* `EVENT [uzbl_instance_name] LOAD_FINISHED uri`: Loading has finished for the
  page at `uri`.
* `EVENT [uzbl_instance_name] LOAD_ERROR uri reason_of_error`: The URI `uri`
  could not be loaded for the reason described in `reason_of_error`.
* `EVENT [uzbl_instance_name] LOAD_PROGRESS percentage` : While the page is
  loading, gives the `percentage` of the page that has finished loading.
* `EVENT [uzbl_instance_name] REQUEST_QUEUED uri`: http resource gets
  enqueued
* `EVENT [uzbl_instance_name] REQUEST_STARTING uri`: http resource gets
  requested
* `EVENT [uzbl_instance_name] REQUEST_FINISHED uri`: http resource has finished
  loading
* `EVENT [uzbl_instance_name] TITLE_CHANGED title_name`: When the title of the
  page (and hence maybe, the window title) changed. `title_name` is the new
  title.
* `EVENT [uzbl_instance_name] DOWNLOAD_STARTED destination_path`: A download
  has been started, the file will be saved to `destination_path`.
* `EVENT [uzbl_instance_name] DOWNLOAD_PROGRESS destination_path progress`:
  While a download is active this event notifies you of the progress.
  `progress` is a decimal between 0 and 1.
* `EVENT [uzbl_instance_name] DOWNLOAD_COMPLETE destination_path`: The
  download being saved to `destination_path` is now complete.
* `EVENT [uzbl_instance_name] LINK_HOVER uri`: The mouse hovers over the link
  `uri`.
* `EVENT [uzbl_instance_name] LINK_UNHOVER uri`: The mouse leaves the link
  `uri`.
* `EVENT [uzbl_instance_name] KEY_PRESS 'mod_state' key_name`: The key (or mouse button)
  `key_name` is pressed.
* `EVENT [uzbl_instance_name] KEY_RELEASE 'mod_state' key_name`: The key (or mouse button)
  `key_name` is released.
* `EVENT [uzbl_instance_name] MOD_PRESS 'mod_state' mod_name`: A key mapped to
  `mod_name` is pressed.
* `EVENT [uzbl_instance_name] MOD_RELEASE 'mod_state' mod_name`: A key mapped to
  `mod_name` is released.
* `EVENT [uzbl_instance_name] SELECTION_CHANGED selected_text`: When text is
  selected in the `uzbl` window.
* `EVENT [uzbl_instance_name] NEW_WINDOW uri`: Request to creation of new `uzbl` window,
  with URI `uri` (eg. after clicking a link)
* `EVENT [uzbl_instance_name] WEBINSPECTOR open`: Upon opening webinspector
  window.
* `EVENT [uzbl_instance_name] WEBINSPECTOR close`: Upon closing webinspector
  window.
* `EVENT [uzbl_instance_name] FOCUS_GAINED`: When `uzbl` window gains keyboard
  focus.
* `EVENT [uzbl_instance_name] FOCUS_LOST`: When `uzbl` window loses keyboard
  focus.
* `EVENT [uzbl_instance_name] FORM_ACTIVE`: When an editable HTML is clicked.
* `EVENT [uzbl_instance_name] ROOT_ACTIVE`: When the document body or any
  non-editable element is clicked.
* `EVENT [uzbl_instance_name] FILE_INCLUDED filename`: When the `include`
  commands successfully loads a file, given by `filename`.
* `EVENT [uzbl_instance_name] PLUG_CREATED plug_id`: When `uzbl-core` is in
  Xembed mode, `plug_id` is the Xembed ID used.
* `EVENT [uzbl_instance_name] BUILTINS command_list`: Shows a list of all `uzbl`
  commands, whitespace separated, on startup.
* `EVENT [uzbl_instance_name] ADD_COOKIE domain path name value scheme expire`:
  When a cookie was added or replaced. scheme is 'http' or 'https', expire will
  be a unix-timestamp or empty
* `EVENT [uzbl_instance_name] DELETE_COOKIE domain path name value scheme expire`:
  When a cookie was deleted. arguments as ADD_COOKIE
* `EVENT [uzbl_instance_name] AUTHENTICATE uniqueid host realm retry`: When a
  request requires authentication. authentication is done by calling `auth`

Events/requests which the EM and its plugins listens for

* `BIND` and `MODE_BIND`: Define global and per-mode key/button binds.
  - `request BIND <keycmd> = <command>` Set global binding (this is a shortcut
    for `request MODE_BIND global <keycmd> = <command>`).
  - `request MODE_BIND <modespec> <keycmd> = <command>` Set a local binding for
    `<modespec>`. The `<modespec>` can be anything like `command`,
    `insert,command`, `global`, `global,-insert`.

  The `<keycmd>` has a special syntax:
  - `<keycmd>` ends with a `_`: the command will only be invoked after pressing
    return/enter. If the user enters text where `<string>` has the underscore,
    `%s` in the `<command>` string will be replaced by this text (optional).
  - `<keycmd>` ends with a `*`: similar behavior as with an underscore, but also
    makes the binding incremental (i.e. the command will be invoked after
    reaching the `*` point then on every subsequent keystroke).
  - `<keycmd>` ends with a `!`: the command will only be invoked after pressing
    return/enter, no replacement happens. this is useful for preventing `x` to
    match when you want to bind `xx` also.
  - `<keycmd>` ends on a different character: you need to type the full string,
    which will trigger the command immediately, without pressing enter/return.
  - TODO explain stacked bindings and multi-stage (is that the same?) and what
    else am i missing? modkeys, showing a prompt mid-bind.

  The `<keycmd>` can be any representation of a key on your keyboard or a
  mousebutton. (note: not all mousebuttons work correctly yet). Examples:

  - `event BIND o _ = uri %s`
  - `uzbl` will load the url when you type: `o <url><enter>`
  - `event BIND /* = search %s`
  - A `search` command which is called on every character typed after the slash,
    letting you see the search narrow down while typing.
  - Hitting return, enter or esc will terminate the search.
  - `event BIND ZZ = exit`
  - When you type `ZZ` and nothing else, the `exit` command will be triggered
    immediately.
* `MODE_CONFIG`: Set mode specific configs. If the mode being modified is the
  current mode then apply the changes immediately.
  - `request MODE_CONFIG <mode> <key> = <value>`
* `ON_EVENT`: Execute a command when a given event is fired.
  - `request ON_EVENT <EVENT_NAME> <command>`
* `PROGRESS_CONFIG`: Set a configuration option for `LOAD_PROGRESS` updates.
  - `request PROGRESS_CONFIG <key> = <value>`: Set progress config variable
    `key` to `value`.
* `MODMAP`: Set an alternate name for a key or button.
  - `request MODMAP <from> <to>`: Create an alias `<to>` for key command
    `<from>`. This allows `<to>` to be bound to a command, which will be invoked
    when the `<from>` key or button is pressed.
* `IGNORE_KEY`: Ignore a key pattern, specified by `<glob>`.
  - `request IGNORE_KEY <glob>`
* `TOGGLE_MODES`
  - `request TOGGLE_MODES <mode1> <mode2> ... <moden>`
* `APPEND_KEYCMD`: Append a string to the current keycmd.
  - `request APPEND_KEYCMD <string>`: Append `<string>` to the current keycmd.
* `INJECT_KEYCMD`: Injecting a string into the keycmd at the cursor position.
  - `request INJECT_KEYCMD <string>`: Inject `<string>` into the keycmd at the
    current cursor position.
* `KEYCMD_DELETE`: Removes the character after the cursor position in the
  keycmd.
* `KEYCMD_STRIP_WORD`: Removes the last word from the keycmd, similar to
  readline `^W`.
  - `request KEYCMD_STRIP_WORD <seps>`: The `<seps>` argument is a list of
    characters that are considered to separate words.
* `KEYCMD_EXEC_CURRENT`: (tries to) execute whatever is in the keycmd.
* `SET_KEYCMD`: Allow setting of the keycmd externally.
  - `request SET_KEYCMD <string>`: Set the keycmd to `<string>`.
* `SET_CURSOR_POS`: Allow setting of the cursor position externally.
  - `request SET_CURSOR_POS <index>`: Set the keycmd cursor to `<index>`. If
    `<index>` is `+`, advance the cursor by one character, and if it is `-`,
    move the cursor back by one character.
* `START_COMPLETION`: TODO explain completion
* `BLACKLIST_COOKIE`: add a rule for blacklisting cookies
  - `request BLACKLIST_COOKIE [<component> <regexp>]*`: Blacklist cookies where
    `<component>` matches `<regexp>`. `<component>` is one of `domain`,
    `path`, `name`, `value`, `scheme` or `expires`.
* `WHITELIST_COOKIE`: add a rule for whitelisting cookies (if any whitelist is
  set then only cookies that are whitelisted cookies will be used)
  - `request WHITELIST_COOKIE [<component> <regexp>]*`: Whitelist cookies where
    `<component>` matches `<regexp>`. `<component>` is one of `domain`,
    `path`, `name`, `value`, `scheme` or `expires`.

### COMMAND LINE ARGUMENTS

`uzbl` is invoked as

    uzbl-(core|browser|tabbed) [ arguments ] [ uri ]

where `arguments` and `uri` are both optional. `arguments` can be:

* `-u`, `--uri=URI`: URI to load at startup. Equivalent to `uzbl <uri>` or `set
  uri = URI` after `uzbl` has launched.
* `-v`, `--verbose`: Whether to print all messages or just errors.
* `-n`, `--named=NAME`: Name of the current instance (defaults to Xorg window
  id or random for GtkSocket mode).
* `-c`, `--config=FILE`: Path to config file or `-` for stdin.
* `-s`, `--socket=SOCKET`: Xembed socket ID.
* `--connect-socket=SOCKET`: Connect to server socket for event managing.
* `-p`, `--print-events`: Whether to print events to stdout
* `-g`, `--geometry=GEOMETRY`: Set window geometry (format: `WIDTHxHEIGHT+-X+-Y`
  or `maximized`).
* `-V`, `--version`: Print the version and exit.
* `--display=DISPLAY`: X display to use.
* `--help`: Display help.

`uzbl-core scheme://address` will work as you expect. If you don't provide the
`scheme://` part, it will check if the argument is an existing file in the
filesystem, if it is, it will prepend `file://`, if not, it will prepend
`http://`.

### BUGS

Please report new issues to the [Uzbl bugtracker](http://uzbl.org/bugs).<|MERGE_RESOLUTION|>--- conflicted
+++ resolved
@@ -268,12 +268,10 @@
 * `download <uri> [<destination path>]`
   - Starts a download using the given uri. A destination file path can be given
     to specify where the download should be written to.
-<<<<<<< HEAD
 * `auth <uniqueid> <username> <password>`
   - Authenticate as `<username>` with `<password>` for the previously issued
     challenge with the id `<uniqueid>`. authenticating for a invalid id or one
     expired one has no effect.
-=======
 * `snapshot <path>`
   - Saves an image of the visible page as a PNG to the given path. Only available
     with webkitgtk >= 1.9.6. This is not in webkit2gtk.
@@ -290,7 +288,6 @@
 * `plugin_toggle [<plugin name> [<plugin name>...]]`
   - Toggles whether the plugins named as arguments are enabled. No arguments is
     interpreted as "all plugins". Requires webkitgtk >= 1.3.8.
->>>>>>> 5d17aae0
 
 ### VARIABLES AND CONSTANTS
 
